/**
 * @file megaapi.h
 * @brief Public header file of the intermediate layer for the MEGA C++ SDK.
 *
 * (c) 2013-2014 by Mega Limited, Auckland, New Zealand
 *
 * This file is part of the MEGA SDK - Client Access Engine.
 *
 * Applications using the MEGA API must present a valid application key
 * and comply with the the rules set forth in the Terms of Service.
 *
 * The MEGA SDK is distributed in the hope that it will be useful,
 * but WITHOUT ANY WARRANTY; without even the implied warranty of
 * MERCHANTABILITY or FITNESS FOR A PARTICULAR PURPOSE.
 *
 * @copyright Simplified (2-clause) BSD License.
 *
 * You should have received a copy of the license along with this
 * program.
 */

#ifndef MEGAAPI_H
#define MEGAAPI_H

#include <string>
#include <vector>
#include <inttypes.h>

#ifdef __APPLE__
#include <TargetConditionals.h>
#endif

namespace mega
{   		
typedef uint64_t MegaHandle;
#ifdef WIN32
    const char MEGA_DEBRIS_FOLDER[] = "Rubbish";
#else
    const char MEGA_DEBRIS_FOLDER[] = ".debris";
#endif

    /**
     * @brief INVALID_HANDLE Invalid value for a handle
     *
     * This value is used to represent an invalid handle. Several MEGA objects can have
     * a handle but it will never be mega::INVALID_HANDLE
     *
     */
    const MegaHandle INVALID_HANDLE = ~(MegaHandle)0;

class MegaListener;
class MegaRequestListener;
class MegaTransferListener;
class MegaGlobalListener;
class MegaTreeProcessor;
class MegaAccountDetails;
class MegaPricing;
class MegaNode;
class MegaUser;
class MegaContactRequest;
class MegaShare;
class MegaError;
class MegaRequest;
class MegaEvent;
class MegaTransfer;
class MegaSync;
class MegaStringList;
class MegaNodeList;
class MegaUserList;
class MegaContactRequestList;
class MegaShareList;
class MegaTransferList;
class MegaApi;

class MegaSemaphore;

/**
 * @brief Interface to provide an external GFX processor
 *
 * You can implement this interface to provide a graphics processor to the SDK
 * in the MegaApi::MegaApi constructor. That way, SDK will use your implementation to generate
 * thumbnails/previews when needed.
 *
 * The implementation will receive callbacks from an internal worker thread.
 *
 * Images will be sequentially processed. At first, the SDK will call MegaGfxProcessor::readBitmap
 * with the path of the file. Then, it will call MegaGfxProcessor::getWidth and MegaGfxProcessor::getHeight
 * to get the dimensions of the file (in pixels). After that, the SDK will call
 * MegaGfxProcessor::getBitmapDataSize and MegaGfxProcessor::getBitmapData in a loop
 * to get thumbnails/previews of different sizes. Finally, the SDK will call
 * MegaGfxProcessor::freeBitmap to let you free the resources required to process
 * the current file.
 *
 * If the image has EXIF data, it should be rotated/mirrored before doing any
 * other processing. MegaGfxProcessor::getWidth, MegaGfxProcessor::getHeight and all
 * other coordinates in this interface are expressed over the image after the required
 * transformation based on the EXIF data.
 *
 * Generated images must be in JPG format.
 *
 */
class MegaGfxProcessor
{
public:
    /**
     * @brief Read the image file and check if it can be processed
     *
     * This is the first function that will be called to process an image. No other
     * functions of this interface will be called before this one.
     *
     * The recommended implementation is to read the file, check if it's an image and
     * get its dimensions. If everything is OK, the function should return true. If the
     * file isn't an image or can't be processed, this function should return false.
     *
     * The SDK will call this function with all files so it's probably a good idea to
     * check the extension before trying to open them.
     *
     * @param path Path of the file that is going to be processed
     * @return True if the implementation is able to manage the file, false otherwise.
     */
    virtual bool readBitmap(const char* path);

    /**
     * @brief Returns the width of the image
     *
     * This function must return the width of the image at the path provided in MegaGfxProcessor::readBitmap
     * If a number <= 0 is returned, the image won't be processed.
     *
     * @return The width of the image
     */
    virtual int getWidth();

    /**
     * @brief Returns the height of the image
     *
     * This function must return de width of the image at the path provided in MegaGfxProcessor::readBitmap
     * If a number <= 0 is returned, the image won't be processed.
     *
     * @return The height of the image
     */
    virtual int getHeight();

    /**
     * @brief Generates a thumbnail/preview image.
     *
     * This function provides the parameters of the thumbnail/preview that the SDK wants to generate.
     * If the implementation can create it, it has to provide the size of the buffer (in bytes) that
     * it needs to store the generated JPG image. Otherwise, it should return a number <= 0.
     *
     * The implementation of this function has to scale the image to the size (width, height) and then
     * extract the rectangle starting at the point (px, py) with size (rw, rh). (px, py, rw and rh) are
     * expressed in pixels over the scaled image, being the point (0, 0) the upper-left corner of the
     * scaled image, with the X-axis growing to the right and the Y-axis growing to the bottom.
     *
     * @param width Width of the scaled image from which the thumbnail/preview image will be extracted
     * @param height Height of the scaled image from which the thumbnail/preview image will be extracted
     * @param px X coordinate of the starting point of the desired image (in pixels over the scaled image)
     * @param py Y coordinate of the starting point of the desired image (in pixels over the scaled image)
     * @param rw Width of the desired image (in pixels over the scaled image)
     * @param rh Height of the desired image (in pixels over the scaled image)
     *
     * @return Size of the buffer required to store the image (in bytes) or a number <= 0 if it's not
     * possible to generate it.
     *
     */
    virtual int getBitmapDataSize(int width, int height, int px, int py, int rw, int rh);

    /**
     * @brief Copy the thumbnail/preview data to a buffer provided by the SDK
     *
     * The SDK uses this function immediately after MegaGfxProcessor::getBitmapDataSize when that
     * fuction succeed. The implementation of this function must copy the data of the image in the
     * buffer provided by the SDK. The size of this buffer will be the same as the value returned
     * in the previous call to MegaGfxProcessor::getBitmapDataSize. That size is provided in the
     * second parameter for compatibility with SWIG and to help the implementation to prevent
     * buffer overflow errors.
     *
     * @param bitmapData Preallocated buffer in which the implementation must write the generated image
     * @param size Size of the buffer. It will be the same that the previous return value of
     * MegaGfxProcessor::getBitmapDataSize
     *
     * @return True in case of success, false otherwise.
     */
    virtual bool getBitmapData(char *bitmapData, size_t size);

    /**
     * @brief Free resources associated with the processing of the current image
     *
     * With a call of this function, the processing of the image started with a call to
     * MegaGfxProcessor::readBitmap ends. No other functions will be called to continue processing
     * the current image, so you can free all related resources.
     *
     */
    virtual void freeBitmap();

    virtual ~MegaGfxProcessor();
};

/**
 * @brief Contains the information related to a proxy server.
 *
 * Pass an object of this class to MegaApi::setProxySettings to
 * start using a proxy server.
 *
 * Currently, only HTTP proxies are allowed. The proxy server
 * should support HTTP request and tunneling for HTTPS.
 *
 */
class MegaProxy
{
public:
    enum {PROXY_NONE = 0, PROXY_AUTO = 1, PROXY_CUSTOM = 2};

    /**
     * @brief Creates a MegaProxy object with the default settings (PROXY_AUTO)
     */
    MegaProxy();
    virtual ~MegaProxy();

    /**
     * @brief Sets the type of the proxy
     *
     * The allowed values in the current version are:
     * - PROXY_NONE means no proxy
     * - PROXY_AUTO means automatic detection (default)
     * - PROXY_CUSTOM means a proxy using user-provided data
     *
     * PROXY_AUTO is currently supported on Windows only, for other platforms
     * PROXY_NONE will be used as the automatic detected value.
     *
     * @param proxyType Sets the type of the proxy
     */
    void setProxyType(int proxyType);

    /**
     * @brief Sets the URL of the proxy
     *
     * That URL must follow this format: "<scheme>://<hostname|ip>:<port>"
     *
     * This is a valid example: http://127.0.0.1:8080
     *
     * @param proxyURL URL of the proxy: "<scheme>://<hostname|ip>:<port>"
     */
    void setProxyURL(const char *proxyURL);

    /**
     * @brief Set the credentials needed to use the proxy
     *
     * If you don't need to use any credentials, do not use this function
     * or pass NULL in the first parameter.
     *
     * @param username Username to access the proxy, or NULL if credentials aren't needed
     * @param password Password to access the proxy
     */
    void setCredentials(const char *username, const char *password);

    /**
     * @brief Returns the current proxy type of the object
     *
     * The allowed values in the current version are:
     * - PROXY_NONE means no proxy
     * - PROXY_AUTO means automatic detection (default)
     * - PROXY_CUSTOM means a proxy using user-provided data
     *
    * @return Current proxy type (PROXY_NONE, PROXY_AUTO or PROXY_CUSTOM)
     */
    int getProxyType();

    /**
     * @brief Returns the URL of the proxy, previously set with MegaProxy::setProxyURL.
     *
     * The MegaProxy object retains the ownership of the returned value.
     * It will be valid until the MegaProxy::setProxyURL is called (that will delete the previous value)
     * or until the MegaProxy object is deleted.
     *
     * @return URL of the proxy
     */
    const char *getProxyURL();

    /**
     * @brief Returns true if credentials are needed to access the proxy, false otherwise.
     *
     * The default value of this function is false. It will return true after calling
     * MegaProxy::setCredentials with a non NULL username.
     *
     * @return True if credentials are needed to access the proxy, false otherwise.
     */
    bool credentialsNeeded();

    /**
     * @brief Return the username required to access the proxy
     *
     * The MegaProxy object retains the ownership of the returned value.
     * It will be valid until the MegaProxy::setCredentials is called (that will delete the previous value)
     * or until the MegaProxy object is deleted.
     *
     * @return Username required to access the proxy
     */
    const char *getUsername();

    /**
     * @brief Return the username required to access the proxy
     *
     * The MegaProxy object retains the ownership of the returned value.
     * It will be valid until the MegaProxy::setCredentials is called (that will delete the previous value)
     * or until the MegaProxy object is deleted.
     *
     * @return Password required to access the proxy
     */
    const char *getPassword();

private:
    int proxyType;
    const char *proxyURL;
    const char *username;
    const char *password;
};

/**
 * @brief Interface to receive SDK logs
 *
 * You can implement this class and pass an object of your subclass to MegaApi::setLoggerClass
 * to receive SDK logs. You will have to use also MegaApi::setLogLevel to select the level of
 * the logs that you want to receive.
 *
 */
class MegaLogger
{
public:
    /**
     * @brief This function will be called with all logs with level <= your selected
     * level of logging (by default it is MegaApi::LOG_LEVEL_INFO)
     *
     * @param time Readable string representing the current time.
     *
     * The SDK retains the ownership of this string, it won't be valid after this funtion returns.
     *
     * @param loglevel Log level of this message
     *
     * Valid values are:
     * - MegaApi::LOG_LEVEL_FATAL = 0
     * - MegaApi::LOG_LEVEL_ERROR = 1
     * - MegaApi::LOG_LEVEL_WARNING = 2
     * - MegaApi::LOG_LEVEL_INFO = 3
     * - MegaApi::LOG_LEVEL_DEBUG = 4
     * - MegaApi::LOG_LEVEL_MAX = 5
     *
     * @param source Location where this log was generated
     *
     * For logs generated inside the SDK, this will contain the source file and the line of code.
     * The SDK retains the ownership of this string, it won't be valid after this funtion returns.
     *
     * @param message Log message
     *
     * The SDK retains the ownership of this string, it won't be valid after this funtion returns.
     *
     */
    virtual void log(const char *time, int loglevel, const char *source, const char *message);
    virtual ~MegaLogger(){}
};

/**
 * @brief Represents a node (file/folder) in the MEGA account
 *
 * It allows to get all data related to a file/folder in MEGA. It can be also used
 * to start SDK requests (MegaApi::renameNode, MegaApi::moveNode, etc.)
 *
 * Objects of this class aren't live, they are snapshots of the state of a node
 * in MEGA when the object is created, they are immutable.
 *
 * Do not inherit from this class. You can inspect the MEGA filesystem and get these objects using
 * MegaApi::getChildren, MegaApi::getChildNode and other MegaApi functions.
 *
 */
class MegaNode
{
    public:
		enum {
			TYPE_UNKNOWN = -1,
			TYPE_FILE = 0,
			TYPE_FOLDER,
			TYPE_ROOT,
			TYPE_INCOMING,
            TYPE_RUBBISH
		};

        enum
        {
            CHANGE_TYPE_REMOVED         = 0x01,
            CHANGE_TYPE_ATTRIBUTES      = 0x02,
            CHANGE_TYPE_OWNER           = 0x04,
            CHANGE_TYPE_TIMESTAMP       = 0x08,
            CHANGE_TYPE_FILE_ATTRIBUTES = 0x10,
            CHANGE_TYPE_INSHARE         = 0x20,
            CHANGE_TYPE_OUTSHARE        = 0x40,
            CHANGE_TYPE_PARENT          = 0x80,
            CHANGE_TYPE_PENDINGSHARE    = 0x100,
            CHANGE_TYPE_PUBLIC_LINK     = 0x200
        };

        static const int INVALID_DURATION = -1;
        static const double INVALID_COORDINATE;

        virtual ~MegaNode();

        /**
         * @brief Creates a copy of this MegaNode object.
         *
         * The resulting object is fully independent of the source MegaNode,
         * it contains a copy of all internal attributes, so it will be valid after
         * the original object is deleted.
         *
         * You are the owner of the returned object
         *
         * @return Copy of the MegaNode object
         */
        virtual MegaNode *copy();

        /**
         * @brief Returns the type of the node
         *
         * Valid values are:
         * - TYPE_UNKNOWN = -1,
         * Unknown node type
         *
         * - TYPE_FILE = 0,
         * The MegaNode object represents a file in MEGA
         *
         * - TYPE_FOLDER = 1
         * The MegaNode object represents a folder in MEGA
         *
         * - TYPE_ROOT = 2
         * The MegaNode object represents root of the MEGA Cloud Drive
         *
         * - TYPE_INCOMING = 3
         * The MegaNode object represents root of the MEGA Inbox
         *
         * - TYPE_RUBBISH = 4
         * The MegaNode object represents root of the MEGA Rubbish Bin
         *
         * @return Type of the node
         */
        virtual int getType();

        /**
         * @brief Returns the name of the node
         *
         * The name is only valid for nodes of type TYPE_FILE or TYPE_FOLDER.
         * For other MegaNode types, the name is undefined.
         *
         * The MegaNode object retains the ownership of the returned string. It will
         * be valid until the MegaNode object is deleted.
         *
         * @return Name of the node
         */
        virtual const char* getName();

        /**
         * @brief Returns the fingerprint (Base64-encoded) of the node
         *
         * Only files have a fingerprint, and there could be files without it.
         * If the node doesn't have a fingerprint, this funtion returns NULL
         *
         * The MegaNode object retains the ownership of the returned string. It will
         * be valid until the MegaNode object is deleted.
         *
         * @return Base64-encoded fingerprint of the node, or NULL it the node doesn't have a fingerprint.
         */
        virtual const char* getFingerprint();

        /**
         * @brief Returns true if the node has custom attributes
         *
         * Custom attributes can be set using MegaApi::setCustomNodeAttribute
         *
         * @return True if the node has custom attributes, otherwise false
         * @see MegaApi::setCustomNodeAttribute
         */
        virtual bool hasCustomAttrs();

        /**
         * @brief Returns the list with the names of the custom attributes of the node
         *
         * Custom attributes can be set using MegaApi::setCustomNodeAttribute
         *
         * You take the ownership of the returned value
         *
         * @return Names of the custom attributes of the node
         * @see MegaApi::setCustomNodeAttribute
         */
        virtual MegaStringList *getCustomAttrNames();

        /**
         * @brief Get a custom attribute of the node
         *
         * Custom attributes can be set using MegaApi::setCustomNodeAttribute
         *
         * The MegaNode object retains the ownership of the returned string. It will
         * be valid until the MegaNode object is deleted.
         *
         * @param attrName Name of the custom attribute
         * @return Custom attribute of the node
         * @see MegaApi::setCustomNodeAttribute
         */
        virtual const char *getCustomAttr(const char* attrName);

        /**
         * @brief Get the attribute of the node representing its duration.
         *
         * The purpose of this attribute is to store the duration of audio/video files.
         *
         * @return The number of seconds, or -1 if this attribute is not set.
         */
        virtual int getDuration();

        /**
         * @brief Get the attribute of the node representing the latitude.
         *
         * The purpose of this attribute is to store the coordinate where a photo was taken.
         *
         * @return The latitude coordinate in its decimal degree notation, or INVALID_COORDINATE
         * if this attribute is not set.
         */
        virtual double getLatitude();

        /**
         * @brief Get the attribute of the node representing the longitude.
         *
         * The purpose of this attribute is to store the coordinate where a photo was taken.
         *
         * @return The longitude coordinate in its decimal degree notation, or INVALID_COORDINATE
         * if this attribute is not set.
         */
        virtual double getLongitude();

        /**
         * @brief Returns the handle of this MegaNode in a Base64-encoded string
         *
         * You take the ownership of the returned string.
         * Use delete [] to free it.
         *
         * @return Base64-encoded handle of the node
         */
        virtual char* getBase64Handle();

        /**
         * @brief Returns the size of the node
         *
         * The returned value is only valid for nodes of type TYPE_FILE.
         *
         * @return Size of the node
         */
        virtual int64_t getSize();

        /**
         * @brief Returns the creation time of the node in MEGA (in seconds since the epoch)
         *
         * The returned value is only valid for nodes of type TYPE_FILE or TYPE_FOLDER.
         *
         * @return Creation time of the node (in seconds since the epoch)
         */
        virtual int64_t getCreationTime();

        /**
         * @brief Returns the modification time of the file that was uploaded to MEGA (in seconds since the epoch)
         *
         * The returned value is only valid for nodes of type TYPE_FILE.
         *
         * @return Modification time of the file that was uploaded to MEGA (in seconds since the epoch)
         */
        virtual int64_t getModificationTime();

        /**
         * @brief Returns a handle to identify this MegaNode
         *
         * You can use MegaApi::getNodeByHandle to recover the node later.
         *
         * @return Handle that identifies this MegaNode
         */
        virtual MegaHandle getHandle();

        /**
         * @brief Returns the handle of the parent node
         *
         * You can use MegaApi::getNodeByHandle to recover the node later.
         *
         * @return Handle of the parent node (or INVALID_HANDLE for root nodes)
         */
        virtual MegaHandle getParentHandle();

        /**
         * @brief Returns the key of the node in a Base64-encoded string
         *
         * You take the ownership of the returned string.
         * Use delete [] to free it.
         *
         * @return Returns the key of the node.
         */
        virtual char* getBase64Key();

        /**
         * @brief Returns the tag of the operation that created/modified this node in MEGA
         *
         * Every request and every transfer has a tag that identifies it.
         * When a request creates or modifies a node, the tag is associated with the node
         * at runtime, this association is lost after a reload of the filesystem or when
         * the SDK is closed.
         *
         * This tag is specially useful to know if a node reported in MegaListener::onNodesUpdate or
         * MegaGlobalListener::onNodesUpdate was modified by a local operation (tag != 0) or by an
         * external operation, made by another MEGA client (tag == 0).
         *
         * If the node hasn't been created/modified during the current execution, this function returns 0
         *
         * @return The tag associated with the node.
         */
        virtual int getTag();

        /**
         * @brief Returns the expiration time of a public link, if any
         *
         * @return The expiration time as an Epoch timestamp. Returns 0 for non-expire
         * links, and -1 if the MegaNode is not exported.
         */
        virtual int64_t getExpirationTime();

        /**
         * @brief Returns the public handle of a node
         *
         * Only exported nodes have a public handle.
         *
         * @return The public handle of an exported node. If the MegaNode
         * has not been exported, it returns UNDEF.
         */
        virtual MegaHandle getPublicHandle();

         /**
         * @brief Returns a public node corresponding to the exported MegaNode
         *
         * @return Public node for the exported node. If the MegaNode has not been
         * exported or it has expired, then it returns NULL.
         */
        virtual MegaNode* getPublicNode();

        /**
         * @brief Returns the URL for the public link of the exported node.
         *
         * You take the ownership of the returned string.
         * Use delete [] to free it.
         *
         * @param includeKey False if you want the link without the key.
         * @return The URL for the public link of the exported node. If the MegaNode
         * has not been exported, it returns NULL.
         */
        virtual char * getPublicLink(bool includeKey = true);

        /**
         * @brief Returns true if this node represents a file (type == TYPE_FILE)
         * @return true if this node represents a file, otherwise false
         */
        virtual bool isFile();

        /**
         * @brief Returns true this node represents a folder or a root node
         *
         * @return true this node represents a folder or a root node
         */
        virtual bool isFolder();

        /**
         * @brief Returns true if this node has been removed from the MEGA account
         *
         * This value is only useful for nodes notified by MegaListener::onNodesUpdate or
         * MegaGlobalListener::onNodesUpdate that can notify about deleted nodes.
         *
         * In other cases, the return value of this function will be always false.
         *
         * @return true if this node has been removed from the MEGA account
         */
        virtual bool isRemoved();

        /**
         * @brief Returns true if this node has an specific change
         *
         * This value is only useful for nodes notified by MegaListener::onNodesUpdate or
         * MegaGlobalListener::onNodesUpdate that can notify about node modifications.
         *
         * In other cases, the return value of this function will be always false.
         *
         * @param changeType The type of change to check. It can be one of the following values:
         *
         * - MegaNode::CHANGE_TYPE_REMOVED         = 0x01
         * Check if the node is being removed
         *
         * - MegaNode::CHANGE_TYPE_ATTRIBUTES      = 0x02
         * Check if an attribute of the node has changed, usually the namespace name
         *
         * - MegaNode::CHANGE_TYPE_OWNER           = 0x04
         * Check if the owner of the node has changed
         *
         * - MegaNode::CHANGE_TYPE_TIMESTAMP       = 0x08
         * Check if the modification time of the node has changed
         *
         * - MegaNode::CHANGE_TYPE_FILE_ATTRIBUTES = 0x10
         * Check if file attributes have changed, usually the thumbnail or the preview for images
         *
         * - MegaNode::CHANGE_TYPE_INSHARE         = 0x20
         * Check if the node is a new or modified inshare
         *
         * - MegaNode:: CHANGE_TYPE_OUTSHARE       = 0x40
         * Check if the node is a new or modified outshare
         *
         * - MegaNode::CHANGE_TYPE_PARENT          = 0x80
         * Check if the parent of the node has changed
         *
         * - MegaNode::CHANGE_TYPE_PENDINGSHARE    = 0x100
         * Check if the pending share of the node has changed
         *
         * - MegaNode::CHANGE_TYPE_PUBLIC_LINK     = 0x200
         * Check if the public link of the node has changed
         *
         * @return true if this node has an specific change
         */
        virtual bool hasChanged(int changeType);

        /**
         * @brief Returns a bit field with the changes of the node
         *
         * This value is only useful for nodes notified by MegaListener::onNodesUpdate or
         * MegaGlobalListener::onNodesUpdate that can notify about node modifications.
         *
         * @return The returned value is an OR combination of these flags:
         *
         *- MegaNode::CHANGE_TYPE_REMOVED         = 0x01
         * The node is being removed
         *
         * - MegaNode::CHANGE_TYPE_ATTRIBUTES      = 0x02
         * An attribute of the node has changed, usually the namespace name
         *
         * - MegaNode::CHANGE_TYPE_OWNER           = 0x04
         * The owner of the node has changed
         *
         * - MegaNode::CHANGE_TYPE_TIMESTAMP       = 0x08
         * The modification time of the node has changed
         *
         * - MegaNode::CHANGE_TYPE_FILE_ATTRIBUTES = 0x10
         * File attributes have changed, usually the thumbnail or the preview for images
         *
         * - MegaNode::CHANGE_TYPE_INSHARE         = 0x20
         * The node is a new or modified inshare
         *
         * - MegaNode::CHANGE_TYPE_OUTSHARE       = 0x40
         * The node is a new or modified outshare
         *
         * - MegaNode::CHANGE_TYPE_PARENT          = 0x80
         * The parent of the node has changed
         *
         * - MegaNode::CHANGE_TYPE_PENDINGSHARE    = 0x100
         * Check if the pending share of the node has changed
         *
         * - MegaNode::CHANGE_TYPE_PUBLIC_LINK     = 0x200
         * Check if the public link of the node has changed
         *
         */
        virtual int getChanges();

        /**
         * @brief Returns true if the node has an associated thumbnail
         * @return true if the node has an associated thumbnail
         */
        virtual bool hasThumbnail();

        /**
         * @brief Returns true if the node has an associated preview
         * @return true if the node has an associated preview
         */
        virtual bool hasPreview();

        /**
         * @brief Returns true if this is a public node
         *
         * Only MegaNode objects generated with MegaApi::getPublicMegaNode
         * will return true.
         *
         * @return true if this is a public node
         */
        virtual bool isPublic();

        /**
         * @brief Check if the MegaNode is being shared by/with your own user
         *
         * For nodes that are being shared, you can get a list of MegaShare
         * objects using MegaApi::getOutShares, or a list of MegaNode objects
         * using MegaApi::getInShares
         *
         * @return true is the MegaNode is being shared, otherwise false
         * @note Exported nodes (public link) are not considered to be shared nodes.
         */
        virtual bool isShared();

        /**
         * @brief Check if the MegaNode is being shared with other users
         *
         * For nodes that are being shared, you can get a list of MegaShare
         * objects using MegaApi::getOutShares
         *
         * @return true is the MegaNode is being shared, otherwise false
         */
        virtual bool isOutShare();

        /**
         * @brief Check if a MegaNode belong to another User, but it is shared with you
         *
         * For nodes that are being shared, you can get a list of MegaNode
         * objects using MegaApi::getInShares
         *
         * @return true is the MegaNode is being shared, otherwise false
         */
        virtual bool isInShare();

        /**
         * @brief Returns true if the node has been exported (has a public link)
         *
         * Public links are created by calling MegaApi::exportNode.
         *
         * @return true if this is an exported node
         */
        virtual bool isExported();

        /**
         * @brief Returns true if the node has been exported (has a temporal public link)
         * and the related public link has expired.
         *
         * Public links are created by calling MegaApi::exportNode.
         *
         * @return true if the public link has expired.
         */
        virtual bool isExpired();

        /**
         * @brief Returns true if this the node has been exported
         * and the related public link has been taken down.
         *
         * Public links are created by calling MegaApi::exportNode.
         *
         * @return true if the public link has been taken down.
         */
        virtual bool isTakenDown();

        /**
         * @brief Returns true if this MegaNode is a private node from a foreign account
         *
         * Only MegaNodes created with MegaApi::createPublicFileNode and MegaApi::createPublicFolderNode
         * returns true in this function.
         *
         * @return true if this node is a private node from a foreign account
         */
        virtual bool isForeign();

        /**
         * @brief Returns a string that contains the decryption key of the file (in binary format)
         *
         * The MegaNode object retains the ownership of the returned pointer. It will be valid until the deletion
         * of the MegaNode object.
         *
         * @return Decryption key of the file (in binary format)
         * @deprecated This function is intended for debugging and internal purposes and will be probably removed in future updates.
         * Use MegaNode::getBase64Key instead
         */
        virtual std::string* getNodeKey();

        /**
         * @brief Returns a string that contains the encrypted attributes of the file (in binary format)
         *
         * The return value is only valid for public nodes or undecrypted nodes. In all other cases this function
         * will return an empty string.
         *
         * The MegaNode object retains the ownership of the returned pointer. It will be valid until the deletion
         * of the MegaNode object.
         *
         * @return Encrypted attributes of the file (in binary format)
         * @deprecated This function is intended for debugging and internal purposes and will be probably removed in future updates.
         * Use MegaNode::getName and MegaNode::getModificationTime and MegaApi::getFingerprint. They provide the same information,
         * decrypted and in a manageable format.
         */
        virtual std::string* getAttrString();

        /**
         * @brief Returns a string that contains the file attributes related to the node
         *
         * The return value is only valid for nodes attached in a chatroom. In all other cases this function
         * will return an empty string.
         *
         * The MegaNode object retains the ownership of the returned pointer. It will be valid until the deletion
         * of the MegaNode object.
         *
         * @return File attributes related to the node
         */
        virtual std::string *getFileAttrString();

        /**
         * @brief Return the private auth token to access this node
         *
         * The MegaNode object retains the ownership of the returned pointer. It will be valid until the deletion
         * of the MegaNode object.
         *
         * @return Private auth token to access the node
         * @deprecated This function is intended for internal purposes and will be probably removed in future updates.
         */
        virtual std::string* getPrivateAuth();

        /**
         * @brief Set an auth token to access this node
         * @param privateAuth token to access the node
         * @deprecated This function is intended for internal purposes and will be probably removed in future updates.
         */
        virtual void setPrivateAuth(const char *privateAuth);

        /**
         * @brief Return the public auth token to access this node
         *
         * The MegaNode object retains the ownership of the returned pointer. It will be valid until the deletion
         * of the MegaNode object.
         *
         * @return Public auth token to access the node
         * @deprecated This function is intended for internal purposes and will be probably removed in future updates.
         */
        virtual std::string* getPublicAuth();

        /**
         * @brief Returns the child nodes of an authorized folder node
         *
         * This function always returns NULL, except for authorized folder nodes.
         * Authorized folder nodes are the ones returned by MegaApi::authorizeNode.
         *
         * The MegaNode object retains the ownership of the returned pointer. It will be valid until the deletion
         * of the MegaNode object.
         *
         * @return Child nodes of an authorized folder node, otherwise NULL
         */
        virtual MegaNodeList *getChildren();

#ifdef ENABLE_SYNC
        /**
         * @brief Returns true if this node was deleted from the MEGA account by the
         * synchronization engine
         *
         * This value is only useful for nodes notified by MegaListener::onNodesUpdate or
         * MegaGlobalListener::onNodesUpdate that can notify about deleted nodes.
         *
         * In other cases, the return value of this function will be always false.
         *
         * @return True if this node was deleted from the MEGA account by the synchronization engine
         */
        virtual bool isSyncDeleted();

        /**
         * @brief Returns the local path associated with this node
         *
         * Only synchronized nodes has an associated local path, for all other nodes
         * the return value will be an empty string.
         *
         * @return The local path associated with this node or an empty string if the node isn't synced-
         */
        virtual std::string getLocalPath();
#endif

        /**
         * @brief Provides a serialization of the MegaNode object
         *
         * @note This function is intended to use ONLY with MegaNode objects obtained from
         * attachment messages received in a chatroom (@see MegaChatMessage::getMegaNodeList()).
         * Using MegaNode objects returned by MegaNode::unserialize from a serialized
         * non-chat MegaNode object may cause undefined behavior.
         *
         * You take the ownership of the returned value.
         *
         * @return Serialization of the MegaNode object, in Base64, or NULL if error.
         */
        virtual char *serialize();

        /**
         * @brief Returns a new MegaNode object from its serialization
         *
         * @note This function is intended to use ONLY with MegaNode objects obtained from
         * attachment messages received in a chatroom (@see MegaChatMessage::getMegaNodeList()).
         * Using MegaNode objects obtained by MegaNode::unserialize from a serialized
         * non-chat MegaNode object may cause undefined behavior.
         *
         * You take the ownership of the returned value.
         *
         * @param Serialization of a MegaNode object obtained from a chat message (in Base64)
         * @return A new MegaNode object, or NULL if error.
         */
        static MegaNode* unserialize(const char *d);
};

/**
 * @brief Represents an user in MEGA
 *
 * It allows to get all data related to an user in MEGA. It can be also used
 * to start SDK requests (MegaApi::share MegaApi::removeContact, etc.)
 *
 * Objects of this class aren't live, they are snapshots of the state of an user
 * in MEGA when the object is created, they are immutable.
 *
 * Do not inherit from this class. You can get the contacts of an account using
 * MegaApi::getContacts and MegaApi::getContact.
 *
 */
class MegaUser
{
	public:
		enum {
			VISIBILITY_UNKNOWN = -1,
            VISIBILITY_HIDDEN = 0,
            VISIBILITY_VISIBLE = 1,
            VISIBILITY_INACTIVE = 2,
            VISIBILITY_BLOCKED = 3
		};

		virtual ~MegaUser();

        /**
         * @brief Creates a copy of this MegaUser object.
         *
         * The resulting object is fully independent of the source MegaUser,
         * it contains a copy of all internal attributes, so it will be valid after
         * the original object is deleted.
         *
         * You are the owner of the returned object
         *
         * @return Copy of the MegaUser object
         */
        virtual MegaUser *copy();

        /**
         * @brief Returns the email associated with the contact.
         *
         * The email can be used to recover the MegaUser object later using MegaApi::getContact
         *
         * The MegaUser object retains the ownership of the returned string, it will be valid until
         * the MegaUser object is deleted.
         *
         * @return The email associated with the contact.
         */
        virtual const char* getEmail();

        /**
         * @brief Returns the handle associated with the contact.
         *
         * @return The handle associated with the contact.
         */
        virtual MegaHandle getHandle();

        /**
         * @brief Get the current visibility of the contact
         *
         * The returned value will be one of these:
         *
         * - VISIBILITY_UNKNOWN = -1
         * The visibility of the contact isn't know
         *
         * - VISIBILITY_HIDDEN = 0
         * The contact is currently hidden
         *
         * - VISIBILITY_VISIBLE = 1
         * The contact is currently visible
         *
         * - VISIBILITY_INACTIVE = 2
         * The contact is currently inactive
         *
         * - VISIBILITY_BLOCKED = 3
         * The contact is currently blocked
         *
         * @note The visibility of your own user is undefined and shouldn't be used.
         * @return Current visibility of the contact
         */
        virtual int getVisibility();

        /**
         * @brief Returns the timestamp when the contact was added to the contact list (in seconds since the epoch)
         * @return Timestamp when the contact was added to the contact list (in seconds since the epoch)
         */
        virtual int64_t getTimestamp();

        enum
        {
            CHANGE_TYPE_AUTHRING        = 0x01,
            CHANGE_TYPE_LSTINT          = 0x02,
            CHANGE_TYPE_AVATAR          = 0x04,
            CHANGE_TYPE_FIRSTNAME       = 0x08,
            CHANGE_TYPE_LASTNAME        = 0x10,
            CHANGE_TYPE_EMAIL           = 0x20,
            CHANGE_TYPE_KEYRING         = 0x40,
            CHANGE_TYPE_COUNTRY         = 0x80,
            CHANGE_TYPE_BIRTHDAY        = 0x100,
            CHANGE_TYPE_PUBKEY_CU255    = 0x200,
            CHANGE_TYPE_PUBKEY_ED255    = 0x400,
            CHANGE_TYPE_SIG_PUBKEY_RSA  = 0x800,
            CHANGE_TYPE_SIG_PUBKEY_CU25 = 0x1600
        };

        /**
         * @brief Returns true if this user has an specific change
         *
         * This value is only useful for users notified by MegaListener::onUsersUpdate or
         * MegaGlobalListener::onUsersUpdate that can notify about user modifications.
         *
         * In other cases, the return value of this function will be always false.
         *
         * @param changeType The type of change to check. It can be one of the following values:
         *
         * - MegaUser::CHANGE_TYPE_AUTH            = 0x01
         * Check if the user has new or modified authentication information
         *
         * - MegaUser::CHANGE_TYPE_LSTINT          = 0x02
         * Check if the last interaction timestamp is modified
         *
         * - MegaUser::CHANGE_TYPE_AVATAR          = 0x04
         * Check if the user has a new or modified avatar image, or if the avatar was removed
         *
         * - MegaUser::CHANGE_TYPE_FIRSTNAME       = 0x08
         * Check if the user has new or modified firstname
         *
         * - MegaUser::CHANGE_TYPE_LASTNAME        = 0x10
         * Check if the user has new or modified lastname
         *
         * - MegaUser::CHANGE_TYPE_EMAIL           = 0x20
         * Check if the user has modified email
         *
         * - MegaUser::CHANGE_TYPE_KEYRING        = 0x40
         * Check if the user has new or modified keyring
         *
         * - MegaUser::CHANGE_TYPE_COUNTRY        = 0x80
         * Check if the user has new or modified country
         *
         * - MegaUser::CHANGE_TYPE_BIRTHDAY        = 0x100
         * Check if the user has new or modified birthday, birthmonth or birthyear
         *
         * - MegaUser::CHANGE_TYPE_PUBKEY_CU255    = 0x200
         * Check if the user has new or modified public key for chat
         *
         * - MegaUser::CHANGE_TYPE_PUBKEY_ED255    = 0x400
         * Check if the user has new or modified public key for signing
         *
         * - MegaUser::CHANGE_TYPE_SIG_PUBKEY_RSA  = 0x800
         * Check if the user has new or modified signature for RSA public key
         *
         * - MegaUser::CHANGE_TYPE_SIG_PUBKEY_CU255 = 0x1600
         * Check if the user has new or modified signature for Cu25519 public key
         *
         * @return true if this user has an specific change
         */
        virtual bool hasChanged(int changeType);

        /**
         * @brief Returns a bit field with the changes of the user
         *
         * This value is only useful for users notified by MegaListener::onUsersUpdate or
         * MegaGlobalListener::onUsersUpdate that can notify about user modifications.
         *
         * @return The returned value is an OR combination of these flags:
         *
         * - MegaUser::CHANGE_TYPE_AUTH            = 0x01
         * Check if the user has new or modified authentication information
         *
         * - MegaUser::CHANGE_TYPE_LSTINT          = 0x02
         * Check if the last interaction timestamp is modified
         *
         * - MegaUser::CHANGE_TYPE_AVATAR          = 0x04
         * Check if the user has a new or modified avatar image
         *
         * - MegaUser::CHANGE_TYPE_FIRSTNAME       = 0x08
         * Check if the user has new or modified firstname
         *
         * - MegaUser::CHANGE_TYPE_LASTNAME        = 0x10
         * Check if the user has new or modified lastname
         *
         * - MegaUser::CHANGE_TYPE_EMAIL           = 0x20
         * Check if the user has modified email
         *
         * - MegaUser::CHANGE_TYPE_KEYRING        = 0x40
         * Check if the user has new or modified keyring
         *
         * - MegaUser::CHANGE_TYPE_COUNTRY        = 0x80
         * Check if the user has new or modified country
         *
         * - MegaUser::CHANGE_TYPE_BIRTHDAY        = 0x100
         * Check if the user has new or modified birthday, birthmonth or birthyear
         *
         * - MegaUser::CHANGE_TYPE_PUBKEY_CU255    = 0x200
         * Check if the user has new or modified public key for chat
         *
         * - MegaUser::CHANGE_TYPE_PUBKEY_ED255    = 0x400
         * Check if the user has new or modified public key for signing
         *
         * - MegaUser::CHANGE_TYPE_SIG_PUBKEY_RSA  = 0x800
         * Check if the user has new or modified signature for RSA public key
         *
         * - MegaUser::CHANGE_TYPE_SIG_PUBKEY_CU255 = 0x1600
         * Check if the user has new or modified signature for Cu25519 public key
         */
        virtual int getChanges();

        /**
         * @brief Indicates if the user is changed by yourself or by another client.
         *
         * This value is only useful for users notified by MegaListener::onUsersUpdate or
         * MegaGlobalListener::onUsersUpdate that can notify about user modifications.
         *
         * @return 0 if the change is external. >0 if the change is the result of an
         * explicit request, -1 if the change is the result of an implicit request
         * made by the SDK internally.
         */
        virtual int isOwnChange();
};

/**
 * @brief List of MegaHandle objects
 *
 */
class MegaHandleList
{
public:
    /**
     * @brief Creates a new instance of MegaHandleList
     * @return A pointer the new object
     */
    static MegaHandleList *createInstance();

    virtual ~MegaHandleList();

    /**
     * @brief Creates a copy of this MegaHandleList object
     *
     * The resulting object is fully independent of the source MegaHandleList,
     * it contains a copy of all internal attributes, so it will be valid after
     * the original object is deleted.
     *
     * You are the owner of the returned object
     *
     * @return Copy of the MegaHandleList object
     */
    virtual MegaHandleList *copy() const;

    /**
     * @brief Returns the MegaHandle at the position i in the MegaHandleList
     *
     *
     * If the index is >= the size of the list, this function returns MEGACHAT_INVALID_HANDLE.
     *
     * @param i Position of the MegaHandle that we want to get for the list
     * @return MegaHandle at the position i in the list
     */
    virtual MegaHandle get(unsigned int i) const;

    /**
     * @brief Returns the number of MegaHandles in the list
     * @return Number of MegaHandles in the list
     */
    virtual unsigned int size() const;

    /**
     * @brief Add new MegaHandle to list
     * @param megaHandle to be added
     */
    virtual void addMegaHandle(MegaHandle megaHandle);
};

/**
 * @brief Represents the outbound sharing of a folder with a user in MEGA
 *
 * It allows to get all data related to the sharing. You can start sharing a folder with
 * a contact or cancel an existing sharing using MegaApi::share. A public link of a folder
 * is also considered a sharing and can be cancelled.
 *
 * Objects of this class aren't live, they are snapshots of the state of the sharing
 * in MEGA when the object is created, they are immutable.
 *
 * Do not inherit from this class. You can get current active sharings using MegaApi::getOutShares
 *
 */
class MegaShare
{
	public:
		enum {
			ACCESS_UNKNOWN = -1,
			ACCESS_READ = 0,
			ACCESS_READWRITE,
			ACCESS_FULL,
			ACCESS_OWNER
		};

		virtual ~MegaShare();

        /**
         * @brief Creates a copy of this MegaShare object
         *
         * The resulting object is fully independent of the source MegaShare,
         * it contains a copy of all internal attributes, so it will be valid after
         * the original object is deleted.
         *
         * You are the owner of the returned object
         *
         * @return Copy of the MegaShare object
         */
        virtual MegaShare *copy();

        /**
         * @brief Returns the email of the user with whom we are sharing the folder
         *
         * For public shared folders, this function returns NULL
         *
         * The MegaShare object retains the ownership of the returned string, it will be valid until
         * the MegaShare object is deleted.
         *
         * @return The email of the user with whom we share the folder, or NULL if it's a public folder
         */
        virtual const char *getUser();

        /**
         * @brief Returns the handle of the folder that is being shared
         * @return The handle of the folder that is being shared
         */
        virtual MegaHandle getNodeHandle();

        /**
         * @brief Returns the access level of the sharing
         *
         * Possible return values are:
         * - ACCESS_UNKNOWN = -1
         * It means that the access level is unknown
         *
         * - ACCESS_READ = 0
         * The user can read the folder only
         *
         * - ACCESS_READWRITE = 1
         * The user can read and write the folder
         *
         * - ACCESS_FULL = 2
         * The user has full permissions over the folder
         *
         * - ACCESS_OWNER = 3
         * The user is the owner of the folder
         *
         * @return The access level of the sharing
         */
        virtual int getAccess();

        /**
         * @brief Returns the timestamp when the sharing was created (in seconds since the epoch)
         * @return The timestamp when the sharing was created (in seconds since the epoch)
         */
        virtual int64_t getTimestamp();
};

#ifdef ENABLE_CHAT
class MegaTextChatPeerList
{
public:
    enum {
        PRIV_UNKNOWN = -2,
        PRIV_RM = -1,
        PRIV_RO = 0,
        PRIV_STANDARD = 2,
        PRIV_MODERATOR = 3
    };

    /**
     * @brief Creates a new instance of MegaTextChatPeerList
     * @return A pointer to the superclass of the private object
     */
    static MegaTextChatPeerList * createInstance();

    virtual ~MegaTextChatPeerList();

    /**
     * @brief Creates a copy of this MegaTextChatPeerList object
     *
     * The resulting object is fully independent of the source MegaTextChatPeerList,
     * it contains a copy of all internal attributes, so it will be valid after
     * the original object is deleted.
     *
     * You are the owner of the returned object
     *
     * @return Copy of the MegaTextChatPeerList object
     */
    virtual MegaTextChatPeerList *copy() const;

    /**
     * @brief addPeer Adds a new chat peer to the list
     *
     * @param h MegaHandle of the user to be added
     * @param priv Privilege level of the user to be added
     * Valid values are:
     * - MegaTextChatPeerList::PRIV_UNKNOWN = -2
     * - MegaTextChatPeerList::PRIV_RM = -1
     * - MegaTextChatPeerList::PRIV_RO = 0
     * - MegaTextChatPeerList::PRIV_STANDARD = 2
     * - MegaTextChatPeerList::PRIV_MODERATOR = 3
     */
    virtual void addPeer(MegaHandle h, int priv);

    /**
     * @brief Returns the MegaHandle of the chat peer at the position i in the list
     *
     * If the index is >= the size of the list, this function returns INVALID_HANDLE.
     *
     * @param i Position of the chat peer that we want to get from the list
     * @return MegaHandle of the chat peer at the position i in the list
     */
    virtual MegaHandle getPeerHandle(int i) const;

    /**
     * @brief Returns the privilege of the chat peer at the position i in the list
     *
     * If the index is >= the size of the list, this function returns PRIV_UNKNOWN.
     *
     * @param i Position of the chat peer that we want to get from the list
     * @return Privilege level of the chat peer at the position i in the list.
     * Valid values are:
     * - MegaTextChatPeerList::PRIV_UNKNOWN = -2
     * - MegaTextChatPeerList::PRIV_RM = -1
     * - MegaTextChatPeerList::PRIV_RO = 0
     * - MegaTextChatPeerList::PRIV_STANDARD = 2
     * - MegaTextChatPeerList::PRIV_MODERATOR = 3
     */
    virtual int getPeerPrivilege(int i) const;

    /**
     * @brief Returns the number of chat peer in the list
     * @return Number of chat peers in the list
     */
    virtual int size() const;

protected:
    MegaTextChatPeerList();

};

class MegaTextChat
{
public:

    enum
    {
        CHANGE_TYPE_ATTACHMENT        = 0x01
    };

    virtual ~MegaTextChat();

    /**
     * @brief Creates a copy of this MegaTextChat object
     *
     * The resulting object is fully independent of the source MegaTextChat,
     * it contains a copy of all internal attributes, so it will be valid after
     * the original object is deleted.
     *
     * You are the owner of the returned object
     *
     * @return Copy of the MegaTextChat object
     */
    virtual MegaTextChat *copy() const;

    /**
     * @brief getHandle Returns the MegaHandle of the chat.
     * @return MegaHandle of the chat.
     */
    virtual MegaHandle getHandle() const;

    /**
     * @brief getOwnPrivilege Returns your privilege level in this chat
     * @return
     */
    virtual int getOwnPrivilege() const;

    /**
     * @brief Returns the chat shard
     * @return The chat shard
     */
    virtual int getShard() const;

    /**
     * @brief getPeerList Returns the full user list and privileges (including yourself).
     *
     * The MegaTextChat retains the ownership of the returned MetaTextChatPeerList. It will
     * be only valid until the MegaTextChat is deleted.
     *
     * @return The list of peers in the chat.
     */
    virtual const MegaTextChatPeerList *getPeerList() const;

    /**
     * @brief Establish the list of peers participating on this chatroom
     *
     * If a peers list already exist, this function will delete it.
     *
     * The MegaTextChat does not take ownership of the list passed as parameter, it makes
     * a local copy.
     *
     * @param peers List of peers
     */
    virtual void setPeerList(const MegaTextChatPeerList *peers);

    /**
     * @brief isGroup Returns whether this chat is a group chat or not
     * @return True if this chat is a group chat. Only chats with more than 2 peers are groupal chats.
     */
    virtual bool isGroup() const;

    /**
     * @brief getOriginatingUser Returns the user that originated the chat notification
     *
     * @note This value is only relevant for new or updated chats notified by MegaGlobalListener::onChatsUpdate or
     * MegaListener::onChatsUpdate.
     *
     * @return The handle of the user who originated the chat notification.
     */
    virtual MegaHandle getOriginatingUser() const;

    /**
     * @brief Returns the title of the chat, if any.
     *
     * The MegaTextChat retains the ownership of the returned string. It will
     * be only valid until the MegaTextChat is deleted.
     *
     * @return The title of the chat as a byte array encoded in Base64URL, or NULL if not available.
     */
    virtual const char *getTitle() const;


    /**
     * @brief Returns true if this chat has an specific change
     *
     * This value is only useful for chats notified by MegaListener::onChatsUpdate or
     * MegaGlobalListener::onChatsUpdate that can notify about chat modifications.
     *
     * In other cases, the return value of this function will be always false.
     *
     * @param changeType The type of change to check. It can be one of the following values:
     *
     * - MegaUser::CHANGE_TYPE_ATTACHMENT      = 0x01
     * Check if the access to nodes have been granted/revoked
     *
     * @return true if this chat has an specific change
     */
    virtual bool hasChanged(int changeType) const;

    /**
     * @brief Returns a bit field with the changes of the chatroom
     *
     * This value is only useful for chats notified by MegaListener::onChatsUpdate or
     * MegaGlobalListener::onChatsUpdate that can notify about chat modifications.
     *
     * @return The returned value is an OR combination of these flags:
     *
     * - MegaUser::CHANGE_TYPE_ATTACHMENT      = 0x01
     * Check if the access to nodes have been granted/revoked
     */
    virtual int getChanges() const;

    /**
     * @brief Indicates if the chat is changed by yourself or by another client.
     *
     * This value is only useful for chats notified by MegaListener::onChatsUpdate or
     * MegaGlobalListener::onChatsUpdate that can notify about chat modifications.
     *
     * @return 0 if the change is external. >0 if the change is the result of an
     * explicit request, -1 if the change is the result of an implicit request
     * made by the SDK internally.
     */
    virtual int isOwnChange() const;

    /**
     * @brief Returns the creation timestamp of the chat
     *
     * In seconds since the Epoch
     *
     * @return Creation date of the chat
     */
    virtual int64_t getCreationTime() const;
};

/**
 * @brief List of MegaTextChat objects
 *
 * A MegaTextChatList has the ownership of the MegaTextChat objects that it contains, so they will be
 * only valid until the MegaTextChatList is deleted. If you want to retain a MegaTextChat returned by
 * a MegaTextChatList, use MegaTextChat::copy.
 *
 * Objects of this class are immutable.
 */
class MegaTextChatList
{
public:

    virtual ~MegaTextChatList();

    virtual MegaTextChatList *copy() const;

    /**
     * @brief Returns the MegaTextChat at the position i in the MegaTextChatList
     *
     * The MegaTextChatList retains the ownership of the returned MegaTextChat. It will be only valid until
     * the MegaTextChatList is deleted. If you want to retain a MegaTextChat returned by this function,
     * use MegaTextChat::copy.
     *
     * If the index is >= the size of the list, this function returns NULL.
     *
     * @param i Position of the MegaTextChat that we want to get for the list
     * @return MegaTextChat at the position i in the list
     */
    virtual const MegaTextChat *get(unsigned int i)  const;

    /**
     * @brief Returns the number of MegaTextChats in the list
     * @return Number of MegaTextChats in the list
     */
    virtual int size() const;
};

#endif

/**
 * @brief Map of string values with string keys (map<string,string>)
 *
 * A MegaStringMap has the ownership of the strings that it contains, so they will be
 * only valid until the MegaStringMap is deleted. If you want to retain a string returned by
 * a MegaStringMap, copy it.
 *
 * Objects of this class are immutable.
 */

class MegaStringMap
{
public:
    virtual ~MegaStringMap();

    virtual MegaStringMap *copy() const;

    /**
     * @brief Returns the string at the position key in the MegaStringMap
     *
     * The returned value is a null-terminated char array. If the value in the map is an array of
     * bytes, then it will be a Base64-encoded string.
     *
     * The MegaStringMap retains the ownership of the returned string. It will be only valid until
     * the MegaStringMap is deleted.
     *
     * If the key is not found in the map, this function returns NULL.
     *
     * @param key Key of the string that you want to get from the map
     * @return String at the position key in the map
     */
    virtual const char* get(const char* key) const;

    /**
     * @brief Returns the list of keys in the MegaStringMap
     *
     * You take the ownership of the returned value
     *
     * @return A MegaStringList containing the keys present in the MegaStringMap
     */
    virtual MegaStringList *getKeys() const;

    /**
     * @brief Sets a value in the MegaStringMap for the given key.
     *
     * If the key already exists in the MegaStringMap, the value will be overwritten by the
     * new value.
     *
     * The MegaStringMap does not take ownership of the strings passed as parameter, it makes
     * a local copy.
     *
     * @param key Key for the new value in the map. It must be a NULL-terminated string.
     * @param value The new value for the key in the map. It must be a NULL-terminated string.
     */
    virtual void set(const char* key, const char *value);

    /**
     * @brief Returns the number of strings in the map
     * @return Number of strings in the map
     */
    virtual int size() const;
};

/**
 * @brief List of strings
 *
 * A MegaStringList has the ownership of the strings that it contains, so they will be
 * only valid until the MegaStringList is deleted. If you want to retain a string returned by
 * a MegaStringList, copy it.
 *
 * Objects of this class are immutable.
 */
class MegaStringList
{
public:
    virtual ~MegaStringList();

    virtual MegaStringList *copy();

    /**
     * @brief Returns the string at the position i in the MegaStringList
     *
     * The MegaStringList retains the ownership of the returned string. It will be only valid until
     * the MegaStringList is deleted.
     *
     * If the index is >= the size of the list, this function returns NULL.
     *
     * @param i Position of the string that we want to get for the list
     * @return string at the position i in the list
     */
    virtual const char* get(int i);

    /**
     * @brief Returns the number of strings in the list
     * @return Number of strings in the list
     */
    virtual int size();
};

/**
 * @brief List of MegaNode objects
 *
 * A MegaNodeList has the ownership of the MegaNode objects that it contains, so they will be
 * only valid until the NodeList is deleted. If you want to retain a MegaMode returned by
 * a MegaNodeList, use MegaNode::copy.
 *
 * Objects of this class are immutable.
 *
 * @see MegaApi::getChildren, MegaApi::search, MegaApi::getInShares
 */
class MegaNodeList
{
    public:
        /**
         * @brief Creates a new instance of MegaChatPeerList
         * @return A pointer to the superclass of the private object
         */
        static MegaNodeList * createInstance();

		virtual ~MegaNodeList();

        virtual MegaNodeList *copy();

        /**
         * @brief Returns the MegaNode at the position i in the MegaNodeList
         *
         * The MegaNodeList retains the ownership of the returned MegaNode. It will be only valid until
         * the MegaNodeList is deleted.
         *
         * If the index is >= the size of the list, this function returns NULL.
         *
         * @param i Position of the MegaNode that we want to get for the list
         * @return MegaNode at the position i in the list
         */
        virtual MegaNode* get(int i);

        /**
         * @brief Returns the number of MegaNode objects in the list
         * @return Number of MegaNode objects in the list
         */
        virtual int size();

        /**
         * @brief Add new node to list
         * @param MegaNode to be added. The node inserted is a copy from 'node'
         */
        virtual void addNode(MegaNode* node);
};

/**
 * @brief List of MegaUser objects
 *
 * A MegaUserList has the ownership of the MegaUser objects that it contains, so they will be
 * only valid until the MegaUserList is deleted. If you want to retain a MegaUser returned by
 * a MegaUserList, use MegaUser::copy.
 *
 * Objects of this class are immutable.
 *
 * @see MegaApi::getContacts
 *
 */
class MegaUserList
{
	public:
		virtual ~MegaUserList();

		virtual MegaUserList *copy();

        /**
         * @brief Returns the MegaUser at the position i in the MegaUserList
         *
         * The MegaUserList retains the ownership of the returned MegaUser. It will be only valid until
         * the MegaUserList is deleted.
         *
         * If the index is >= the size of the list, this function returns NULL.
         *
         * @param i Position of the MegaUser that we want to get for the list
         * @return MegaUser at the position i in the list
         */
        virtual MegaUser* get(int i);

        /**
         * @brief Returns the number of MegaUser objects in the list
         * @return Number of MegaUser objects in the list
         */
        virtual int size();
};

/**
 * @brief List of MegaShare objects
 *
 * A MegaShareList has the ownership of the MegaShare objects that it contains, so they will be
 * only valid until the MegaShareList is deleted. If you want to retain a MegaShare returned by
 * a MegaShareList, use MegaShare::copy.
 *
 * Objects of this class are immutable.
 *
 * @see MegaApi::getOutShares
 */
class MegaShareList
{
	public:
		virtual ~MegaShareList();

        /**
         * @brief Returns the MegaShare at the position i in the MegaShareList
         *
         * The MegaShareList retains the ownership of the returned MegaShare. It will be only valid until
         * the MegaShareList is deleted.
         *
         * If the index is >= the size of the list, this function returns NULL.
         *
         * @param i Position of the MegaShare that we want to get for the list
         * @return MegaShare at the position i in the list
         */
        virtual MegaShare* get(int i);

        /**
         * @brief Returns the number of MegaShare objects in the list
         * @return Number of MegaShare objects in the list
         */
        virtual int size();
};

/**
 * @brief List of MegaTransfer objects
 *
 * A MegaTransferList has the ownership of the MegaTransfer objects that it contains, so they will be
 * only valid until the MegaTransferList is deleted. If you want to retain a MegaTransfer returned by
 * a MegaTransferList, use MegaTransfer::copy.
 *
 * Objects of this class are immutable.
 *
 * @see MegaApi::getTransfers
 */
class MegaTransferList
{
	public:
		virtual ~MegaTransferList();

        /**
         * @brief Returns the MegaTransfer at the position i in the MegaTransferList
         *
         * The MegaTransferList retains the ownership of the returned MegaTransfer. It will be only valid until
         * the MegaTransferList is deleted.
         *
         * If the index is >= the size of the list, this function returns NULL.
         *
         * @param i Position of the MegaTransfer that we want to get for the list
         * @return MegaTransfer at the position i in the list
         */
        virtual MegaTransfer* get(int i);

        /**
         * @brief Returns the number of MegaTransfer objects in the list
         * @return Number of MegaTransfer objects in the list
         */
        virtual int size();
};

/**
 * @brief List of MegaContactRequest objects
 *
 * A MegaContactRequestList has the ownership of the MegaContactRequest objects that it contains, so they will be
 * only valid until the MegaContactRequestList is deleted. If you want to retain a MegaContactRequest returned by
 * a MegaContactRequestList, use MegaContactRequest::copy.
 *
 * Objects of this class are immutable.
 *
 * @see MegaApi::getContactRequests
 */
class MegaContactRequestList
{
    public:
        virtual ~MegaContactRequestList();

        virtual MegaContactRequestList *copy();


        /**
         * @brief Returns the MegaContactRequest at the position i in the MegaContactRequestList
         *
         * The MegaContactRequestList retains the ownership of the returned MegaContactRequest. It will be only valid until
         * the MegaContactRequestList is deleted.
         *
         * If the index is >= the size of the list, this function returns NULL.
         *
         * @param i Position of the MegaContactRequest that we want to get for the list
         * @return MegaContactRequest at the position i in the list
         */
        virtual MegaContactRequest* get(int i);

        /**
         * @brief Returns the number of MegaContactRequest objects in the list
         * @return Number of MegaContactRequest objects in the list
         */
        virtual int size();
};

/**
 * @brief Provides information about an asynchronous request
 *
 * Most functions in this API are asynchonous, except the ones that never require to
 * contact MEGA servers. Developers can use listeners (MegaListener, MegaRequestListener)
 * to track the progress of each request. MegaRequest objects are provided in callbacks sent
 * to these listeners and allow developers to know the state of the request, their parameters
 * and their results.
 *
 * Objects of this class aren't live, they are snapshots of the state of the request
 * when the object is created, they are immutable.
 *
 * These objects have a high number of 'getters', but only some of them return valid values
 * for each type of request. Documentation of each request specify which fields are valid.
 *
 */
class MegaRequest
{
    public:
        enum {
            TYPE_LOGIN, TYPE_CREATE_FOLDER, TYPE_MOVE, TYPE_COPY,
            TYPE_RENAME, TYPE_REMOVE, TYPE_SHARE,
            TYPE_IMPORT_LINK, TYPE_EXPORT, TYPE_FETCH_NODES, TYPE_ACCOUNT_DETAILS,
            TYPE_CHANGE_PW, TYPE_UPLOAD, TYPE_LOGOUT,
            TYPE_GET_PUBLIC_NODE, TYPE_GET_ATTR_FILE,
            TYPE_SET_ATTR_FILE, TYPE_GET_ATTR_USER,
            TYPE_SET_ATTR_USER, TYPE_RETRY_PENDING_CONNECTIONS,
            TYPE_REMOVE_CONTACT, TYPE_CREATE_ACCOUNT,
            TYPE_CONFIRM_ACCOUNT,
            TYPE_QUERY_SIGNUP_LINK, TYPE_ADD_SYNC, TYPE_REMOVE_SYNC,
            TYPE_REMOVE_SYNCS, TYPE_PAUSE_TRANSFERS,
            TYPE_CANCEL_TRANSFER, TYPE_CANCEL_TRANSFERS,
            TYPE_DELETE, TYPE_REPORT_EVENT, TYPE_CANCEL_ATTR_FILE,
            TYPE_GET_PRICING, TYPE_GET_PAYMENT_ID, TYPE_GET_USER_DATA,
            TYPE_LOAD_BALANCING, TYPE_KILL_SESSION, TYPE_SUBMIT_PURCHASE_RECEIPT,
            TYPE_CREDIT_CARD_STORE, TYPE_UPGRADE_ACCOUNT, TYPE_CREDIT_CARD_QUERY_SUBSCRIPTIONS,
            TYPE_CREDIT_CARD_CANCEL_SUBSCRIPTIONS, TYPE_GET_SESSION_TRANSFER_URL,
            TYPE_GET_PAYMENT_METHODS, TYPE_INVITE_CONTACT, TYPE_REPLY_CONTACT_REQUEST,
            TYPE_SUBMIT_FEEDBACK, TYPE_SEND_EVENT, TYPE_CLEAN_RUBBISH_BIN,
            TYPE_SET_ATTR_NODE, TYPE_CHAT_CREATE, TYPE_CHAT_FETCH, TYPE_CHAT_INVITE,
            TYPE_CHAT_REMOVE, TYPE_CHAT_URL, TYPE_CHAT_GRANT_ACCESS, TYPE_CHAT_REMOVE_ACCESS,
            TYPE_USE_HTTPS_ONLY, TYPE_SET_PROXY,
            TYPE_GET_RECOVERY_LINK, TYPE_QUERY_RECOVERY_LINK, TYPE_CONFIRM_RECOVERY_LINK,
            TYPE_GET_CANCEL_LINK, TYPE_CONFIRM_CANCEL_LINK,
            TYPE_GET_CHANGE_EMAIL_LINK, TYPE_CONFIRM_CHANGE_EMAIL_LINK,
            TYPE_CHAT_UPDATE_PERMISSIONS, TYPE_CHAT_TRUNCATE, TYPE_CHAT_SET_TITLE, TYPE_CHAT_ARCHIVE,
            TYPE_SET_MAX_CONNECTIONS, TYPE_PAUSE_TRANSFER, TYPE_MOVE_TRANSFER, TYPE_CHAT_PRESENCE_URL,
            TYPE_REGISTER_PUSH_NOTIFICATION, TYPE_GET_USER_EMAIL, TYPE_APP_VERSION, TYPE_GET_LOCAL_SSL_CERT,
            TYPE_SEND_SIGNUP_LINK, TOTAL_OF_REQUEST_TYPES
        };

        virtual ~MegaRequest();

        /**
         * @brief Creates a copy of this MegaRequest object
         *
         * The resulting object is fully independent of the source MegaRequest,
         * it contains a copy of all internal attributes, so it will be valid after
         * the original object is deleted.
         *
         * You are the owner of the returned object
         *
         * @return Copy of the MegaRequest object
         */
        virtual MegaRequest *copy();

        /**
         * @brief Returns the type of request associated with the object
         * @return Type of request associated with the object
         */
        virtual int getType() const;

        /**
         * @brief Returns a readable string that shows the type of request
         *
         * This function returns a pointer to a statically allocated buffer.
         * You don't have to free the returned pointer
         *
         * @return Readable string showing the type of request
         */
        virtual const char *getRequestString() const;

        /**
         * @brief Returns a readable string that shows the type of request
         *
         * This function provides exactly the same result as MegaRequest::getRequestString.
         * It's provided for a better Java compatibility
         *
         * @return Readable string showing the type of request
         */
        virtual const char* toString() const;

        /**
         * @brief Returns a readable string that shows the type of request
         *
         * This function provides exactly the same result as MegaRequest::getRequestString.
         * It's provided for a better Python compatibility
         *
         * @return Readable string showing the type of request
         */
        virtual const char* __str__() const;

        /**
         * @brief Returns a readable string that shows the type of request
         *
         * This function provides exactly the same result as MegaRequest::getRequestString.
         * It's provided for a better PHP compatibility
         *
         * @return Readable string showing the type of request
         */
        virtual const char* __toString() const;

        /**
         * @brief Returns the handle of a node related to the request
         *
         * This value is valid for these requests:
         * - MegaApi::moveNode - Returns the handle of the node to move
         * - MegaApi::copyNode - Returns the handle of the node to copy
         * - MegaApi::renameNode - Returns the handle of the node to rename
         * - MegaApi::remove - Returns the handle of the node to remove
         * - MegaApi::sendFileToUser - Returns the handle of the node to send
         * - MegaApi::share - Returns the handle of the folder to share
         * - MegaApi::getThumbnail - Returns the handle of the node to get the thumbnail
         * - MegaApi::getPreview - Return the handle of the node to get the preview
         * - MegaApi::cancelGetThumbnail - Return the handle of the node
         * - MegaApi::cancelGetPreview - Returns the handle of the node
         * - MegaApi::setThumbnail - Returns the handle of the node
         * - MegaApi::setPreview - Returns the handle of the node
         * - MegaApi::exportNode - Returns the handle of the node
         * - MegaApi::disableExport - Returns the handle of the node
         * - MegaApi::getPaymentId - Returns the handle of the product
         * - MegaApi::syncFolder - Returns the handle of the folder in MEGA
         * - MegaApi::resumeSync - Returns the handle of the folder in MEGA
         * - MegaApi::removeSync - Returns the handle of the folder in MEGA
         * - MegaApi::upgradeAccount - Returns that handle of the product
         * - MegaApi::replyContactRequest - Returns the handle of the contact request
         * - MegaApi::inviteToChat - Returns the handle of the chat
         * - MegaApi::removeFromChat - Returns the handle of the chat
         * - MegaApi::getUrlChat - Returns the handle of the chat
         * - MegaApi::grantAccessInChat - Returns the handle of the node
         * - MegaApi::removeAccessInChat - Returns the handle of the node
         *
         * This value is valid for these requests in onRequestFinish when the
         * error code is MegaError::API_OK:
         * - MegaApi::createFolder - Returns the handle of the new folder
         * - MegaApi::copyNode - Returns the handle of the new node
         * - MegaApi::importFileLink - Returns the handle of the new node
         *
         * @return Handle of a node related to the request
         */
        virtual MegaHandle getNodeHandle() const;

        /**
         * @brief Returns a link related to the request
         *
         * This value is valid for these requests:
         * - MegaApi::querySignupLink - Returns the confirmation link
         * - MegaApi::confirmAccount - Returns the confirmation link
         * - MegaApi::fastConfirmAccount - Returns the confirmation link
         * - MegaApi::loginToFolder - Returns the link to the folder
         * - MegaApi::importFileLink - Returns the link to the file to import
         * - MegaApi::getPublicNode - Returns the link to the file
         *
         * This value is valid for these requests in onRequestFinish when the
         * error code is MegaError::API_OK:
         * - MegaApi::exportNode - Returns the public link
         * - MegaApi::getPaymentId - Returns the payment identifier
         * - MegaApi::getUrlChat - Returns the user-specific URL for the chat
         * - MegaApi::getChatPresenceURL - Returns the user-specific URL for the chat presence server
         *
         * The SDK retains the ownership of the returned value. It will be valid until
         * the MegaRequest object is deleted.
         *
         * @return Link related to the request
         */
        virtual const char* getLink() const;

        /**
         * @brief Returns the handle of a parent node related to the request
         *
         * This value is valid for these requests:
         * - MegaApi::createFolder - Returns the handle of the parent folder
         * - MegaApi::moveNode - Returns the handle of the new parent for the node
         * - MegaApi::copyNode - Returns the handle of the parent for the new node
         * - MegaApi::importFileLink - Returns the handle of the node that receives the imported file
         * - MegaApi::inviteToChat - Returns the handle of the user to be invited
         * - MegaApi::removeFromChat - Returns the handle of the user to be removed
         * - MegaApi::grantAccessInchat - Returns the chat identifier
         * - MegaApi::removeAccessInchat - Returns the chat identifier
         *
         * This value is valid for these requests in onRequestFinish when the
         * error code is MegaError::API_OK:
         * - MegaApi::syncFolder - Returns a fingerprint of the local folder, to resume the sync with (MegaApi::resumeSync)
         *
         * @return Handle of a parent node related to the request
         */
        virtual MegaHandle getParentHandle() const;

        /**
         * @brief Returns a session key related to the request
         *
         * This value is valid for these requests:
         * - MegaApi::fastLogin - Returns session key used to access the account
         *
         * The SDK retains the ownership of the returned value. It will be valid until
         * the MegaRequest object is deleted.
         *
         * @return Session key related to the request
         */
        virtual const char* getSessionKey() const;

        /**
         * @brief Returns a name related to the request
         *
         * This value is valid for these requests:
         * - MegaApi::createAccount - Returns the name or the firstname of the user
         * - MegaApi::fastCreateAccount - Returns the name of the user
         * - MegaApi::createFolder - Returns the name of the new folder
         * - MegaApi::renameNode - Returns the new name for the node
         *
         * This value is valid for these request in onRequestFinish when the
         * error code is MegaError::API_OK:
         * - MegaApi::querySignupLink - Returns the name of the user
         * - MegaApi::confirmAccount - Returns the name of the user
         * - MegaApi::fastConfirmAccount - Returns the name of the user
         * - MegaApi::getUserData - Returns the name of the user
         *
         * The SDK retains the ownership of the returned value. It will be valid until
         * the MegaRequest object is deleted.
         *
         * @return Name related to the request
         */
        virtual const char* getName() const;

        /**
         * @brief Returns an email related to the request
         *
         * This value is valid for these requests:
         * - MegaApi::login - Returns the email of the account
         * - MegaApi::fastLogin - Returns the email of the account
         * - MegaApi::loginToFolder - Returns the string "FOLDER"
         * - MegaApi::createAccount - Returns the email for the account
         * - MegaApi::fastCreateAccount - Returns the email for the account
         * - MegaApi::sendFileToUser - Returns the email of the user that receives the node
         * - MegaApi::share - Returns the email that receives the shared folder
         * - MegaApi::getUserAvatar - Returns the email of the user to get the avatar
         * - MegaApi::removeContact - Returns the email of the contact
         * - MegaApi::getUserData - Returns the email of the contact
         * - MegaApi::inviteContact - Returns the email of the contact
         * - MegaApi::grantAccessInChat -Returns the MegaHandle of the user in Base64 enconding
         * - MegaApi::removeAccessInChat -Returns the MegaHandle of the user in Base64 enconding
         *
         * This value is valid for these request in onRequestFinish when the
         * error code is MegaError::API_OK:
         * - MegaApi::querySignupLink - Returns the email of the account
         * - MegaApi::confirmAccount - Returns the email of the account
         * - MegaApi::fastConfirmAccount - Returns the email of the account
         *
         * The SDK retains the ownership of the returned value. It will be valid until
         * the MegaRequest object is deleted.
         *
         * @return Email related to the request
         */
        virtual const char* getEmail() const;

        /**
         * @brief Returns a password related to the request
         *
         * This value is valid for these requests:
         * - MegaApi::login - Returns the password of the account
         * - MegaApi::fastLogin - Returns the hash of the email
         * - MegaApi::createAccount - Returns the password for the account
         * - MegaApi::confirmAccount - Returns the password for the account
         * - MegaApi::changePassword - Returns the old password of the account (first parameter)
         *
         * This value is valid for these request in onRequestFinish when the
         * error code is MegaError::API_OK:
         * - MegaApi::getUserData - Returns the public RSA key of the contact, Base64-encoded
         *
         * The SDK retains the ownership of the returned value. It will be valid until
         * the MegaRequest object is deleted.
         *
         * @return Password related to the request
         */
        virtual const char* getPassword() const;

        /**
         * @brief Returns a new password related to the request
         *
         * This value is valid for these requests:
         * - MegaApi::changePassword - Returns the new password for the account
         *
         * The SDK retains the ownership of the returned value. It will be valid until
         * the MegaRequest object is deleted.
         *
         * @return New password related to the request
         */
        virtual const char* getNewPassword() const;

        /**
         * @brief Returns a private key related to the request
         *
         * The SDK retains the ownership of the returned value. It will be valid until
         * the MegaRequest object is deleted.
         *
         * This value is valid for these requests:
         * - MegaApi::fastLogin - Returns the base64pwKey parameter
         * - MegaApi::fastCreateAccount - Returns the base64pwKey parameter
         * - MegaApi::fastConfirmAccount - Returns the base64pwKey parameter
         *
         * This value is valid for these request in onRequestFinish when the
         * error code is MegaError::API_OK:
         * - MegaApi::getUserData - Returns the private RSA key of the account, Base64-encoded
         *
         * @return Private key related to the request
         */
        virtual const char* getPrivateKey() const;

        /**
         * @brief Returns an access level related to the request
         *
         * This value is valid for these requests:
         * - MegaApi::share - Returns the access level for the shared folder
         * - MegaApi::exportNode - Returns true
         * - MegaApi::disableExport - Returns false
         * - MegaApi::inviteToChat - Returns the privilege level wanted for the user
         *
         * @return Access level related to the request
         */
        virtual int getAccess() const;

        /**
         * @brief Returns the path of a file related to the request
         *
         * The SDK retains the ownership of the returned value. It will be valid until
         * the MegaRequest object is deleted.
         *
         * This value is valid for these requests:
         * - MegaApi::getThumbnail - Returns the destination path for the thumbnail
         * - MegaApi::getPreview - Returns the destination path for the preview
         * - MegaApi::getUserAvatar - Returns the destination path for the avatar
         * - MegaApi::setThumbnail - Returns the source path for the thumbnail
         * - MegaApi::setPreview - Returns the source path for the preview
         * - MegaApi::setAvatar - Returns the source path for the avatar
         * - MegaApi::syncFolder - Returns the path of the local folder
         * - MegaApi::resumeSync - Returns the path of the local folder
         *
         * @return Path of a file related to the request
         */
        virtual const char* getFile() const;

        /**
         * @brief Return the number of times that a request has temporarily failed
         * @return Number of times that a request has temporarily failed
         */
        virtual int getNumRetry() const;

        /**
         * @brief Returns a public node related to the request
         *
         * The MegaRequest object retains the ownership of the returned value. It will be valid
         * until the MegaRequest object is deleted.
         *
         * If you want to use the returned node beyond the deletion of the MegaRequest object,
         * you must call MegaNode::copy or use MegaRequest::getPublicMegaNode instead
         *
         * @return Public node related to the request
         *
         * @deprecated This function will be removed in future updates. You should use
         * MegaRequest::getPublicMegaNode instead.
         *
         */
        virtual MegaNode *getPublicNode() const;

        /**
         * @brief Returns a public node related to the request
         *
         * You take the ownership of the returned value.
         *
         * This value is valid for these requests:
         * - MegaApi::copyNode - Returns the node to copy (if it is a public node)
         *
         * This value is valid for these request in onRequestFinish when the
         * error code is MegaError::API_OK:
         * - MegaApi::getPublicNode - Returns the public node
         *
         * @return Public node related to the request
         */
        virtual MegaNode *getPublicMegaNode() const;

        /**
         * @brief Returns the type of parameter related to the request
         *
         * This value is valid for these requests:
         * - MegaApi::getThumbnail - Returns MegaApi::ATTR_TYPE_THUMBNAIL
         * - MegaApi::getPreview - Returns MegaApi::ATTR_TYPE_PREVIEW
         * - MegaApi::cancelGetThumbnail - Returns MegaApi::ATTR_TYPE_THUMBNAIL
         * - MegaApi::cancelGetPreview - Returns MegaApi::ATTR_TYPE_PREVIEW
         * - MegaApi::setThumbnail - Returns MegaApi::ATTR_TYPE_THUMBNAIL
         * - MegaApi::setPreview - Returns MegaApi::ATTR_TYPE_PREVIEW
         * - MegaApi::reportDebugEvent - Returns MegaApi::EVENT_DEBUG
         * - MegaApi::cancelTransfers - Returns MegaTransfer::TYPE_DOWNLOAD if downloads are cancelled or MegaTransfer::TYPE_UPLOAD if uploads are cancelled
         * - MegaApi::setUserAttribute - Returns the attribute type
         * - MegaApi::getUserAttribute - Returns the attribute type
         * - MegaApi::setMaxConnections - Returns the direction of transfers
         *
         * @return Type of parameter related to the request
         */
        virtual int getParamType() const;

        /**
         * @brief Returns a text relative to this request
         *
         * The SDK retains the ownership of the returned value. It will be valid until
         * the MegaRequest object is deleted.
         *
         * This value is valid for these requests:
         * - MegaApi::submitFeedback - Returns the comment about the app
         * - MegaApi::reportDebugEvent - Returns the debug message
         * - MegaApi::setUserAttribute - Returns the new value for the attribute
         * - MegaApi::inviteContact - Returns the message appended to the contact invitation
         * - MegaApi::sendEvent - Returns the event message
         * - MegaApi::createAccount - Returns the lastname for the new account
         *
         * This value is valid for these request in onRequestFinish when the
         * error code is MegaError::API_OK:
         * - MegaApi::getUserData - Returns the XMPP JID of the user
         * - MegaApi::getUserAttribute - Returns the value of the attribute
         *
         * @return Text relative to this request
         */
        virtual const char *getText() const;

        /**
         * @brief Returns a number related to this request
         *
         * This value is valid for these requests:
         * - MegaApi::retryPendingConnections - Returns if transfers are retried
         * - MegaApi::submitFeedback - Returns the rating for the app
         * - MegaApi::pauseTransfers - Returns the direction of the transfers to pause/resume
         * - MegaApi::upgradeAccount - Returns the payment method
         * - MegaApi::replyContactRequest - Returns the action to do with the contact request
         * - MegaApi::inviteContact - Returns the action to do with the contact request
         * - MegaApi::sendEvent - Returns the event type
         * - MegaApi::moveTransferUp - Returns MegaTransfer::MOVE_TYPE_UP
         * - MegaApi::moveTransferUpByTag - Returns MegaTransfer::MOVE_TYPE_UP
         * - MegaApi::moveTransferDown - Returns MegaTransfer::MOVE_TYPE_DOWN
         * - MegaApi::moveTransferDownByTag - Returns MegaTransfer::MOVE_TYPE_DOWN
         * - MegaApi::moveTransferToFirst - Returns MegaTransfer::MOVE_TYPE_TOP
         * - MegaApi::moveTransferToFirstByTag - Returns MegaTransfer::MOVE_TYPE_TOP
         * - MegaApi::moveTransferToLast - Returns MegaTransfer::MOVE_TYPE_BOTTOM
         * - MegaApi::moveTransferToLastByTag - Returns MegaTransfer::MOVE_TYPE_BOTTOM
         * - MegaApi::moveTransferBefore - Returns the tag of the transfer with the target position
         * - MegaApi::moveTransferBeforeByTag - Returns the tag of the transfer with the target position
         * - MegaApi::setMaxConnections - Returns the number of connections
         *
         * This value is valid for these request in onRequestFinish when the
         * error code is MegaError::API_OK:
         * - MegaApi::resumeSync - Returns the fingerprint of the local file
         * - MegaApi::creditCardQuerySubscriptions - Returns the number of credit card subscriptions
         * - MegaApi::getPaymentMethods - Returns a bitfield with the available payment methods
         *
         * @return Number related to this request
         */
        virtual long long getNumber() const;

        /**
         * @brief Returns a flag related to the request
         *
         * This value is valid for these requests:
         * - MegaApi::retryPendingConnections - Returns if request are disconnected
         * - MegaApi::pauseTransfers - Returns true if transfers were paused, false if they were resumed
         * - MegaApi::createChat - Creates a chat for one or more participants
         * - MegaApi::fetchnodes - Return true if logged in into a folder and the provided key is invalid.
         * - MegaApi::getPublicNode - Return true if the provided key along the link is invalid.
         * - MegaApi::pauseTransfer - Returns true if the transfer has to be pause or false if it has to be resumed
         * - MegaApi::pauseTransferByTag - Returns true if the transfer has to be pause or false if it has to be resumed
         * - MegaApi::moveTransferUp - Returns true (it means that it's an automatic move)
         * - MegaApi::moveTransferUpByTag - Returns true (it means that it's an automatic move)
         * - MegaApi::moveTransferDown - Returns true (it means that it's an automatic move)
         * - MegaApi::moveTransferDownByTag - Returns true (it means that it's an automatic move)
         * - MegaApi::moveTransferToFirst - Returns true (it means that it's an automatic move)
         * - MegaApi::moveTransferToFirstByTag - Returns true (it means that it's an automatic move)
         * - MegaApi::moveTransferToLast - Returns true (it means that it's an automatic move)
         * - MegaApi::moveTransferToLastByTag - Returns true (it means that it's an automatic move)
         * - MegaApi::moveTransferBefore - Returns false (it means that it's a manual move)
         * - MegaApi::moveTransferBeforeByTag - Returns false (it means that it's a manual move)
         *
         * @return Flag related to the request
         */
        virtual bool getFlag() const;

        /**
         * @brief Returns the number of transferred bytes during the request
         * @return Number of transferred bytes during the request
         */
        virtual long long getTransferredBytes() const;

        /**
         * @brief Returns the number of bytes that the SDK will have to transfer to finish the request
         * @return Number of bytes that the SDK will have to transfer to finish the request
         */
        virtual long long getTotalBytes() const;

        /**
         * @brief Return the MegaRequestListener associated with this request
         *
         * This function will return NULL if there isn't an associated request listener.
         *
         * @return MegaRequestListener associated with this request
         */
        virtual MegaRequestListener *getListener() const;

        /**
         * @brief Returns details related to the MEGA account
         *
         * This value is valid for these request in onRequestFinish when the
         * error code is MegaError::API_OK:
         * - MegaApi::getAccountDetails - Details of the MEGA account
         *
         * @return Details related to the MEGA account
         */
        virtual MegaAccountDetails *getMegaAccountDetails() const;

        /**
         * @brief Returns available pricing plans to upgrade a MEGA account
         *
         * This value is valid for these request in onRequestFinish when the
         * error code is MegaError::API_OK:
         * - MegaApi::getPricing - Returns the available pricing plans
         *
         * @return Available pricing plans to upgrade a MEGA account
         */
        virtual MegaPricing *getPricing() const;


        /**
         * @brief Returns the tag of a transfer related to the request
         *
         * This value is valid for these requests:
         * - MegaApi::cancelTransfer - Returns the tag of the cancelled transfer (MegaTransfer::getTag)
         * - MegaApi::pauseTransfer - Returns the tag of the request to pause or resume
         * - MegaApi::pauseTransferByTag - Returns the tag of the request to pause or resume
         * - MegaApi::moveTransferUp - Returns the tag of the transfer to move
         * - MegaApi::moveTransferUpByTag - Returns the tag of the transfer to move
         * - MegaApi::moveTransferDown - Returns the tag of the transfer to move
         * - MegaApi::moveTransferDownByTag - Returns the tag of the transfer to move
         * - MegaApi::moveTransferToFirst - Returns the tag of the transfer to move
         * - MegaApi::moveTransferToFirstByTag - Returns the tag of the transfer to move
         * - MegaApi::moveTransferToLast - Returns the tag of the transfer to move
         * - MegaApi::moveTransferToLastByTag - Returns the tag of the transfer to move
         * - MegaApi::moveTransferBefore - Returns the tag of the transfer to move
         * - MegaApi::moveTransferBeforeByTag - Returns the tag of the transfer to move
         *
         * @return Tag of a transfer related to the request
         */
        virtual int getTransferTag() const;

        /**
         * @brief Returns the number of details related to this request
         * @return Number of details related to this request
         */
        virtual int getNumDetails() const;

        /**
         * @brief Returns the tag that identifies this request
         *
         * The tag is unique for the MegaApi object that has generated it only
         *
         * @return Unique tag that identifies this request
         */
        virtual int getTag() const;

#ifdef ENABLE_CHAT
        /**
         * @brief Returns the list of peers in a chat.
         *
         * The SDK retains the ownership of the returned value. It will be valid until
         * the MegaRequest object is deleted.
         *
         * This value is valid for these requests:
         * - MegaApi::createChat - Returns the list of peers and their privilege level
         *
         * @return List of peers of a chat
         */
        virtual MegaTextChatPeerList *getMegaTextChatPeerList() const;

        /**
         * @brief Returns the list of chats.
         *
         * The SDK retains the ownership of the returned value. It will be valid until
         * the MegaRequest object is deleted.
         *
         * This value is valid for these requests in onRequestFinish when the
         * error code is MegaError::API_OK:
         * - MegaApi::createChat - Returns the new chat's information
         *
         * @return List of chats
         */
        virtual MegaTextChatList *getMegaTextChatList() const;
#endif

        /**
         * @brief Returns the string map
         *
         * The SDK retains the ownership of the returned value. It will be valid until
         * the MegaRequest object is deleted.
         *
         * This value is valid for these requests in onRequestFinish when the
         * error code is MegaError::API_OK:
         * - MegaApi::getUserAttribute - Returns the attribute value
         *
         * @return String map including the key-value pairs of the attribute
         */
        virtual MegaStringMap* getMegaStringMap() const;
};

/**
 * @brief Provides information about an event
 *
 * Objects of this class aren't live, they are snapshots of the state of the event
 * when the object is created, they are immutable.
 */
class MegaEvent
{
public:

    enum {
        EVENT_COMMIT_DB = 0
    };

    virtual ~MegaEvent();

    /**
     * @brief Creates a copy of this MegaEvent object
     *
     * The resulting object is fully independent of the source MegaEvent,
     * it contains a copy of all internal attributes, so it will be valid after
     * the original object is deleted.
     *
     * You are the owner of the returned object
     *
     * @return Copy of the MegaEvent object
     */
    virtual MegaEvent *copy();

    /**
     * @brief Returns the type of the event associated with the object
     * @return Type of the event associated with the object
     */
    virtual int getType() const;

    /**
     * @brief Returns a text relative to this event
     *
     * The SDK retains the ownership of the returned value. It will be valid until
     * the MegaEvent object is deleted.
     *
     * @return Text relative to this event
     */
    virtual const char *getText() const;
};

/**
 * @brief Provides information about a transfer
 *
 * Developers can use listeners (MegaListener, MegaTransferListener)
 * to track the progress of each transfer. MegaTransfer objects are provided in callbacks sent
 * to these listeners and allow developers to know the state of the transfers, their parameters
 * and their results.
 *
 * Objects of this class aren't live, they are snapshots of the state of the transfer
 * when the object is created, they are immutable.
 *
 */
class MegaTransfer
{
	public:
        enum {
            TYPE_DOWNLOAD = 0,
            TYPE_UPLOAD,
            TYPE_LOCAL_HTTP_DOWNLOAD
        };

        enum {
            STATE_NONE = 0,
            STATE_QUEUED,
            STATE_ACTIVE,
            STATE_PAUSED,
            STATE_RETRYING,
            STATE_COMPLETING,
            STATE_COMPLETED,
            STATE_CANCELLED,
            STATE_FAILED
        };

        enum {
            MOVE_TYPE_UP = 1,
            MOVE_TYPE_DOWN,
            MOVE_TYPE_TOP,
            MOVE_TYPE_BOTTOM
        };
        
        virtual ~MegaTransfer();

        /**
         * @brief Creates a copy of this MegaTransfer object
         *
         * The resulting object is fully independent of the source MegaTransfer,
         * it contains a copy of all internal attributes, so it will be valid after
         * the original object is deleted.
         *
         * You are the owner of the returned object
         *
         * @return Copy of the MegaTransfer object
         */
        virtual MegaTransfer *copy();

        /**
         * @brief Returns the type of the transfer (TYPE_DOWNLOAD, TYPE_UPLOAD)
         * @return The type of the transfer (TYPE_DOWNLOAD, TYPE_UPLOAD)
         */
        virtual int getType() const;

        /**
         * @brief Returns a readable string showing the type of transfer (UPLOAD, DOWNLOAD)
         *
         * This function returns a pointer to a statically allocated buffer.
         * You don't have to free the returned pointer
         *
         * @return Readable string showing the type of transfer (UPLOAD, DOWNLOAD)
         */
        virtual const char *getTransferString() const;

        /**
         * @brief Returns a readable string that shows the type of the transfer
         *
         * This function provides exactly the same result as MegaTransfer::getTransferString (UPLOAD, DOWNLOAD)
         * It's provided for a better Java compatibility
         *
         * @return Readable string showing the type of transfer (UPLOAD, DOWNLOAD)
         */
        virtual const char* toString() const;

        /**
         * @brief Returns a readable string that shows the type of the transfer
         *
         * This function provides exactly the same result as MegaTransfer::getTransferString (UPLOAD, DOWNLOAD)
         * It's provided for a better Python compatibility
         *
         * @return Readable string showing the type of transfer (UPLOAD, DOWNLOAD)
         */
        virtual const char* __str__() const;

        /**
         * @brief Returns a readable string that shows the type of the transfer
         *
         * This function provides exactly the same result as MegaTransfer::getTransferString (UPLOAD, DOWNLOAD)
         * It's provided for a better PHP compatibility
         *
         * @return Readable string showing the type of transfer (UPLOAD, DOWNLOAD)
         */
        virtual const char *__toString() const;

        /**
         * @brief Returns the starting time of the request (in deciseconds)
         *
         * The returned value is a monotonic time since some unspecified starting point expressed in
         * deciseconds.
         *
         * @return Starting time of the transfer (in deciseconds)
         */
        virtual int64_t getStartTime() const;

        /**
         * @brief Returns the number of transferred bytes during this request
         * @return Transferred bytes during this transfer
         */
        virtual long long getTransferredBytes() const;

        /**
         * @brief Returns the total bytes to be transferred to complete the transfer
         * @return Total bytes to be transferred to complete the transfer
         */
        virtual long long getTotalBytes() const;

        /**
         * @brief Returns the local path related to this request
         *
         * For uploads, this function returns the path to the source file. For downloads, it
         * returns the path of the destination file.
         *
         * The SDK retains the ownership of the returned value. It will be valid until
         * the MegaTransfer object is deleted.
         *
         * @return Local path related to this transfer
         */
        virtual const char* getPath() const;

        /**
         * @brief Returns the parent path related to this request
         *
         * For uploads, this function returns the path to the folder containing the source file.
         * For downloads, it returns that path to the folder containing the destination file.
         *
         * The SDK retains the ownership of the returned value. It will be valid until
         * the MegaTransfer object is deleted.
         *
         * @return Parent path related to this transfer
         */
        virtual const char* getParentPath() const;

        /**
         * @brief Returns the handle related to this transfer
         *
         * For downloads, this function returns the handle of the source node.
         *
         * For uploads, it returns the handle of the new node in MegaTransferListener::onTransferFinish
         * and MegaListener::onTransferFinish when the error code is API_OK. Otherwise, it returns
         * mega::INVALID_HANDLE.
         *
         * @return The handle related to the transfer.
         */
        virtual MegaHandle getNodeHandle() const;

        /**
         * @brief Returns the handle of the parent node related to this transfer
         *
         * For downloads, this function returns always mega::INVALID_HANDLE. For uploads,
         * it returns the handle of the destination node (folder) for the uploaded file.
         *
         * @return The handle of the destination folder for uploads, or mega::INVALID_HANDLE for downloads.
         */
        virtual MegaHandle getParentHandle() const;

        /**
         * @brief Returns the starting position of the transfer for streaming downloads
         *
         * The return value of this fuction will be 0 if the transfer isn't a streaming
         * download (MegaApi::startStreaming)
         *
         * @return Starting position of the transfer for streaming downloads, otherwise 0
         */
        virtual long long getStartPos() const;

        /**
         * @brief Returns the end position of the transfer for streaming downloads
         *
         * The return value of this fuction will be 0 if the transfer isn't a streaming
         * download (MegaApi::startStreaming)
         *
         * @return End position of the transfer for streaming downloads, otherwise 0
         */
        virtual long long getEndPos() const;

		/**
		 * @brief Returns the name of the file that is being transferred
		 *
		 * It's possible to upload a file with a different name (MegaApi::startUpload). In that case,
		 * this function returns the destination name.
		 *
         * The SDK retains the ownership of the returned value. It will be valid until
         * the MegaTransfer object is deleted.
         *
		 * @return Name of the file that is being transferred
		 */
		virtual const char* getFileName() const;

		/**
		 * @brief Returns the MegaTransferListener object associated with this transfer
		 *
		 * MegaTransferListener objects can be associated with transfers at startup, if a listener
		 * isn't associated, this function will return NULL
		 *
		 * @return Listener associated with this transfer
		 */
		virtual MegaTransferListener* getListener() const;

		/**
		 * @brief Return the number of times that a transfer has temporarily failed
		 * @return Number of times that a transfer has temporarily failed
		 */
		virtual int getNumRetry() const;

		/**
		 * @brief Returns the maximum number of times that the transfer will be retried
		 * @return Mmximum number of times that the transfer will be retried
		 */
		virtual int getMaxRetries() const;

		/**
		 * @brief Returns an integer that identifies this transfer
		 * @return Integer that identifies this transfer
		 */
		virtual int getTag() const;

		/**
         * @brief Returns the current speed of this transfer
         * @return Current speed of this transfer
		 */
		virtual long long getSpeed() const;

        /**
         * @brief Returns the average speed of this transfer
         * @return Average speed of this transfer
         */
        virtual long long getMeanSpeed() const;

        /**
		 * @brief Returns the number of bytes transferred since the previous callback
		 * @return Number of bytes transferred since the previous callback
		 * @see MegaListener::onTransferUpdate, MegaTransferListener::onTransferUpdate
		 */
		virtual long long getDeltaSize() const;

		/**
		 * @brief Returns the timestamp when the last data was received (in deciseconds)
		 *
		 * This timestamp doesn't have a defined starting point. Use the difference between
		 * the return value of this function and MegaTransfer::getStartTime to know how
		 * much time the transfer has been running.
		 *
		 * @return Timestamp when the last data was received (in deciseconds)
		 */
		virtual int64_t getUpdateTime() const;

        /**
         * @brief Returns a public node related to the transfer
         *
         * The return value is only valid for downloads of public nodes
         * You take the ownership of the returned value.
         *
         * @return Public node related to the transfer
         */
        virtual MegaNode *getPublicMegaNode() const;

        /**
         * @brief Returns true if this transfer belongs to the synchronization engine
         *
         * A single transfer can upload/download several files with exactly the same contents. If
         * some of these files are being transferred by the synchonization engine, but there is at
         * least one file started by the application, this function returns false.
         *
         * This data is important to know if the transfer is cancellable. Regular transfers are cancellable
         * but synchronization transfers aren't.
         *
         * @return true if this transfer belongs to the synchronization engine, otherwise false
         */
        virtual bool isSyncTransfer() const;

        /**
         * @brief Returns true is this is a streaming transfer
         * @return true if this is a streaming transfer, false otherwise
         * @see MegaApi::startStreaming
         */
        virtual bool isStreamingTransfer() const;

        /**
         * @brief Returns the received bytes since the last callback
         *
         * The returned value is only valid for streaming transfers (MegaApi::startStreaming).
         *
         * @return Received bytes since the last callback
         */
        virtual char *getLastBytes() const;

        /**
         * @brief Returns true if the transfer is a folder transfer
         * @return true if it's a folder transfer, otherwise (file transfer) it returns false
         */
        virtual bool isFolderTransfer() const;

        /**
         * @brief Returns the identifier of the folder transfer associated to this transfer
         *
         * This function is only useful for transfers automatically started in the context of a folder transfer.
         * For folder transfers (the ones directly started with startUpload), it returns -1
         * Otherwise, it returns 0
         *
         * @return Tag of the associated folder transfer.
         */
        virtual int getFolderTransferTag() const;

        /**
         * @brief Returns the application data associated with this transfer
         *
         * You can set the data returned by this function in MegaApi::startDownload
         *
         * The SDK retains the ownership of the returned value. It will be valid until
         * the MegaTransfer object is deleted.
         *
         * @return Application data associated with this transfer
         */
        virtual const char* getAppData() const;

        /**
         * @brief Returns the state of the transfer
         *
         * It can be one of these values:
         * - STATE_NONE = 0
         * Unknown state. This state should be never returned.
         *
         * - STATE_QUEUED = 1
         * The transfer is queued. No data related to it is being transferred.
         *
         * - STATE_ACTIVE = 2
         * The transfer is active. Its data is being transferred.
         *
         * - STATE_PAUSED = 3
         * The transfer is paused. It won't be activated until it's resumed.
         *
         * - STATE_RETRYING = 4
         * The transfer is waiting to be retried due to a temporary error.
         *
         * - STATE_COMPLETING = 5
         * The transfer is being completed. All data has been transferred
         * but it's still needed to attach the resulting node to the
         * account (uploads), to attach thumbnails/previews to the
         * node (uploads of images) or to create the resulting local
         * file (downloads). The transfer should be completed in a short time.
         *
         * - STATE_COMPLETED = 6
         * The transfer has beeing finished.
         *
         * - STATE_CANCELLED = 7
         * The transfer was cancelled by the user.
         *
         * - STATE_FAILED = 8
         * The transfer was cancelled by the SDK due to a fatal error or
         * after a high number of retries.
         *
         * @return State of the transfer
         */
        virtual int getState() const;

        /**
         * @brief Returns the priority of the transfer
         *
         * This value is intended to keep the order of the transfer queue on apps.
         *
         * @return Priority of the transfer
         */
        virtual unsigned long long getPriority() const;

        /**
         * @brief Returns the notification number of the SDK when this MegaTransfer was generated
         *
         * The notification number of the SDK is increased every time the SDK sends a callback
         * to the app.
         *
         * @return Notification number
         */
        virtual long long getNotificationNumber() const;
};

/**
 * @brief Provides information about transfer queues
 *
 * This object is used as the return value of the function MegaApi::getTransferData
 *
 * Objects of this class aren't live, they are snapshots of the state of the transfer
 * queues when the object is created, they are immutable.
 *
 */
class MegaTransferData
{
public:
    virtual ~MegaTransferData();

    /**
     * @brief Creates a copy of this MegaTransferData object
     *
     * The resulting object is fully independent of the source MegaTransferData,
     * it contains a copy of all internal attributes, so it will be valid after
     * the original object is deleted.
     *
     * You are the owner of the returned object
     *
     * @return Copy of the MegaTransferData object
     */
    virtual MegaTransferData *copy() const;

    /**
     * @brief Returns the number of downloads in the transfer queue
     * @return Number of downloads in the transfer queue
     */
    virtual int getNumDownloads() const;

    /**
     * @brief Returns the number of uploads in the transfer queue
     * @return Number of uploads in the transfer queue
     */
    virtual int getNumUploads() const;

    /**
     * @brief Returns the tag of the download at index i
     * @param i index of the selected download. It must be between 0 and MegaTransferData::getNumDownloads (not included)
     * @return Tag of the download at index i
     */
    virtual int getDownloadTag(int i) const;

    /**
     * @brief Returns the tag of the upload at index i
     * @param i index of the selected upload. It must be between 0 and MegaTransferData::getNumUploads (not included)
     * @return Tag of the upload at index i
     */
    virtual int getUploadTag(int i) const;

    /**
     * @brief Returns the priority of the download at index i
     * @param i index of the selected download. It must be between 0 and MegaTransferData::getNumDownloads (not included)
     * @return Priority of the download at index i
     */
    virtual unsigned long long getDownloadPriority(int i) const;

    /**
     * @brief Returns the priority of the upload at index i
     * @param i index of the selected upload. It must be between 0 and MegaTransferData::getNumUploads (not included)
     * @return Priority of the upload at index i
     */
    virtual unsigned long long getUploadPriority(int i) const;

    /**
     * @brief Returns the notification number of the SDK when this MegaTransferData was generated
     *
     * The notification number of the SDK is increased every time the SDK sends a callback
     * to the app.
     *
     * @return Notification number
     */
    virtual long long getNotificationNumber() const;
};


/**
 * @brief Provides information about a contact request
 *
 * Developers can use listeners (MegaListener, MegaGlobalListener)
 * to track the progress of each contact. MegaContactRequest objects are provided in callbacks sent
 * to these listeners and allow developers to know the state of the contact requests, their parameters
 * and their results.
 *
 * Objects of this class aren't live, they are snapshots of the state of the contact request
 * when the object is created, they are immutable.
 *
 */
class MegaContactRequest
{
public:
    enum {
        STATUS_UNRESOLVED = 0,
        STATUS_ACCEPTED,
        STATUS_DENIED,
        STATUS_IGNORED,
        STATUS_DELETED,
        STATUS_REMINDED
    };

    enum {
        REPLY_ACTION_ACCEPT = 0,
        REPLY_ACTION_DENY,
        REPLY_ACTION_IGNORE
    };

    enum {
        INVITE_ACTION_ADD = 0,
        INVITE_ACTION_DELETE,
        INVITE_ACTION_REMIND
    };

    virtual ~MegaContactRequest();

    /**
     * @brief Creates a copy of this MegaContactRequest object
     *
     * The resulting object is fully independent of the source MegaContactRequest,
     * it contains a copy of all internal attributes, so it will be valid after
     * the original object is deleted.
     *
     * You are the owner of the returned object
     *
     * @return Copy of the MegaContactRequest object
     */
    virtual MegaContactRequest *copy() const;

    /**
     * @brief Returns the handle of this MegaContactRequest object
     * @return Handle of the object
     */
    virtual MegaHandle getHandle() const;

    /**
     * @brief Returns the email of the request creator
     * @return Email of the request creator
     */
    virtual char* getSourceEmail() const;

    /**
     * @brief Return the message that the creator of the contact request has added
     * @return Message sent by the request creator
     */
    virtual char* getSourceMessage() const;

    /**
     * @brief Returns the email of the recipient or NULL if the current account is the recipient
     * @return Email of the recipient or NULL if the request is for us
     */
    virtual char* getTargetEmail() const;

    /**
     * @brief Returns the creation time of the contact request
     * @return Creation time of the contact request (in seconds since the Epoch)
     */
    virtual int64_t getCreationTime() const;

    /**
     * @brief Returns the last update time of the contact request
     * @return Last update time of the contact request (in seconds since the Epoch)
     */
    virtual int64_t getModificationTime() const;

    /**
     * @brief Returns the status of the contact request
     *
     * It can be one of the following values:
     * - STATUS_UNRESOLVED = 0
     * The request is pending
     *
     * - STATUS_ACCEPTED = 1
     * The request has been accepted
     *
     * - STATUS_DENIED = 2
     * The request has been denied
     *
     * - STATUS_IGNORED = 3
     * The request has been ignored
     *
     * - STATUS_DELETED = 4
     * The request has been deleted
     *
     * - STATUS_REMINDED = 5
     * The request has been reminded
     *
     * @return Status of the contact request
     */
    virtual int getStatus() const;

    /**
     * @brief Direction of the request
     * @return True if the request is outgoing and false if it's incoming
     */
    virtual bool isOutgoing() const;
};


#ifdef ENABLE_SYNC

/**
 * @brief Provides information about a synchronization event
 *
 * This object is provided in callbacks related to the synchronization engine
 * (MegaListener::onSyncEvent MegaSyncListener::onSyncEvent)
 */
class MegaSyncEvent
{
public:

    /**
     * Event types.
     */
    enum {
        TYPE_LOCAL_FOLDER_ADITION, TYPE_LOCAL_FOLDER_DELETION,
        TYPE_LOCAL_FILE_ADDITION, TYPE_LOCAL_FILE_DELETION,
        TYPE_LOCAL_FILE_CHANGED, TYPE_LOCAL_MOVE,
        TYPE_REMOTE_FOLDER_ADDITION, TYPE_REMOTE_FOLDER_DELETION,
        TYPE_REMOTE_FILE_ADDITION, TYPE_REMOTE_FILE_DELETION,
        TYPE_REMOTE_MOVE, TYPE_REMOTE_RENAME,
        TYPE_FILE_GET, TYPE_FILE_PUT
    };

    virtual ~MegaSyncEvent();

    virtual MegaSyncEvent *copy();

    /**
     * @brief Returns the type of event
     * @return Type of event
     */
    virtual int getType() const;

    /**
     * @brief Returns the local path related to the event.
     *
     * If there isn't any local path related to the event (remote events)
     * this function returns NULL
     *
     * The SDK retains the ownership of the returned value. It will be valid until
     * the MegaSyncEvent object is deleted.
     *
     * @return Local path related to the event
     */
    virtual const char* getPath() const;

    /**
     * @brief getNodeHandle Returns the node handle related to the event
     *
     * If there isn't any local path related to the event (remote events)
     * this function returns mega::INVALID_HANDLE
     *
     * @return Node handle related to the event
     */
    virtual MegaHandle getNodeHandle() const;

    /**
     * @brief Returns the previous path of the local file.
     *
     * This data is only valid when the event type is TYPE_LOCAL_MOVE
     *
     * The SDK retains the ownership of the returned value. It will be valid until
     * the MegaSyncEvent object is deleted.
     *
     * @return Previous path of the local file.
     */
    virtual const char* getNewPath() const;

    /**
     * @brief Returns the previous name of the remote node
     *
     * This data is only valid when the event type is TYPE_REMOTE_RENAME
     *
     * The SDK retains the ownership of the returned value. It will be valid until
     * the MegaSyncEvent object is deleted.
     *
     * @return Previous name of the remote node
     */
    virtual const char* getPrevName() const;

    /**
     * @brief Returns the handle of the previous parent of the remote node
     *
     * This data is only valid when the event type is TYPE_REMOTE_MOVE
     *
     * The SDK retains the ownership of the returned value. It will be valid until
     * the MegaSyncEvent object is deleted.
     *
     * @return Handle of the previous parent of the remote node
     */
    virtual MegaHandle getPrevParent() const;
};

/**
 * @brief Provides information about a synchronization
 *
 * Developers can use listeners (MegaListener, MegaSyncListener)
 * to track the progress of each synchronization. MegaSync objects are provided in callbacks sent
 * to these listeners and allow developers to know the state of the synchronizations and their parameters
 * and
 *
 * The implementation will receive callbacks from an internal worker thread.
 *
 **/
class MegaSyncListener
{
public:
    /**
     * @brief This function is called when the state of a synced file changes
     *
     * Possible values for the state are:
     * - MegaApi::STATE_SYNCED = 1
     * The file is synced with the MEGA account
     *
     * - MegaApi::STATE_PENDING = 2
     * The file isn't synced with the MEGA account. It's waiting to be synced.
     *
     * - MegaApi::STATE_SYNCING = 3
     * The file is being synced with the MEGA account
     *
     * @param api MegaApi object that is synchronizing files
     * @param sync MegaSync object related that manages the file
     * @param filePath Local path of the file
     * @param newState New state of the file
     */
    virtual void onSyncFileStateChanged(MegaApi *api, MegaSync *sync, const char *filePath, int newState);

    /**
     * @brief This function is called when the state of the synchronization changes
     *
     * The SDK calls this function when the state of the synchronization changes, for example
     * from 'scanning' to 'syncing' or 'failed'.
     *
     * You can use MegaSync::getState to get the new state.
     *
     * @param api MegaApi object that is synchronizing files
     * @param sync MegaSync object that has changed the state
     */
    virtual void onSyncStateChanged(MegaApi *api,  MegaSync *sync);

    /**
     * @brief This function is called when there is a synchronization event
     *
     * Synchronization events can be local deletions, local additions, remote deletions,
     * remote additions, etc. See MegaSyncEvent to know the full list of event types
     *
     * @param api MegaApi object that is synchronizing files
     * @param sync MegaSync object that detects the event
     * @param event Information about the event
     *
     * This parameter will be deleted just after the callback. If you want to save it use
     * MegaSyncEvent::copy
     */
    virtual void onSyncEvent(MegaApi *api, MegaSync *sync,  MegaSyncEvent *event);
};

/**
 * @brief Provides information about a synchronization
 */
class MegaSync
{
public:
    enum
    {
        SYNC_FAILED = -2,
        SYNC_CANCELED = -1,
        SYNC_INITIALSCAN = 0,
        SYNC_ACTIVE
    };

    virtual ~MegaSync();

    /**
     * @brief Creates a copy of this MegaSync object
     *
     * The resulting object is fully independent of the source MegaSync,
     * it contains a copy of all internal attributes, so it will be valid after
     * the original object is deleted.
     *
     * You are the owner of the returned object
     *
     * @return Copy of the MegaError object
     */
    virtual MegaSync *copy();

    /**
     * @brief Get the handle of the folder that is being synced
     * @return Handle of the folder that is being synced in MEGA
     */
    virtual MegaHandle getMegaHandle() const;

    /**
     * @brief Get the path of the local folder that is being synced
     *
     * The SDK retains the ownership of the returned value. It will be valid until
     * the MegaRequest object is deleted.
     *
     * @return Local folder that is being synced
     */
    virtual const char* getLocalFolder() const;

    /**
     * @brief Gets an unique identifier of the local folder that is being synced
     * @return Unique identifier of the local folder that is being synced
     */
    virtual long long getLocalFingerprint() const;

    /**
     * @brief Returns the identifier of this synchronization
     *
     * Identifiers of synchronizations are always negative numbers.
     *
     * @return Identifier of the synchronization
     */
    virtual int getTag() const;

    /**
     * @brief Get the state of the synchronization
     *
     * Possible values are:
     * - SYNC_FAILED = -2
     * The synchronization has failed and has been disabled
     *
     * - SYNC_CANCELED = -1,
     * The synchronization has failed and has been disabled
     *
     * - SYNC_INITIALSCAN = 0,
     * The synchronization is doing the initial scan
     *
     * - SYNC_ACTIVE
     * The synchronization is active
     *
     * @return State of the synchronization
     */
    virtual int getState() const;
};

#endif

/**
 * @brief Provides information about an error
 */
class MegaError
{
public:
    /**
     * @brief Declaration of API error codes.
     */
    enum
    {
        API_OK = 0,             ///< Everything OK
        API_EINTERNAL = -1,     ///< Internal error.
        API_EARGS = -2,         ///< Bad arguments.
        API_EAGAIN = -3,        ///< Request failed, retry with exponential back-off.
        API_ERATELIMIT = -4,    ///< Too many requests, slow down.
        API_EFAILED = -5,       ///< Request failed permanently.
        API_ETOOMANY = -6,      ///< Too many requests for this resource.
        API_ERANGE = -7,        ///< Resource access out of rage.
        API_EEXPIRED = -8,      ///< Resource expired.
        API_ENOENT = -9,        ///< Resource does not exist.
        API_ECIRCULAR = -10,    ///< Circular linkage.
        API_EACCESS = -11,      ///< Access denied.
        API_EEXIST = -12,       ///< Resource already exists.
        API_EINCOMPLETE = -13,  ///< Request incomplete.
        API_EKEY = -14,         ///< Cryptographic error.
        API_ESID = -15,         ///< Bad session ID.
        API_EBLOCKED = -16,     ///< Resource administratively blocked.
        API_EOVERQUOTA = -17,   ///< Quota exceeded.
        API_ETEMPUNAVAIL = -18, ///< Resource temporarily not available.
        API_ETOOMANYCONNECTIONS = -19, ///< Too many connections on this resource.
        API_EWRITE = -20,       ///< File could not be written to (or failed post-write integrity check).
        API_EREAD = -21,        ///< File could not be read from (or changed unexpectedly during reading).
        API_EAPPKEY = -22,      ///< Invalid or missing application key.
        API_ESSL = -23,         ///< SSL verification failed

        PAYMENT_ECARD = -101,
        PAYMENT_EBILLING = -102,
        PAYMENT_EFRAUD = -103,
        PAYMENT_ETOOMANY = -104,
        PAYMENT_EBALANCE = -105,
        PAYMENT_EGENERIC = -106
    };

    /**
     * @brief Creates a new MegaError object
     * @param errorCode Error code for this error
     */
    MegaError(int errorCode = MegaError::API_OK);

    /**
     * @brief Creates a new MegaError object
     * @param errorCode Error code for this error
     * @param value Value associated to the error
     */
    MegaError(int errorCode, long long value);

    /**
     * @brief Creates a new MegaError object copying another one
     * @param megaError MegaError object to be copied
     */
    MegaError(const MegaError &megaError);
    virtual ~MegaError();

        /**
         * @brief Creates a copy of this MegaError object
         *
         * The resulting object is fully independent of the source MegaError,
         * it contains a copy of all internal attributes, so it will be valid after
         * the original object is deleted.
         *
         * You are the owner of the returned object
         *
         * @return Copy of the MegaError object
         */
        MegaError* copy();

		/**
		 * @brief Returns the error code associated with this MegaError
		 * @return Error code associated with this MegaError
		 */
		int getErrorCode() const;

        /**
         * @brief Returns a value associated with the error
         *
         * Currently, this value is only useful when it is related to an API_EOVERQUOTA
         * error related to a transfer. In that case, it's the number of seconds until
         * the more bandwidth will be available for the account.
         *
         * In any other case, this value will be 0
         *
         * @return Value associated with the error
         */
        long long getValue() const;

		/**
		 * @brief Returns a readable description of the error
		 *
		 * This function returns a pointer to a statically allocated buffer.
		 * You don't have to free the returned pointer
		 *
		 * @return Readable description of the error
		 */
		const char* getErrorString() const;

		/**
		 * @brief Returns a readable description of the error
		 *
		 * This function returns a pointer to a statically allocated buffer.
		 * You don't have to free the returned pointer
		 *
		 * This function provides exactly the same result as MegaError::getErrorString.
		 * It's provided for a better Java compatibility
		 *
		 * @return Readable description of the error
		 */
        const char* toString() const;

		/**
		 * @brief Returns a readable description of the error
		 *
		 * This function returns a pointer to a statically allocated buffer.
		 * You don't have to free the returned pointer
		 *
		 * This function provides exactly the same result as MegaError::getErrorString.
		 * It's provided for a better Python compatibility
		 *
		 * @return Readable description of the error
		 */
		const char* __str__() const;

		/**
		 * @brief Returns a readable description of the error
		 *
		 * This function returns a pointer to a statically allocated buffer.
		 * You don't have to free the returned pointer
		 *
		 * This function provides exactly the same result as MegaError::getErrorString.
		 * It's provided for a better PHP compatibility
		 *
		 * @return Readable description of the error
		 */
		const char* __toString() const;

		/**
		 * @brief Provides the error description associated with an error code
		 *
		 * This function returns a pointer to a statically allocated buffer.
		 * You don't have to free the returned pointer
		 *
		 * @param errorCode Error code for which the description will be returned
		 * @return Description associated with the error code
		 */
        static const char *getErrorString(int errorCode);

    private:
        //< 0 = API error code, > 0 = http error, 0 = No error
		int errorCode;
        long long value;
};

/**
 * @brief Interface to process node trees
 *
 * An implementation of this class can be used to process a node tree passing a pointer to
 * MegaApi::processMegaTree
 *
 * The implementation will receive callbacks from an internal worker thread.
 *
 */
class MegaTreeProcessor
{
    public:
        /**
         * @brief Function that will be called for all nodes in a node tree
         * @param node Node to be processed
         * @return true to continue processing nodes, false to stop
         */
        virtual bool processMegaNode(MegaNode* node);
        virtual ~MegaTreeProcessor();
};

/**
 * @brief Interface to receive information about requests
 *
 * All requests allows to pass a pointer to an implementation of this interface in the last parameter.
 * You can also get information about all requests using MegaApi::addRequestListener
 *
 * MegaListener objects can also receive information about requests
 *
 * This interface uses MegaRequest objects to provide information of requests. Take into account that not all
 * fields of MegaRequest objects are valid for all requests. See the documentation about each request to know
 * which fields contain useful information for each one.
 *
 * The implementation will receive callbacks from an internal worker thread.
 *
 */
class MegaRequestListener
{
    public:
        /**
         * @brief This function is called when a request is about to start being processed
         *
         * The SDK retains the ownership of the request parameter.
         * Don't use it after this functions returns.
         *
         * The api object is the one created by the application, it will be valid until
         * the application deletes it.
         *
         * @param api MegaApi object that started the request
         * @param request Information about the request
         */
        virtual void onRequestStart(MegaApi* api, MegaRequest *request);

        /**
         * @brief This function is called when a request has finished
         *
         * There won't be more callbacks about this request.
         * The last parameter provides the result of the request. If the request finished without problems,
         * the error code will be API_OK
         *
         * The SDK retains the ownership of the request and error parameters.
         * Don't use them after this functions returns.
         *
         * The api object is the one created by the application, it will be valid until
         * the application deletes it.
         *
         * @param api MegaApi object that started the request
         * @param request Information about the request
         * @param e Error information
         */
        virtual void onRequestFinish(MegaApi* api, MegaRequest *request, MegaError* e);

        /**
         * @brief This function is called to inform about the progres of a request
         *
         * Currently, this callback is only used for fetchNodes (MegaRequest::TYPE_FETCH_NODES) requests
         *
         * The SDK retains the ownership of the request parameter.
         * Don't use it after this functions returns.
         *
         * The api object is the one created by the application, it will be valid until
         * the application deletes it.
         *
         *
         * @param api MegaApi object that started the request
         * @param request Information about the request
         * @see MegaRequest::getTotalBytes MegaRequest::getTransferredBytes
         */
        virtual void onRequestUpdate(MegaApi*api, MegaRequest *request);

        /**
         * @brief This function is called when there is a temporary error processing a request
         *
         * The request continues after this callback, so expect more MegaRequestListener::onRequestTemporaryError or
         * a MegaRequestListener::onRequestFinish callback
         *
         * The SDK retains the ownership of the request and error parameters.
         * Don't use them after this functions returns.
         *
         * The api object is the one created by the application, it will be valid until
         * the application deletes it.
         *
         * @param api MegaApi object that started the request
         * @param request Information about the request
         * @param error Error information
         */
        virtual void onRequestTemporaryError(MegaApi *api, MegaRequest *request, MegaError* error);
        virtual ~MegaRequestListener();
};

/**
 * @brief This class extendes the functionality of MegaRequestListener
 * allowing a synchronous behaviour
 * It can be used the same way as a MegaRequestListener by overriding doOnRequestFinish
 * instead of onRequestFinish. This function will be called
 * when onRequestFinish is called by the SDK.
 *
 * For a synchronous usage, a client for this listener may wait() until the request is finished and doOnRequestFinish is completed.
 * Alternatively a trywait function is included which waits for an ammount of time or until the request is finished.
 * Then it can gather the MegaError and MegaRequest objects to process the outcome of the request.
 *
 * @see MegaRequestListener
 */
class SynchronousRequestListener : public MegaRequestListener
{
private:
    MegaSemaphore* semaphore;
    void onRequestFinish(MegaApi *api, MegaRequest *request, MegaError *error);

protected:
    MegaRequestListener *listener;
    MegaApi *megaApi;
    MegaRequest *megaRequest;
    MegaError *megaError;

public:
    SynchronousRequestListener();

    /**
     * @brief This function is called when a request has finished
     *
     * There won't be more callbacks about this request.
     * The last parameter provides the result of the request. If the request finished without problems,
     * the error code will be API_OK
     *
     * The SDK retains the ownership of the request and error parameters.
     * Don't use them after this functions returns.
     *
     * The api object is the one created by the application, it will be valid until
     * the application deletes it.
     *
     * @param api MegaApi object that started the request
     * @param request Information about the request
     * @param error Error information
     */
    virtual void doOnRequestFinish(MegaApi *api, MegaRequest *request, MegaError *error);

    /**
     * @brief Wait untill the request is finished. This means that the request has been processed and
     * doOnRequestFinish is completed.
     * After successfully waiting for the request to be finished, the caller can use getError() and getRequest()
     * to gather the output and errors produced by the request. Thus, implementing the callback doOnRequestFinish
     * is not required and the processing can be coded more linearly.
     *
     */
    void wait();

    /**
     * @brief Waits untill either the request is finished or the provided time is passed.
     *
     * After successfully waiting for the request to be finished, the caller can use getError() and getRequest()
     * to gather the output and errors produced by the request. Thus, implementing the callback doOnRequestFinish
     * is not required and the processing can be coded more linearly.
     * @param milliseconds Max number of milliseconds to wait.
     * @return returns 0 if the request had finished and a value different to 0 if timeout passed.
     */
    int trywait(int milliseconds);

    /**
     * @brief Get the MegaError object produced by the request.
     * The RequestListener retains the ownership of the object and will delete upon its destruction
     * @return the error
     */
    MegaError *getError() const;

    /**
     * @brief Get the MegaRequest object produced by the request.
     * The RequestListener retains the ownership of the object and will delete upon its destruction
     * @return the request
     */
    MegaRequest *getRequest() const;

    /**
     * @brief Getter for the MegaApi object that started the request.
     * @return the MegaApi object that started the request.
     */
    MegaApi *getApi() const;

    virtual ~SynchronousRequestListener();
};

/**
 * @brief Interface to receive information about transfers
 *
 * All transfers allows to pass a pointer to an implementation of this interface in the last parameter.
 * You can also get information about all transfers using MegaApi::addTransferListener
 *
 * MegaListener objects can also receive information about transfers
 *
 * The implementation will receive callbacks from an internal worker thread.
 *
 */
class MegaTransferListener
{
    public:
        /**
         * @brief This function is called when a transfer is about to start being processed
         *
         * The SDK retains the ownership of the transfer parameter.
         * Don't use it after this functions returns.
         *
         * The api object is the one created by the application, it will be valid until
         * the application deletes it.
         *
         * @param api MegaApi object that started the transfer
         * @param transfer Information about the transfer
         */
        virtual void onTransferStart(MegaApi *api, MegaTransfer *transfer);

        /**
         * @brief This function is called when a transfer has finished
         *
         * The SDK retains the ownership of the transfer and error parameters.
         * Don't use them after this functions returns.
         *
         * The api object is the one created by the application, it will be valid until
         * the application deletes it.
         *
         * There won't be more callbacks about this transfer.
         * The last parameter provides the result of the transfer. If the transfer finished without problems,
         * the error code will be API_OK
         *
         * @param api MegaApi object that started the transfer
         * @param transfer Information about the transfer
         * @param error Error information
         */
        virtual void onTransferFinish(MegaApi* api, MegaTransfer *transfer, MegaError* error);

        /**
         * @brief This function is called to inform about the progress of a transfer
         *
         * The SDK retains the ownership of the transfer parameter.
         * Don't use it after this functions returns.
         *
         * The api object is the one created by the application, it will be valid until
         * the application deletes it.
         *
         * @param api MegaApi object that started the transfer
         * @param transfer Information about the transfer
         *
         * @see MegaTransfer::getTransferredBytes, MegaTransfer::getSpeed
         */
        virtual void onTransferUpdate(MegaApi *api, MegaTransfer *transfer);

        /**
         * @brief This function is called when there is a temporary error processing a transfer
         *
         * The transfer continues after this callback, so expect more MegaTransferListener::onTransferTemporaryError or
         * a MegaTransferListener::onTransferFinish callback
         *
         * The SDK retains the ownership of the transfer and error parameters.
         * Don't use them after this functions returns.
         *
         * @param api MegaApi object that started the transfer
         * @param transfer Information about the transfer
         * @param error Error information
         */
        virtual void onTransferTemporaryError(MegaApi *api, MegaTransfer *transfer, MegaError* error);

        virtual ~MegaTransferListener();

        /**
         * @brief This function is called to provide the last readed bytes of streaming downloads
         *
         * This function won't be called for non streaming downloads. You can get the same buffer
         * provided by this function in MegaTransferListener::onTransferUpdate, using
         * MegaTransfer::getLastBytes MegaTransfer::getDeltaSize.
         *
         * The SDK retains the ownership of the transfer and buffer parameters.
         * Don't use them after this functions returns.
         *
         * This callback is mainly provided for compatibility with other programming languages.
         *
         * @param api MegaApi object that started the transfer
         * @param transfer Information about the transfer
         * @param buffer Buffer with the last readed bytes
         * @param size Size of the buffer
         * @return true to continue the transfer, false to cancel it
         *
         * @see MegaApi::startStreaming
         */
        virtual bool onTransferData(MegaApi *api, MegaTransfer *transfer, char *buffer, size_t size);
};


/**
 * @brief This class extendes the functionality of MegaTransferListener
 * allowing a synchronous behaviour
 * It can be used the same way as a MegaTransferListener by overriding doOnTransferFinish
 * instead of onTransferFinish. This function will be called
 * when onTransferFinish is called by the SDK.
 *
 * For a synchronous usage, a client for this listener may wait() until the transfer is finished and doOnTransferFinish is completed.
 * Alternatively a trywait function is included which waits for an ammount of time or until the transfer is finished.
 * Then it can gather the MegaError and MegaTransfer objects to process the outcome of the transfer.
 *
 * @see MegaTransferListener
 */
class SynchronousTransferListener : public MegaTransferListener
{
private:
    MegaSemaphore* semaphore;
    void onTransferFinish(MegaApi *api, MegaTransfer *transfer, MegaError *error);

protected:
    MegaTransferListener *listener;
    MegaApi *megaApi;
    MegaTransfer *megaTransfer;
    MegaError *megaError;

public:
    SynchronousTransferListener();

    /**
     * @brief This function is called when a transfer has finished
     *
     * There won't be more callbacks about this transfer.
     * The last parameter provides the result of the transfer. If the transfer finished without problems,
     * the error code will be API_OK
     *
     * The SDK retains the ownership of the transfer and error parameters.
     * Don't use them after this functions returns.
     *
     * The api object is the one created by the application, it will be valid until
     * the application deletes it.
     *
     * @param api MegaApi object that started the transfer
     * @param transfer Information about the transfer
     * @param error Error information
     */
    virtual void doOnTransferFinish(MegaApi *api, MegaTransfer *transfer, MegaError *error);

    /**
     * @brief Wait untill the transfer is finished. This means that the transfer has been processed and
     * doOnTransferFinish is completed.
     * After successfully waiting for the transfer to be finished, the caller can use getError() and getTransfer()
     * to gather the output and errors produced by the transfer. Thus, implementing the callback doOnTransferFinish
     * is not required and the processing can be coded more linearly.
     *
     */
    void wait();

    /**
     * @brief Waits untill either the transfer is finished or the provided time is passed.
     *
     * After successfully waiting for the transfer to be finished, the caller can use getError() and getTransfer()
     * to gather the output and errors produced by the transfer. Thus, implementing the callback doOnTransferFinish
     * is not required and the processing can be coded more linearly.
     * @param milliseconds Max number of milliseconds to wait.
     * @return returns 0 if the transfer had finished and a value different to 0 if timeout passed.
     */
    int trywait(int milliseconds);

    /**
     * @brief Get the MegaError object produced by the transfer.
     * The TransferListener retains the ownership of the object and will delete upon its destruction
     * @return the error
     */
    MegaError *getError() const;

    /**
     * @brief Get the MegaTransfer object produced by the transfer.
     * The TransferListener retains the ownership of the object and will delete upon its destruction
     * @return the transfer
     */
    MegaTransfer *getTransfer() const;

    /**
     * @brief Getter for the MegaApi object that started the transfer.
     * @return the MegaApi object that started the transfer.
     */
    MegaApi *getApi() const;

    virtual ~SynchronousTransferListener();
};



/**
 * @brief Interface to get information about global events
 *
 * You can implement this interface and start receiving events calling MegaApi::addGlobalListener
 *
 * MegaListener objects can also receive global events
 *
 * The implementation will receive callbacks from an internal worker thread.
 */
class MegaGlobalListener
{
    public:
        /**
         * @brief This function is called when there are new or updated contacts in the account
         *
         * The SDK retains the ownership of the MegaUserList in the second parameter. The list and all the
         * MegaUser objects that it contains will be valid until this function returns. If you want to save the
         * list, use MegaUserList::copy. If you want to save only some of the MegaUser objects, use MegaUser::copy
         * for those objects.
         *
         * @param api MegaApi object connected to the account
         * @param users List that contains the new or updated contacts
         */
        virtual void onUsersUpdate(MegaApi* api, MegaUserList *users);

        /**
         * @brief This function is called when there are new or updated nodes in the account
         *
         * When the full account is reloaded or a large number of server notifications arrives at once, the
         * second parameter will be NULL.
         *
         * The SDK retains the ownership of the MegaNodeList in the second parameter. The list and all the
         * MegaNode objects that it contains will be valid until this function returns. If you want to save the
         * list, use MegaNodeList::copy. If you want to save only some of the MegaNode objects, use MegaNode::copy
         * for those nodes.
         *
         * @param api MegaApi object connected to the account
         * @param nodes List that contains the new or updated nodes
         */
        virtual void onNodesUpdate(MegaApi* api, MegaNodeList *nodes);

        /**
         * @brief This function is called when the account has been updated (confirmed/upgraded/downgraded)
         * @param api MegaApi object connected to the account
         */
        virtual void onAccountUpdate(MegaApi *api);

        /**
         * @brief This function is called when there are new or updated contact requests in the account
         *
         * When the full account is reloaded or a large number of server notifications arrives at once, the
         * second parameter will be NULL.
         *
         * The SDK retains the ownership of the MegaContactRequestList in the second parameter. The list and all the
         * MegaContactRequest objects that it contains will be valid until this function returns. If you want to save the
         * list, use MegaContactRequestList::copy. If you want to save only some of the MegaContactRequest objects, use MegaContactRequest::copy
         * for them.
         *
         * @param api MegaApi object connected to the account
         * @param requests List that contains the new or updated contact requests
         */
        virtual void onContactRequestsUpdate(MegaApi* api, MegaContactRequestList* requests);

        /**
         * @brief This function is called when an inconsistency is detected in the local cache
         *
         * You should call MegaApi::fetchNodes when this callback is received
         *
         * @param api MegaApi object connected to the account
         */
        virtual void onReloadNeeded(MegaApi* api);

#ifdef ENABLE_SYNC
        /**
         * @brief This function is called with the state of the synchronization engine has changed
         *
         * You can call MegaApi::isScanning and MegaApi::isWaiting to know the global state
         * of the synchronization engine.
         *
         * @param api MegaApi object related to the event
         */
        virtual void onGlobalSyncStateChanged(MegaApi* api);
#endif

#ifdef ENABLE_CHAT
        /**
         * @brief This function is called when there are new or updated chats
         *
         * This callback is also used to initialize the list of chats available during the fetchnodes request.
         *
         * The SDK retains the ownership of the MegaTextChatList in the second parameter. The list and all the
         * MegaTextChat objects that it contains will be valid until this function returns. If you want to save the
         * list, use MegaTextChatList::copy. If you want to save only some of the MegaTextChat objects, use
         * MegaTextChat::copy for those objects.
         *
         * @param api MegaApi object connected to the account
         * @param chats List that contains the new or updated chats
         */
        virtual void onChatsUpdate(MegaApi* api, MegaTextChatList *chats);
#endif
        /**
         *
         * The details about the event, like the type of event and optionally any
         * additional parameter, is received in the \c params parameter.
         *
         * Currently, the following type of events are notified:
         *
         *  - MegaEvent::EVENT_COMMIT_DB: when the SDK commits the ongoing DB transaction.
         *  This event can be used to keep synchronization between the SDK cache and the
         *  cache managed by the app thanks to the sequence number.
         *
         *  Valid data in the MegaEvent object received in the callback:
         *      - MegaEvent::getText: sequence number recorded by the SDK when this event happened
         *
         * You can check the type of event by calling MegaEvent::getType
         *
         * The SDK retains the ownership of the details of the event (\c event).
         * Don't use them after this functions returns.
         *
         * @param api MegaApi object connected to the account
         * @param event Details about the event
         */
        virtual void onEvent(MegaApi* api, MegaEvent *event);

        virtual ~MegaGlobalListener();
};

/**
 * @brief Interface to get all information related to a MEGA account
 *
 * Implementations of this interface can receive all events (request, transfer, global) and two
 * additional events related to the synchronization engine. The SDK will provide a new interface
 * to get synchronization events separately in future updates-
 *
 * Multiple inheritance isn't used for compatibility with other programming languages
 *
 * The implementation will receive callbacks from an internal worker thread.
 *
 */
class MegaListener
{
    public:
        /**
         * @brief This function is called when a request is about to start being processed
         *
         * The SDK retains the ownership of the request parameter.
         * Don't use it after this functions returns.
         *
         * The api object is the one created by the application, it will be valid until
         * the application deletes it.
         *
         * @param api MegaApi object that started the request
         * @param request Information about the request
         */
        virtual void onRequestStart(MegaApi* api, MegaRequest *request);

        /**
         * @brief This function is called when a request has finished
         *
         * There won't be more callbacks about this request.
         * The last parameter provides the result of the request. If the request finished without problems,
         * the error code will be API_OK
         *
         * The SDK retains the ownership of the request and error parameters.
         * Don't use them after this functions returns.
         *
         * The api object is the one created by the application, it will be valid until
         * the application deletes it.
         *
         * @param api MegaApi object that started the request
         * @param request Information about the request
         * @param e Error information
         */
        virtual void onRequestFinish(MegaApi* api, MegaRequest *request, MegaError* e);

        /**
         * @brief This function is called to inform about the progres of a request
         *
         * Currently, this callback is only used for fetchNodes (MegaRequest::TYPE_FETCH_NODES) requests
         *
         * The SDK retains the ownership of the request parameter.
         * Don't use it after this functions returns.
         *
         * The api object is the one created by the application, it will be valid until
         * the application deletes it.
         *
         *
         * @param api MegaApi object that started the request
         * @param request Information about the request
         * @see MegaRequest::getTotalBytes MegaRequest::getTransferredBytes
         */
        virtual void onRequestUpdate(MegaApi*api, MegaRequest *request);

        /**
         * @brief This function is called when there is a temporary error processing a request
         *
         * The request continues after this callback, so expect more MegaRequestListener::onRequestTemporaryError or
         * a MegaRequestListener::onRequestFinish callback
         *
         * The SDK retains the ownership of the request and error parameters.
         * Don't use them after this functions returns.
         *
         * The api object is the one created by the application, it will be valid until
         * the application deletes it.
         *
         * @param api MegaApi object that started the request
         * @param request Information about the request
         * @param error Error information
         */
        virtual void onRequestTemporaryError(MegaApi *api, MegaRequest *request, MegaError* error);

        /**
         * @brief This function is called when a transfer is about to start being processed
         *
         * The SDK retains the ownership of the transfer parameter.
         * Don't use it after this functions returns.
         *
         * The api object is the one created by the application, it will be valid until
         * the application deletes it.
         *
         * @param api MegaApi object that started the request
         * @param transfer Information about the transfer
         */
        virtual void onTransferStart(MegaApi *api, MegaTransfer *transfer);

        /**
         * @brief This function is called when a transfer has finished
         *
         * The SDK retains the ownership of the transfer and error parameters.
         * Don't use them after this functions returns.
         *
         * The api object is the one created by the application, it will be valid until
         * the application deletes it.
         *
         * There won't be more callbacks about this transfer.
         * The last parameter provides the result of the transfer. If the transfer finished without problems,
         * the error code will be API_OK
         *
         * @param api MegaApi object that started the transfer
         * @param transfer Information about the transfer
         * @param error Error information
         */
        virtual void onTransferFinish(MegaApi* api, MegaTransfer *transfer, MegaError* error);

        /**
         * @brief This function is called to inform about the progress of a transfer
         *
         * The SDK retains the ownership of the transfer parameter.
         * Don't use it after this functions returns.
         *
         * The api object is the one created by the application, it will be valid until
         * the application deletes it.
         *
         * @param api MegaApi object that started the transfer
         * @param transfer Information about the transfer
         *
         * @see MegaTransfer::getTransferredBytes, MegaTransfer::getSpeed
         */
        virtual void onTransferUpdate(MegaApi *api, MegaTransfer *transfer);

        /**
         * @brief This function is called when there is a temporary error processing a transfer
         *
         * The transfer continues after this callback, so expect more MegaTransferListener::onTransferTemporaryError or
         * a MegaTransferListener::onTransferFinish callback
         *
         * The SDK retains the ownership of the transfer and error parameters.
         * Don't use them after this functions returns.
         *
         * @param api MegaApi object that started the transfer
         * @param transfer Information about the transfer
         * @param error Error information
         */
        virtual void onTransferTemporaryError(MegaApi *api, MegaTransfer *transfer, MegaError* error);

        /**
         * @brief This function is called when there are new or updated contacts in the account
         *
         * The SDK retains the ownership of the MegaUserList in the second parameter. The list and all the
         * MegaUser objects that it contains will be valid until this function returns. If you want to save the
         * list, use MegaUserList::copy. If you want to save only some of the MegaUser objects, use MegaUser::copy
         * for those objects.
         *
         * @param api MegaApi object connected to the account
         * @param users List that contains the new or updated contacts
         */
        virtual void onUsersUpdate(MegaApi* api, MegaUserList *users);

        /**
         * @brief This function is called when there are new or updated nodes in the account
         *
         * When the full account is reloaded or a large number of server notifications arrives at once, the
         * second parameter will be NULL.
         *
         * The SDK retains the ownership of the MegaNodeList in the second parameter. The list and all the
         * MegaNode objects that it contains will be valid until this function returns. If you want to save the
         * list, use MegaNodeList::copy. If you want to save only some of the MegaNode objects, use MegaNode::copy
         * for those nodes.
         *
         * @param api MegaApi object connected to the account
         * @param nodes List that contains the new or updated nodes
         */
        virtual void onNodesUpdate(MegaApi* api, MegaNodeList *nodes);

        /**
         * @brief This function is called when the account has been updated (confirmed/upgraded/downgraded)
         * @param api MegaApi object connected to the account
         */
        virtual void onAccountUpdate(MegaApi *api);

        /**
         * @brief This function is called when there are new or updated contact requests in the account
         *
         * When the full account is reloaded or a large number of server notifications arrives at once, the
         * second parameter will be NULL.
         *
         * The SDK retains the ownership of the MegaContactRequestList in the second parameter. The list and all the
         * MegaContactRequest objects that it contains will be valid until this function returns. If you want to save the
         * list, use MegaContactRequestList::copy. If you want to save only some of the MegaContactRequest objects, use MegaContactRequest::copy
         * for them.
         *
         * @param api MegaApi object connected to the account
         * @param requests List that contains the new or updated contact requests
         */
        virtual void onContactRequestsUpdate(MegaApi* api, MegaContactRequestList* requests);

        /**
         * @brief This function is called when an inconsistency is detected in the local cache
         *
         * You should call MegaApi::fetchNodes when this callback is received
         *
         * @param api MegaApi object connected to the account
         */
        virtual void onReloadNeeded(MegaApi* api);

#ifdef ENABLE_SYNC
    /**
     * @brief This function is called when the state of a synced file changes
     *
     * Possible values for the state are:
     * - MegaApi::STATE_SYNCED = 1
     * The file is synced with the MEGA account
     *
     * - MegaApi::STATE_PENDING = 2
     * The file isn't synced with the MEGA account. It's waiting to be synced.
     *
     * - MegaApi::STATE_SYNCING = 3
     * The file is being synced with the MEGA account
     *
     * @param api MegaApi object that is synchronizing files
     * @param sync MegaSync object manages the file
     * @param filePath Local path of the file
     * @param newState New state of the file
     */
    virtual void onSyncFileStateChanged(MegaApi *api, MegaSync *sync, const char *filePath, int newState);

    /**
     * @brief This function is called when there is a synchronization event
     *
     * Synchronization events can be local deletions, local additions, remote deletions,
     * remote additions, etc. See MegaSyncEvent to know the full list of event types
     *
     * @param api MegaApi object that is synchronizing files
     * @param sync MegaSync object that detects the event
     * @param event Information about the event
     *
     * This parameter will be deleted just after the callback. If you want to save it use
     * MegaSyncEvent::copy
     */
    virtual void onSyncEvent(MegaApi *api, MegaSync *sync,  MegaSyncEvent *event);

    /**
     * @brief This function is called when the state of the synchronization changes
     *
     * The SDK calls this function when the state of the synchronization changes. you can use
     * MegaSync::getState to get the new state of the synchronization
     *
     * @param api MegaApi object that is synchronizing files
     * @param sync MegaSync object that has changed its state
     */
    virtual void onSyncStateChanged(MegaApi *api,  MegaSync *sync);

    /**
     * @brief This function is called with the state of the synchronization engine has changed
     *
     * You can call MegaApi::isScanning and MegaApi::isWaiting to know the global state
     * of the synchronization engine.
     *
     * @param api MegaApi object related to the event
     */
    virtual void onGlobalSyncStateChanged(MegaApi* api);
#endif

#ifdef ENABLE_CHAT
    /**
     * @brief This function is called when there are new or updated chats
     *
     * The SDK retains the ownership of the MegaTextChatList in the second parameter. The list and all the
     * MegaTextChat objects that it contains will be valid until this function returns. If you want to save the
     * list, use MegaTextChatList::copy. If you want to save only some of the MegaTextChat objects, use
     * MegaTextChat::copy for those objects.
     *
     * @param api MegaApi object connected to the account
     * @param chats List that contains the new or updated chats
     */
    virtual void onChatsUpdate(MegaApi* api, MegaTextChatList *chats);
#endif

        /**
         *
         * The details about the event, like the type of event and optionally any
         * additional parameter, is received in the \c params parameter.
         *
         * Currently, the following type of events are notified:
         *  - MegaEvent::EVENT_COMMIT_DB: when the SDK commits the ongoing DB transaction.
         *  This event can be used to keep synchronization between the SDK cache and the
         *  cache managed by the app thanks to the sequence number, available at MegaEvent::getText.
         *
         * You can check the type of event by calling MegaEvent::getType
         *
         * The SDK retains the ownership of the details of the event (\c event).
         * Don't use them after this functions returns.
         *
         * @param api MegaApi object connected to the account
         * @param event Details about the event
         */
        virtual void onEvent(MegaApi* api, MegaEvent *event);

        virtual ~MegaListener();
};

class MegaInputStream
{
public:
    virtual int64_t getSize();
    virtual bool read(char *buffer, size_t size);
    virtual ~MegaInputStream();
};

class MegaApiImpl;

/**
 * @brief Allows to control a MEGA account or a shared folder
 *
 * You must provide an appKey to use this SDK. You can generate an appKey for your app for free here:
 * - https://mega.nz/#sdk
 *
 * You can enable local node caching by passing a local path in the constructor of this class. That saves many data usage
 * and many time starting your app because the entire filesystem won't have to be downloaded each time. The persistent
 * node cache will only be loaded by logging in with a session key. To take advantage of this feature, apart of passing the
 * local path to the constructor, your application have to save the session key after login (MegaApi::dumpSession) and use
 * it to log in the next time. This is highly recommended also to enhance the security, because in this was the access password
 * doesn't have to be stored by the application.
 *
 * To access MEGA using this SDK, you have to create an object of this class and use one of the MegaApi::login options (to log in
 * to a MEGA account or a public folder). If the login request succeed, you must call MegaApi::fetchNodes to get the filesystem in MEGA.
 * After successfully completing that request, you can use all other functions, manage the files and start transfers.
 *
 * After using MegaApi::logout you can reuse the same MegaApi object to log in to another MEGA account or a public folder.
 *
 * Some functions in this class return a pointer and give you the ownership. In all of them, memory allocations
 * are made using new (for single objects) and new[] (for arrays) so you should use delete and delete[] to free them.
 */
class MegaApi
{
    public:
    	enum
		{
			STATE_NONE = 0,
			STATE_SYNCED,
			STATE_PENDING,
			STATE_SYNCING,
			STATE_IGNORED
		};

        enum {
            LOG_LEVEL_FATAL = 0,   // Very severe error event that will presumably lead the application to abort.
            LOG_LEVEL_ERROR,   // Error information but will continue application to keep running.
            LOG_LEVEL_WARNING, // Information representing errors in application but application will keep running
            LOG_LEVEL_INFO,    // Mainly useful to represent current progress of application.
            LOG_LEVEL_DEBUG,   // Informational logs, that are useful for developers. Only applicable if DEBUG is defined.
            LOG_LEVEL_MAX
        };

        enum {
            ATTR_TYPE_THUMBNAIL = 0,
            ATTR_TYPE_PREVIEW = 1
        };

        enum {
            USER_ATTR_AVATAR = 0,               // public - char array
            USER_ATTR_FIRSTNAME = 1,            // public - char array
            USER_ATTR_LASTNAME = 2,             // public - char array
            USER_ATTR_AUTHRING = 3,             // private - byte array
            USER_ATTR_LAST_INTERACTION = 4,     // private - byte array
            USER_ATTR_ED25519_PUBLIC_KEY = 5,   // public - byte array
            USER_ATTR_CU25519_PUBLIC_KEY = 6,   // public - byte array
            USER_ATTR_KEYRING = 7,              // private - byte array
            USER_ATTR_SIG_RSA_PUBLIC_KEY = 8,  // public - byte array
            USER_ATTR_SIG_CU255_PUBLIC_KEY = 9 // public - byte array
//            USER_ATTR_AUTHRSA = 8,
//            USER_ATTR_AUTHCU255 =
        };

        enum {
            NODE_ATTR_DURATION = 0,
            NODE_ATTR_COORDINATES = 1
        };

        enum {
            PAYMENT_METHOD_BALANCE = 0,
            PAYMENT_METHOD_PAYPAL = 1,
            PAYMENT_METHOD_ITUNES = 2,
            PAYMENT_METHOD_GOOGLE_WALLET = 3,
            PAYMENT_METHOD_BITCOIN = 4,
            PAYMENT_METHOD_UNIONPAY = 5,
            PAYMENT_METHOD_FORTUMO = 6,
            PAYMENT_METHOD_CREDIT_CARD = 8,
            PAYMENT_METHOD_CENTILI = 9,
            PAYMENT_METHOD_WINDOWS_STORE = 13
        };

        enum {
            TRANSFER_METHOD_NORMAL = 0,
            TRANSFER_METHOD_ALTERNATIVE_PORT = 1,
            TRANSFER_METHOD_AUTO = 2,
            TRANSFER_METHOD_AUTO_NORMAL = 3,
            TRANSFER_METHOD_AUTO_ALTERNATIVE = 4
        };

        /**
         * @brief Constructor suitable for most applications
         * @param appKey AppKey of your application
         * You can generate your AppKey for free here:
         * - https://mega.nz/#sdk
         *
         * @param basePath Base path to store the local cache
         * If you pass NULL to this parameter, the SDK won't use any local cache.
         *
         * @param userAgent User agent to use in network requests
         * If you pass NULL to this parameter, a default user agent will be used
         *
         */
        MegaApi(const char *appKey, const char *basePath = NULL, const char *userAgent = NULL);

        /**
         * @brief MegaApi Constructor that allows to use a custom GFX processor
         *
         * The SDK attach thumbnails and previews to all uploaded images. To generate them, it needs a graphics processor.
         * You can build the SDK with one of the provided built-in graphics processors. If none of them is available
         * in your app, you can implement the MegaGfxProcessor interface to provide your custom processor. Please
         * read the documentation of MegaGfxProcessor carefully to ensure that your implementation is valid.
         *
         * @param appKey AppKey of your application
         * You can generate your AppKey for free here:
         * - https://mega.nz/#sdk
         *
         * @param processor Image processor. The SDK will use it to generate previews and thumbnails
         * If you pass NULL to this parameter, the SDK will try to use the built-in image processors.
         *
         * @param basePath Base path to store the local cache
         * If you pass NULL to this parameter, the SDK won't use any local cache.
         *
         * @param userAgent User agent to use in network requests
         * If you pass NULL to this parameter, a default user agent will be used
         *
         */
        MegaApi(const char *appKey, MegaGfxProcessor* processor, const char *basePath = NULL, const char *userAgent = NULL);

#ifdef ENABLE_SYNC
        /**
         * @brief Special constructor to allow non root synchronization on OSX
         *
         * The synchronization engine needs to read filesystem notifications from /dev/fsevents to work efficiently.
         * Only root can open this file, so if you want to use the synchronization engine on OSX you will have to
         * run the application as root, or to use this constructor to provide an open file descriptor to /dev/fsevents
         *
         * You could open /dev/fsevents in a minimal loader with root permissions and provide the file descriptor
         * to a new executable that uses this constructor. Here you have an example implementation of the loader:
         *
         * int main(int argc, char *argv[])
         * {
         *     char buf[16];
         *     int fd = open("/dev/fsevents", O_RDONLY);
         *     seteuid(getuid());
         *     snprintf(buf, sizeof(buf), "%d", fd);
         *     execl("executablePath", buf, NULL);
         *     return 0;
         * }
         *
         * If you use another constructor. The synchronization engine will still work on OSX, but it will scan all files
         * regularly so it will be much less efficient.
         *
         * @param appKey AppKey of your application
         * You can generate your AppKey for free here:
         * - https://mega.nz/#sdk
         *
         * @param basePath Base path to store the local cache
         * If you pass NULL to this parameter, the SDK won't use any local cache.
         *
         * @param userAgent User agent to use in network requests
         * If you pass NULL to this parameter, a default user agent will be used
         *
         * @param fseventsfd Open file descriptor of /dev/fsevents
         *
         */
        MegaApi(const char *appKey, const char *basePath, const char *userAgent, int fseventsfd);
#endif

        virtual ~MegaApi();


        /**
         * @brief Register a listener to receive all events (requests, transfers, global, synchronization)
         *
         * You can use MegaApi::removeListener to stop receiving events.
         *
         * @param listener Listener that will receive all events (requests, transfers, global, synchronization)
         */
        void addListener(MegaListener* listener);

        /**
         * @brief Register a listener to receive all events about requests
         *
         * You can use MegaApi::removeRequestListener to stop receiving events.
         *
         * @param listener Listener that will receive all events about requests
         */
        void addRequestListener(MegaRequestListener* listener);

        /**
         * @brief Register a listener to receive all events about transfers
         *
         * You can use MegaApi::removeTransferListener to stop receiving events.
         *
         * @param listener Listener that will receive all events about transfers
         */
        void addTransferListener(MegaTransferListener* listener);

        /**
         * @brief Register a listener to receive global events
         *
         * You can use MegaApi::removeGlobalListener to stop receiving events.
         *
         * @param listener Listener that will receive global events
         */
        void addGlobalListener(MegaGlobalListener* listener);

#ifdef ENABLE_SYNC
        /**
         * @brief Add a listener for all events related to synchronizations
         * @param listener Listener that will receive synchronization events
         */
        void addSyncListener(MegaSyncListener *listener);

        /**
         * @brief Unregister a synchronization listener
         * @param listener Objet that will be unregistered
         */
        void removeSyncListener(MegaSyncListener *listener);
#endif

        /**
         * @brief Unregister a listener
         *
         * This listener won't receive more events.
         *
         * @param listener Object that is unregistered
         */
        void removeListener(MegaListener* listener);

        /**
         * @brief Unregister a MegaRequestListener
         *
         * This listener won't receive more events.
         *
         * @param listener Object that is unregistered
         */
        void removeRequestListener(MegaRequestListener* listener);

        /**
         * @brief Unregister a MegaTransferListener
         *
         * This listener won't receive more events.
         *
         * @param listener Object that is unregistered
         */
        void removeTransferListener(MegaTransferListener* listener);

        /**
         * @brief Unregister a MegaGlobalListener
         *
         * This listener won't receive more events.
         *
         * @param listener Object that is unregistered
         */
        void removeGlobalListener(MegaGlobalListener* listener);

        /**
         * @brief Get the current request
         *
         * The return value is only valid when this function is synchronously
         * called inside a callback related to a request. The return value is
         * the same as the received in the parameter of the callback.
         * This function is provided to support the creation of bindings for
         * some programming languaguages like PHP.
         *
         * @return Current request
         */
        MegaRequest *getCurrentRequest();

        /**
         * @brief Get the current transfer
         *
         * The return value is only valid when this function is synchronously
         * called inside a callback related to a transfer. The return value is
         * the same as the received in the parameter of the callback.
         * This function is provided to support the creation of bindings for
         * some programming languaguages like PHP.
         *
         * @return Current transfer
         */
        MegaTransfer *getCurrentTransfer();

        /**
         * @brief Get the current error
         *
         * The return value is only valid when this function is synchronously
         * called inside a callback. The return value is
         * the same as the received in the parameter of the callback.
         * This function is provided to support the creation of bindings for
         * some programming languaguages like PHP.
         *
         * @return Current error
         */
        MegaError *getCurrentError();

        /**
         * @brief Get the current nodes
         *
         * The return value is only valid when this function is synchronously
         * called inside a onNodesUpdate callback. The return value is
         * the same as the received in the parameter of the callback.
         * This function is provided to support the creation of bindings for
         * some programming languaguages like PHP.
         *
         * @return Current nodes
         */
        MegaNodeList *getCurrentNodes();

        /**
         * @brief Get the current users
         *
         * The return value is only valid when this function is synchronously
         * called inside a onUsersUpdate callback. The return value is
         * the same as the received in the parameter of the callback.
         * This function is provided to support the creation of bindings for
         * some programming languaguages like PHP.
         *
         * @return Current users
         */
        MegaUserList *getCurrentUsers();

        /**
         * @brief Generates a private key based on the access password
         *
         * This is a time consuming operation (specially for low-end mobile devices). Since the resulting key is
         * required to log in, this function allows to do this step in a separate function. You should run this function
         * in a background thread, to prevent UI hangs. The resulting key can be used in MegaApi::fastLogin
         *
         * You take the ownership of the returned value.
         *
         * @param password Access password
         * @return Base64-encoded private key
         */
        char* getBase64PwKey(const char *password);

        /**
         * @brief Generates a hash based in the provided private key and email
         *
         * This is a time consuming operation (specially for low-end mobile devices). Since the resulting key is
         * required to log in, this function allows to do this step in a separate function. You should run this function
         * in a background thread, to prevent UI hangs. The resulting key can be used in MegaApi::fastLogin
         *
         * You take the ownership of the returned value.
         *
         * @param base64pwkey Private key returned by MegaApi::getBase64PwKey
         * @param email Email to create the hash
         * @return Base64-encoded hash
         */
        char* getStringHash(const char* base64pwkey, const char* email);

        /**
         * @brief Get internal timestamp used by the SDK
         *
         * This is a time used in certain internal operations.
         *
         * @return actual SDK time in deciseconds
         */
        long long getSDKtime();

        /**
         * @brief Get an URL to transfer the current session to the webclient
         *
         * This function creates a new session for the link so logging out in the web client won't log out
         * the current session.
         *
         * The associated request type with this request is MegaRequest::TYPE_GET_SESSION_TRANSFER_URL
         * Valid data in the MegaRequest object received in onRequestFinish when the error code
         * is MegaError::API_OK:
         * - MegaRequest::getLink - URL to open the desired page with the same account
         *
         * You take the ownership of the returned value.
         *
         * @param path Path inside https://mega.nz/# that we want to open with the current session
         *
         * For example, if you want to open https://mega.nz/#pro, the parameter of this function should be "pro".
         *
         * @param listener MegaRequestListener to track this request
         */
        void getSessionTransferURL(const char *path, MegaRequestListener *listener = NULL);

        /**
         * @brief Converts a Base32-encoded user handle (JID) to a MegaHandle
         *
         * @param base32Handle Base32-encoded handle (JID)
         * @return User handle
         */
        static MegaHandle base32ToHandle(const char* base32Handle);

        /**
         * @brief Converts a Base64-encoded node handle to a MegaHandle
         *
         * The returned value can be used to recover a MegaNode using MegaApi::getNodeByHandle
         * You can revert this operation using MegaApi::handleToBase64
         *
         * @param base64Handle Base64-encoded node handle
         * @return Node handle
         */
        static MegaHandle base64ToHandle(const char* base64Handle);

        /**
         * @brief Converts a Base64-encoded user handle to a MegaHandle
         *
         * You can revert this operation using MegaApi::userHandleToBase64
         *
         * @param base64Handle Base64-encoded node handle
         * @return Node handle
         */
        static MegaHandle base64ToUserHandle(const char* base64Handle);

        /**
         * @brief Converts the handle of a node to a Base64-encoded string
         *
         * You take the ownership of the returned value
         * You can revert this operation using MegaApi::base64ToHandle
         *
         * @param handle Node handle to be converted
         * @return Base64-encoded node handle
         */
        static char* handleToBase64(MegaHandle handle);

        /**
         * @brief Converts a MegaHandle to a Base64-encoded string
         *
         * You take the ownership of the returned value
         * You can revert this operation using MegaApi::base64ToUserHandle
         *
         * @param User handle to be converted
         * @return Base64-encoded user handle
         */
        static char* userHandleToBase64(MegaHandle handle);

        /**
         * @brief Add entropy to internal random number generators
         *
         * It's recommended to call this function with random data specially to
         * enhance security,
         *
         * @param data Byte array with random data
         * @param size Size of the byte array (in bytes)
         */
        static void addEntropy(char* data, unsigned int size);

#ifdef WINDOWS_PHONE
        /**
         * @brief Set the ID for statistics
         *
         * This function is not thread-safe so it must be used before
         * the creation of instances of MegaApi to not interfere with
         * the internal thread. Otherwise, the behavior of this
         * function is undefined and it could even crash.
         *
         * Only the first call to this function will correctly set the ID.
         * If you call this function more times, it won't have any effect.
         *
         * The id parameter is hashed before being used
         *
         * @param id ID for statistics
         */
        static void setStatsID(const char *id);
#endif

        /**
         * @brief Retry all pending requests
         *
         * When requests fails they wait some time before being retried. That delay grows exponentially if the request
         * fails again. For this reason, and since this request is very lightweight, it's recommended to call it with
         * the default parameters on every user interaction with the application. This will prevent very big delays
         * completing requests.
         *
         * The associated request type with this request is MegaRequest::TYPE_RETRY_PENDING_CONNECTIONS.
         * Valid data in the MegaRequest object received on callbacks:
         * - MegaRequest::getFlag - Returns the first parameter
         * - MegaRequest::getNumber - Returns the second parameter
         *
         * @param disconnect true if you want to disconnect already connected requests
         * It's not recommended to set this flag to true if you are not fully sure about what are you doing. If you
         * send a request that needs some time to complete and you disconnect it in a loop without giving it enough time,
         * it could be retrying forever.
         *
         * @param includexfers true to retry also transfers
         * It's not recommended to set this flag. Transfer has a retry counter and are aborted after a number of retries
         * MegaTransfer::getMaxRetries. Setting this flag to true, you will force more immediate retries and your transfers
         * could fail faster.
         *
         * @param listener MegaRequestListener to track this request
         */
        void retryPendingConnections(bool disconnect = false, bool includexfers = false, MegaRequestListener* listener = NULL);

        /**
         * @brief Log in to a MEGA account
         *
         * The associated request type with this request is MegaRequest::TYPE_LOGIN.
         * Valid data in the MegaRequest object received on callbacks:
         * - MegaRequest::getEmail - Returns the first parameter
         * - MegaRequest::getPassword - Returns the second parameter
         *
         * If the email/password aren't valid the error code provided in onRequestFinish is
         * MegaError::API_ENOENT.
         *
         * @param email Email of the user
         * @param password Password
         * @param listener MegaRequestListener to track this request
         */
        void login(const char* email, const char* password, MegaRequestListener *listener = NULL);

        /**
         * @brief Log in to a public folder using a folder link
         *
         * After a successful login, you should call MegaApi::fetchNodes to get filesystem and
         * start working with the folder.
         *
         * The associated request type with this request is MegaRequest::TYPE_LOGIN.
         * Valid data in the MegaRequest object received on callbacks:
         * - MegaRequest::getEmail - Retuns the string "FOLDER"
         * - MegaRequest::getLink - Returns the public link to the folder
         *
         * @param megaFolderLink Public link to a folder in MEGA
         * @param listener MegaRequestListener to track this request
         */
        void loginToFolder(const char* megaFolderLink, MegaRequestListener *listener = NULL);

        /**
         * @brief Log in to a MEGA account using precomputed keys
         *
         * The associated request type with this request is MegaRequest::TYPE_LOGIN.
         * Valid data in the MegaRequest object received on callbacks:
         * - MegaRequest::getEmail - Returns the first parameter
         * - MegaRequest::getPassword - Returns the second parameter
         * - MegaRequest::getPrivateKey - Returns the third parameter
         *
         * If the email/stringHash/base64pwKey aren't valid the error code provided in onRequestFinish is
         * MegaError::API_ENOENT.
         *
         * @param email Email of the user
         * @param stringHash Hash of the email returned by MegaApi::getStringHash
         * @param base64pwkey Private key calculated using MegaApi::getBase64PwKey
         * @param listener MegaRequestListener to track this request
         */
        void fastLogin(const char* email, const char *stringHash, const char *base64pwkey, MegaRequestListener *listener = NULL);

        /**
         * @brief Log in to a MEGA account using a session key
         *
         * The associated request type with this request is MegaRequest::TYPE_LOGIN.
         * Valid data in the MegaRequest object received on callbacks:
         * - MegaRequest::getSessionKey - Returns the session key
         *
         * @param session Session key previously dumped with MegaApi::dumpSession
         * @param listener MegaRequestListener to track this request
         */
        void fastLogin(const char* session, MegaRequestListener *listener = NULL);

        /**
         * @brief Close a MEGA session
         *
         * All clients using this session will be automatically logged out.
         *
         * You can get session information using MegaApi::getExtendedAccountDetails.
         * Then use MegaAccountDetails::getNumSessions and MegaAccountDetails::getSession
         * to get session info.
         * MegaAccountSession::getHandle provides the handle that this function needs.
         *
         * If you use mega::INVALID_HANDLE, all sessions except the current one will be closed
         *
         * @param Handle of the session. Use mega::INVALID_HANDLE to cancel all sessions except the current one
         * @param listener MegaRequestListener to track this request
         */
        void killSession(MegaHandle sessionHandle, MegaRequestListener *listener = NULL);

        /**
         * @brief Get data about the logged account
         *
         * The associated request type with this request is MegaRequest::TYPE_GET_USER_DATA.
         *
         * Valid data in the MegaRequest object received in onRequestFinish when the error code
         * is MegaError::API_OK:
         * - MegaRequest::getName - Returns the name of the logged user
         * - MegaRequest::getPassword - Returns the the public RSA key of the account, Base64-encoded
         * - MegaRequest::getPrivateKey - Returns the private RSA key of the account, Base64-encoded
         * - MegaRequest::getText - Returns the XMPP JID of the logged user
         *
         * @param listener MegaRequestListener to track this request
         */
        void getUserData(MegaRequestListener *listener = NULL);

        /**
         * @brief Get data about a contact
         *
         * The associated request type with this request is MegaRequest::TYPE_GET_USER_DATA.
         * Valid data in the MegaRequest object received on callbacks:
         * - MegaRequest::getEmail - Returns the email of the contact
         *
         * Valid data in the MegaRequest object received in onRequestFinish when the error code
         * is MegaError::API_OK:
         * - MegaRequest::getText - Returns the XMPP ID of the contact
         * - MegaRequest::getPassword - Returns the public RSA key of the contact, Base64-encoded
         *
         * @param user Contact to get the data
         * @param listener MegaRequestListener to track this request
         */
        void getUserData(MegaUser *user, MegaRequestListener *listener = NULL);

        /**
         * @brief Get information about a MEGA user
         *
         * The associated request type with this request is MegaRequest::TYPE_GET_USER_DATA.
         * Valid data in the MegaRequest object received on callbacks:
         * - MegaRequest::getEmail - Returns the email or the Base64 handle of the user,
         * depending on the value provided as user parameter
         *
         * Valid data in the MegaRequest object received in onRequestFinish when the error code
         * is MegaError::API_OK:
         * - MegaRequest::getText - Returns the XMPP ID of the user
         * - MegaRequest::getPassword - Returns the public RSA key of the user, Base64-encoded
         *
         * @param user Email or Base64 handle of the user
         * @param listener MegaRequestListener to track this request
         */
        void getUserData(const char *user, MegaRequestListener *listener = NULL);

        /**
         * @brief Returns the current session key
         *
         * You have to be logged in to get a valid session key. Otherwise,
         * this function returns NULL.
         *
         * You take the ownership of the returned value.
         *
         * @return Current session key
         */
        char *dumpSession();

        /**
         * @brief Returns the current sequence number
         *
         * The sequence number indicates the state of a MEGA account known by the SDK.
         * When external changes are received via actionpackets, the sequence number is
         * updated and changes are commited to the local cache.
         *
         * You take the ownership of the returned value.
         *
         * @return The current sequence number
         */
        char *getSequenceNumber();

        /**
         * @brief Returns the current XMPP session key
         *
         * You have to be logged in to get a valid session key. Otherwise,
         * this function returns NULL.
         *
         * You take the ownership of the returned value.
         *
         * @return Current XMPP session key
         */
        char *dumpXMPPSession();

        /**
         * @brief Get an authentication token that can be used to identify the user account
         *
         * If this MegaApi object is not logged into an account, this function will return NULL
         *
         * The value returned by this function can be used in other instances of MegaApi
         * thanks to the function MegaApi::setAccountAuth.
         *
         * You take the ownership of the returned value
         *
         * @return Authentication token
         */
        char *getAccountAuth();

        /**
         * @brief Use an authentication token to identify an account while accessing public folders
         *
         * This function is useful to preserve the PRO status when a public folder is being
         * used. The identifier will be sent in all API requests made after the call to this function.
         *
         * To stop using the current authentication token, it's needed to explicitly call
         * this function with NULL as parameter. Otherwise, the value set would continue
         * being used despite this MegaApi object is logged in or logged out.
         *
         * It's recommended to call this function before the usage of MegaApi::loginToFolder
         *
         * @param auth Authentication token used to identify the account of the user.
         * You can get it using MegaApi::getAccountAuth with an instance of MegaApi logged into
         * an account.
         */
        void setAccountAuth(const char* auth);

        /**
         * @brief Initialize the creation of a new MEGA account
         *
         * The associated request type with this request is MegaRequest::TYPE_CREATE_ACCOUNT.
         * Valid data in the MegaRequest object received on callbacks:
         * - MegaRequest::getEmail - Returns the email for the account
         * - MegaRequest::getPassword - Returns the password for the account
         * - MegaRequest::getName - Returns the name of the user
         *
         * If this request succeeds, a confirmation email will be sent to the users.
         * If an account with the same email already exists, you will get the error code
         * MegaError::API_EEXIST in onRequestFinish
         *
         * @param email Email for the account
         * @param password Password for the account
         * @param name Name of the user
         * @param listener MegaRequestListener to track this request
         *
         * @deprecated This function is deprecated and will eventually be removed. Instead,
         * use the new version of MegaApi::createAccount with firstname and lastname.
         */
        void createAccount(const char* email, const char* password, const char* name, MegaRequestListener *listener = NULL);

        /**
         * @brief Initialize the creation of a new MEGA account, with firstname and lastname
         *
         * The associated request type with this request is MegaRequest::TYPE_CREATE_ACCOUNT.
         * Valid data in the MegaRequest object received on callbacks:
         * - MegaRequest::getEmail - Returns the email for the account
         * - MegaRequest::getPassword - Returns the password for the account
         * - MegaRequest::getName - Returns the firstname of the user
         * - MegaRequest::getText - Returns the lastname of the user
         *
         * Valid data in the MegaRequest object received in onRequestFinish when the error code
         * is MegaError::API_OK:
         * - MegaRequest::getSessionKey - Returns the session id to resume the process
         *
         * If this request succeeds, a new ephemeral session will be created for the new user
         * and a confirmation email will be sent to the specified email address. The app may
         * resume the create-account process by using MegaApi::resumeCreateAccount.
         *
         * If an account with the same email already exists, you will get the error code
         * MegaError::API_EEXIST in onRequestFinish
         *
         * @param email Email for the account
         * @param password Password for the account
         * @param firstname Firstname of the user
         * @param lastname Lastname of the user
         * @param listener MegaRequestListener to track this request
         */
        void createAccount(const char* email, const char* password, const char* firstname, const char* lastname, MegaRequestListener *listener = NULL);

        /**
         * @brief Resume a registration process
         *
         * When a user begins the account registration process by calling MegaApi::createAccount,
         * an ephemeral account is created.
         *
         * Until the user successfully confirms the signup link sent to the provided email address,
         * you can resume the ephemeral session in order to change the email address, resend the
         * signup link (@see MegaApi::sendSignupLink) and also to receive notifications in case the
         * user confirms the account using another client (MegaGlobalListener::onAccountUpdate or
         * MegaListener::onAccountUpdate).
         *
         * The associated request type with this request is MegaRequest::TYPE_CREATE_ACCOUNT.
         * Valid data in the MegaRequest object received on callbacks:
         * - MegaRequest::getSessionKey - Returns the session id to resume the process
         * - MegaRequest::getParamType - Returns the value 1
         *
         * In case the account is already confirmed, the associated request will fail with
         * error MegaError::API_EARGS.
         *
         * @param sid Session id valid for the ephemeral account (@see MegaApi::createAccount)
         * @param listener MegaRequestListener to track this request
         */
        void resumeCreateAccount(const char* sid, MegaRequestListener *listener = NULL);

        /**
         * @brief Initialize the creation of a new MEGA account with precomputed keys
         *
         * The associated request type with this request is MegaRequest::TYPE_CREATE_ACCOUNT.
         * Valid data in the MegaRequest object received on callbacks:
         * - MegaRequest::getEmail - Returns the email for the account
         * - MegaRequest::getPrivateKey - Returns the private key calculated with MegaApi::getBase64PwKey
         * - MegaRequest::getName - Returns the name of the user
         *
         * Valid data in the MegaRequest object received in onRequestFinish when the error code
         * is MegaError::API_OK:
         * - MegaRequest::getSessionKey - Returns the session id to resume the process
         *
         * If this request succeeds, a new ephemeral session will be created for the new user
         * and a confirmation email will be sent to the specified email address. The app may
         * resume the create-account process by using MegaApi::resumeCreateAccount.
         *
         * If an account with the same email already exists, you will get the error code
         * MegaError::API_EEXIST in onRequestFinish
         *
         * @param email Email for the account
         * @param base64pwkey Private key calculated with MegaApi::getBase64PwKey
         * @param name Name of the user
         * @param listener MegaRequestListener to track this request
         *
         * @deprecated This function is deprecated and will eventually be removed. Instead,
         * use the new version of MegaApi::createAccount with firstname and lastname.
         */
        void fastCreateAccount(const char* email, const char *base64pwkey, const char* name, MegaRequestListener *listener = NULL);

        /**
         * @brief Sends the confirmation email for a new account
         *
         * This function is useful to send the confirmation link again or to send it to a different
         * email address, in case the user mistyped the email at the registration form.
         *
         * @param email Email for the account
         * @param name Firstname of the user
         * @param password Password for the account
         * @param listener MegaRequestListener to track this request
         */
        void sendSignupLink(const char* email, const char *name, const char *password, MegaRequestListener *listener = NULL);

        /**
         * @brief Get information about a confirmation link or a new signup link
         *
         * The associated request type with this request is MegaRequest::TYPE_QUERY_SIGNUP_LINK.
         * Valid data in the MegaRequest object received on all callbacks:
         * - MegaRequest::getLink - Returns the confirmation link
         *
         * Valid data in the MegaRequest object received in onRequestFinish when the error code
         * is MegaError::API_OK:
         * - MegaRequest::getEmail - Return the email associated with the link
         * - MegaRequest::getName - Returns the name associated with the link (available only for confirmation links)
         *
         * @param link Confirmation link (#confirm) or new signup link (#newsignup)
         * @param listener MegaRequestListener to track this request
         */
        void querySignupLink(const char* link, MegaRequestListener *listener = NULL);

        /**
         * @brief Confirm a MEGA account using a confirmation link and the user password
         *
         * The associated request type with this request is MegaRequest::TYPE_CONFIRM_ACCOUNT
         * Valid data in the MegaRequest object received on callbacks:
         * - MegaRequest::getLink - Returns the confirmation link
         * - MegaRequest::getPassword - Returns the password
         *
         * Valid data in the MegaRequest object received in onRequestFinish when the error code
         * is MegaError::API_OK:
         * - MegaRequest::getEmail - Email of the account
         * - MegaRequest::getName - Name of the user
         *
         * @param link Confirmation link
         * @param password Password of the account
         * @param listener MegaRequestListener to track this request
         */
        void confirmAccount(const char* link, const char *password, MegaRequestListener *listener = NULL);

        /**
         * @brief Confirm a MEGA account using a confirmation link and a precomputed key
         *
         * The associated request type with this request is MegaRequest::TYPE_CONFIRM_ACCOUNT
         * Valid data in the MegaRequest object received on callbacks:
         * - MegaRequest::getLink - Returns the confirmation link
         * - MegaRequest::getPrivateKey - Returns the base64pwkey parameter
         *
         * Valid data in the MegaRequest object received in onRequestFinish when the error code
         * is MegaError::API_OK:
         * - MegaRequest::getEmail - Email of the account
         * - MegaRequest::getName - Name of the user
         *
         * @param link Confirmation link
         * @param base64pwkey Private key precomputed with MegaApi::getBase64PwKey
         * @param listener MegaRequestListener to track this request
         */
        void fastConfirmAccount(const char* link, const char *base64pwkey, MegaRequestListener *listener = NULL);

        /**
         * @brief Initialize the reset of the existing password, with and without the Master Key.
         *
         * The associated request type with this request is MegaRequest::TYPE_GET_RECOVERY_LINK.
         * Valid data in the MegaRequest object received on callbacks:
         * - MegaRequest::getEmail - Returns the email for the account
         * - MegaRequest::getFlag - Returns whether the user has a backup of the master key or not.
         *
         * If this request succeeds, a recovery link will be sent to the user.
         * If no account is registered under the provided email, you will get the error code
         * MegaError::API_ENOENT in onRequestFinish
         *
         * @param email Email used to register the account whose password wants to be reset.
         * @param hasMasterKey True if the user has a backup of the master key. Otherwise, false.
         * @param listener MegaRequestListener to track this request
         */
        void resetPassword(const char *email, bool hasMasterKey, MegaRequestListener *listener = NULL);

        /**
         * @brief Get information about a recovery link created by MegaApi::resetPassword.
         *
         * The associated request type with this request is MegaRequest::TYPE_QUERY_RECOVERY_LINK
         * Valid data in the MegaRequest object received on all callbacks:
         * - MegaRequest::getLink - Returns the recovery link
         *
         * Valid data in the MegaRequest object received in onRequestFinish when the error code
         * is MegaError::API_OK:
         * - MegaRequest::getEmail - Return the email associated with the link
         * - MegaRequest::getFlag - Return whether the link requires masterkey to reset password.
         *
         * @param link Recovery link (#recover)
         * @param listener MegaRequestListener to track this request
         */
        void queryResetPasswordLink(const char *link, MegaRequestListener *listener = NULL);

        /**
         * @brief Set a new password for the account pointed by the recovery link.
         *
         * Recovery links are created by calling MegaApi::resetPassword and may or may not
         * require to provide the Master Key.
         *
         * @see The flag of the MegaRequest::TYPE_QUERY_RECOVERY_LINK in MegaApi::queryResetPasswordLink.
         *
         * The associated request type with this request is MegaRequest::TYPE_CONFIRM_RECOVERY_LINK
         * Valid data in the MegaRequest object received on all callbacks:
         * - MegaRequest::getLink - Returns the recovery link
         * - MegaRequest::getPassword - Returns the new password
         * - MegaRequest::getPrivateKey - Returns the Master Key, when provided
         *
         * Valid data in the MegaRequest object received in onRequestFinish when the error code
         * is MegaError::API_OK:
         * - MegaRequest::getEmail - Return the email associated with the link
         * - MegaRequest::getFlag - Return whether the link requires masterkey to reset password.
         *
         * @param link The recovery link sent to the user's email address.
         * @param newPwd The new password to be set.
         * @param masterKey Base64-encoded string containing the master key (optional).
         * @param listener MegaRequestListener to track this request
         */
        void confirmResetPassword(const char *link, const char *newPwd, const char *masterKey = NULL, MegaRequestListener *listener = NULL);

        /**
         * @brief Initialize the cancellation of an account.
         *
         * The associated request type with this request is MegaRequest::TYPE_GET_CANCEL_LINK.
         *
         * If this request succeeds, a cancellation link will be sent to the email address of the user.
         * If no user is logged in, you will get the error code MegaError::API_EACCESS in onRequestFinish().
         *
         * @see MegaApi::confirmCancelAccount
         *
         * @param listener MegaRequestListener to track this request
         */
        void cancelAccount(MegaRequestListener *listener = NULL);

        /**
         * @brief Get information about a cancel link created by MegaApi::cancelAccount.
         *
         * The associated request type with this request is MegaRequest::TYPE_QUERY_RECOVERY_LINK
         * Valid data in the MegaRequest object received on all callbacks:
         * - MegaRequest::getLink - Returns the cancel link
         *
         * Valid data in the MegaRequest object received in onRequestFinish when the error code
         * is MegaError::API_OK:
         * - MegaRequest::getEmail - Return the email associated with the link
         *
         * @param link Cancel link (#cancel)
         * @param listener MegaRequestListener to track this request
         */
        void queryCancelLink(const char *link, MegaRequestListener *listener = NULL);

        /**
         * @brief Effectively parks the user's account without creating a new fresh account.
         *
         * The contents of the account will then be purged after 60 days. Once the account is
         * parked, the user needs to contact MEGA support to restore the account.
         *
         * The associated request type with this request is MegaRequest::TYPE_CONFIRM_CANCEL_LINK.
         * Valid data in the MegaRequest object received on all callbacks:
         * - MegaRequest::getLink - Returns the recovery link
         * - MegaRequest::getPassword - Returns the new password
         *
         * Valid data in the MegaRequest object received in onRequestFinish when the error code
         * is MegaError::API_OK:
         * - MegaRequest::getEmail - Return the email associated with the link
         *
         * @param link Cancellation link sent to the user's email address;
         * @param pwd Password for the account.
         * @param listener MegaRequestListener to track this request
         */
        void confirmCancelAccount(const char *link, const char *pwd, MegaRequestListener *listener = NULL);

        /**
         * @brief Initialize the change of the email address associated to the account.
         *
         * The associated request type with this request is MegaRequest::TYPE_GET_CHANGE_EMAIL_LINK.
         * Valid data in the MegaRequest object received on all callbacks:
         * - MegaRequest::getEmail - Returns the email for the account
         *
         * If this request succeeds, a change-email link will be sent to the specified email address.
         * If no user is logged in, you will get the error code MegaError::API_EACCESS in onRequestFinish().
         *
         * @param email The new email to be associated to the account.
         * @param listener MegaRequestListener to track this request
         */
        void changeEmail(const char *email, MegaRequestListener *listener = NULL);

        /**
         * @brief Get information about a change-email link created by MegaApi::changeEmail.
         *
         * If no user is logged in, you will get the error code MegaError::API_EACCESS in onRequestFinish().
         *
         * The associated request type with this request is MegaRequest::TYPE_QUERY_RECOVERY_LINK
         * Valid data in the MegaRequest object received on all callbacks:
         * - MegaRequest::getLink - Returns the change-email link
         *
         * Valid data in the MegaRequest object received in onRequestFinish when the error code
         * is MegaError::API_OK:
         * - MegaRequest::getEmail - Return the email associated with the link
         *
         * @param link Change-email link (#verify)
         * @param listener MegaRequestListener to track this request
         */
        void queryChangeEmailLink(const char *link, MegaRequestListener *listener = NULL);

        /**
         * @brief Effectively changes the email address associated to the account.
         *
         * The associated request type with this request is MegaRequest::TYPE_CONFIRM_CHANGE_EMAIL_LINK.
         * Valid data in the MegaRequest object received on all callbacks:
         * - MegaRequest::getLink - Returns the change-email link
         * - MegaRequest::getPassword - Returns the password
         *
         * Valid data in the MegaRequest object received in onRequestFinish when the error code
         * is MegaError::API_OK:
         * - MegaRequest::getEmail - Return the email associated with the link
         *
         * @param link Change-email link sent to the user's email address.
         * @param pwd Password for the account.
         * @param listener MegaRequestListener to track this request
         */
        void confirmChangeEmail(const char *link, const char *pwd, MegaRequestListener *listener = NULL);

        /**
         * @brief Set proxy settings
         *
         * The SDK will start using the provided proxy settings as soon as this function returns.
         *
         * @param proxySettings Proxy settings
         * @see MegaProxy
         */
        void setProxySettings(MegaProxy *proxySettings);

        /**
         * @brief Try to detect the system's proxy settings
         *
         * Automatic proxy detection is currently supported on Windows only.
         * On other platforms, this fuction will return a MegaProxy object
         * of type MegaProxy::PROXY_NONE
         *
         * You take the ownership of the returned value.
         *
         * @return MegaProxy object with the detected proxy settings
         */
        MegaProxy *getAutoProxySettings();

        /**
         * @brief Check if the MegaApi object is logged in
         * @return 0 if not logged in, Otherwise, a number >= 0
         */
        int isLoggedIn();

        /**
         * @brief Retuns the email of the currently open account
         *
         * If the MegaApi object isn't logged in or the email isn't available,
         * this function returns NULL
         *
         * You take the ownership of the returned value
         *
         * @return Email of the account
         */
        char* getMyEmail();

        /**
         * @brief Returns the user handle of the currently open account
         *
         * If the MegaApi object isn't logged in,
         * this function returns NULL
         *
         * You take the ownership of the returned value
         *
         * @return User handle of the account
         */
        char* getMyUserHandle();

        /**
         * @brief Returns the user handle of the currently open account
         *
         * If the MegaApi object isn't logged in,
         * this function returns INVALID_HANDLE
         *
         * @return User handle of the account
         */
        MegaHandle getMyUserHandleBinary();

        /**
         * @brief Get the MegaUser of the currently open account
         *
         * If the MegaApi object isn't logged in, this function returns NULL.
         *
         * You take the ownership of the returned value
         *
         * @note The visibility of your own user is undefined and shouldn't be used.
         * @return MegaUser of the currently open account, otherwise NULL
         */
        MegaUser* getMyUser();

        /**
         * @brief Returns the XMPP JID of the currently open account
         *
         * If the MegaApi object isn't logged in,
         * this function returns NULL
         *
         * You take the ownership of the returned value
         *
         * @return XMPP JID of the current account
         */
        char* getMyXMPPJid();

#ifdef ENABLE_CHAT
        /**
         * @brief Returns the fingerprint of the signing key of the currently open account
         *
         * If the MegaApi object isn't logged in or there's no signing key available,
         * this function returns NULL
         *
         * You take the ownership of the returned value.
         * Use delete [] to free it.
         *
         * @return Fingerprint of the signing key of the current account
         */
        char* getMyFingerprint();
#endif

        /**
         * @brief Set the active log level
         *
         * This function sets the log level of the logging system. Any log listener registered by
         * MegaApi::addLoggerObject will receive logs with the same or a lower level than
         * the one passed to this function.
         *
         * @param logLevel Active log level
         *
         * These are the valid values for this parameter:
         * - MegaApi::LOG_LEVEL_FATAL = 0
         * - MegaApi::LOG_LEVEL_ERROR = 1
         * - MegaApi::LOG_LEVEL_WARNING = 2
         * - MegaApi::LOG_LEVEL_INFO = 3
         * - MegaApi::LOG_LEVEL_DEBUG = 4
         * - MegaApi::LOG_LEVEL_MAX = 5
         */
        static void setLogLevel(int logLevel);

        /**
         * @brief Enable log to console
         *
         * By default, log to console is false.
         *
         * @param enable True to show messages in console, false to skip them.
         */
        static void setLogToConsole(bool enable);

        /**
         * @brief Add a MegaLogger implementation to receive SDK logs
         *
         * Logs received by this objects depends on the active log level.
         * By default, it is MegaApi::LOG_LEVEL_INFO. You can change it
         * using MegaApi::setLogLevel.
         *
         * You can remove the existing logger by using MegaApi::removeLoggerObject.
         *
         * @param megaLogger MegaLogger implementation
         */
        static void addLoggerObject(MegaLogger *megaLogger);

        /**
         * @brief Remove a MegaLogger implementation to stop receiving SDK logs
         *
         * If the logger was registered in the past, it will stop receiving log
         * messages after the call to this function.
         *
         * @param megaLogger Previously registered MegaLogger implementation
         */
        static void removeLoggerObject(MegaLogger *megaLogger);

        /**
         * @brief Send a log to the logging system
         *
         * This log will be received by the active logger object (MegaApi::setLoggerObject) if
         * the log level is the same or lower than the active log level (MegaApi::setLogLevel)
         *
         * The third and the fouth parameter are optional. You may want to use  __FILE__ and __LINE__
         * to complete them.
         *
         * @param logLevel Log level for this message
         * @param message Message for the logging system
         * @param filename Origin of the log message
         * @param line Line of code where this message was generated
         */
        static void log(int logLevel, const char* message, const char *filename = "", int line = -1);

        /**
         * @brief Create a folder in the MEGA account
         *
         * The associated request type with this request is MegaRequest::TYPE_CREATE_FOLDER
         * Valid data in the MegaRequest object received on callbacks:
         * - MegaRequest::getParentHandle - Returns the handle of the parent folder
         * - MegaRequest::getName - Returns the name of the new folder
         *
         * Valid data in the MegaRequest object received in onRequestFinish when the error code
         * is MegaError::API_OK:
         * - MegaRequest::getNodeHandle - Handle of the new folder
         *
         * @param name Name of the new folder
         * @param parent Parent folder
         * @param listener MegaRequestListener to track this request
         */
        void createFolder(const char* name, MegaNode *parent, MegaRequestListener *listener = NULL);

        /**
         * @brief Create a new empty folder in your local file system
         *
         * @param localPath Path of the new folder
         * @return True if the local folder was successfully created, otherwise false.
         */
        bool createLocalFolder(const char* localPath);

        /**
         * @brief Move a node in the MEGA account
         *
         * The associated request type with this request is MegaRequest::TYPE_MOVE
         * Valid data in the MegaRequest object received on callbacks:
         * - MegaRequest::getNodeHandle - Returns the handle of the node to move
         * - MegaRequest::getParentHandle - Returns the handle of the new parent for the node
         *
         * @param node Node to move
         * @param newParent New parent for the node
         * @param listener MegaRequestListener to track this request
         */
        void moveNode(MegaNode* node, MegaNode* newParent, MegaRequestListener *listener = NULL);

        /**
         * @brief Copy a node in the MEGA account
         *
         * The associated request type with this request is MegaRequest::TYPE_COPY
         * Valid data in the MegaRequest object received on callbacks:
         * - MegaRequest::getNodeHandle - Returns the handle of the node to copy
         * - MegaRequest::getParentHandle - Returns the handle of the new parent for the new node
         * - MegaRequest::getPublicMegaNode - Returns the node to copy (if it is a public node)
         *
         * Valid data in the MegaRequest object received in onRequestFinish when the error code
         * is MegaError::API_OK:
         * - MegaRequest::getNodeHandle - Handle of the new node
         *
         * @param node Node to copy
         * @param newParent Parent for the new node
         * @param listener MegaRequestListener to track this request
         */
        void copyNode(MegaNode* node, MegaNode *newParent, MegaRequestListener *listener = NULL);


        /**
         * @brief Copy a node in the MEGA account changing the file name
         *
         * The associated request type with this request is MegaRequest::TYPE_COPY
         * Valid data in the MegaRequest object received on callbacks:
         * - MegaRequest::getNodeHandle - Returns the handle of the node to copy
         * - MegaRequest::getParentHandle - Returns the handle of the new parent for the new node
         * - MegaRequest::getPublicMegaNode - Returns the node to copy
         * - MegaRequest::getName - Returns the name for the new node
         *
         * Valid data in the MegaRequest object received in onRequestFinish when the error code
         * is MegaError::API_OK:
         * - MegaRequest::getNodeHandle - Handle of the new node
         *
         * @param node Node to copy
         * @param newParent Parent for the new node
         * @param newName Name for the new node
         *
         * @param listener MegaRequestListener to track this request
         */
        void copyNode(MegaNode* node, MegaNode *newParent, const char* newName, MegaRequestListener *listener = NULL);

        /**
         * @brief Rename a node in the MEGA account
         *
         * The associated request type with this request is MegaRequest::TYPE_RENAME
         * Valid data in the MegaRequest object received on callbacks:
         * - MegaRequest::getNodeHandle - Returns the handle of the node to rename
         * - MegaRequest::getName - Returns the new name for the node
         *
         * @param node Node to modify
         * @param newName New name for the node
         * @param listener MegaRequestListener to track this request
         */
        void renameNode(MegaNode* node, const char* newName, MegaRequestListener *listener = NULL);

        /**
         * @brief Remove a node from the MEGA account
         *
         * This function doesn't move the node to the Rubbish Bin, it fully removes the node. To move
         * the node to the Rubbish Bin use MegaApi::moveNode
         *
         * The associated request type with this request is MegaRequest::TYPE_REMOVE
         * Valid data in the MegaRequest object received on callbacks:
         * - MegaRequest::getNodeHandle - Returns the handle of the node to remove
         *
         * @param node Node to remove
         * @param listener MegaRequestListener to track this request
         */
        void remove(MegaNode* node, MegaRequestListener *listener = NULL);

        /**
         * @brief Clean the Rubbish Bin in the MEGA account
         *
         * This function effectively removes every node contained in the Rubbish Bin. In order to
         * avoid accidental deletions, you might want to warn the user about the action.
         *
         * The associated request type with this request is MegaRequest::TYPE_CLEAN_RUBBISH_BIN. This
         * request returns MegaError::API_ENOENT if the Rubbish bin is already empty.
         *
         * @param listener MegaRequestListener to track this request
         */
        void cleanRubbishBin(MegaRequestListener *listener = NULL);

        /**
         * @brief Send a node to the Inbox of another MEGA user using a MegaUser
         *
         * The associated request type with this request is MegaRequest::TYPE_COPY
         * Valid data in the MegaRequest object received on callbacks:
         * - MegaRequest::getNodeHandle - Returns the handle of the node to send
         * - MegaRequest::getEmail - Returns the email of the user that receives the node
         *
         * @param node Node to send
         * @param user User that receives the node
         * @param listener MegaRequestListener to track this request
         */
        void sendFileToUser(MegaNode *node, MegaUser *user, MegaRequestListener *listener = NULL);

        /**
        * @brief Send a node to the Inbox of another MEGA user using his email
        *
        * The associated request type with this request is MegaRequest::TYPE_COPY
        * Valid data in the MegaRequest object received on callbacks:
        * - MegaRequest::getNodeHandle - Returns the handle of the node to send
        * - MegaRequest::getEmail - Returns the email of the user that receives the node
        *
        * @param node Node to send
        * @param email Email of the user that receives the node        
        * @param listener MegaRequestListener to track this request
        */
        void sendFileToUser(MegaNode *node, const char* email, MegaRequestListener *listener = NULL);

        /**
         * @brief Share or stop sharing a folder in MEGA with another user using a MegaUser
         *
         * To share a folder with an user, set the desired access level in the level parameter. If you
         * want to stop sharing a folder use the access level MegaShare::ACCESS_UNKNOWN
         *
         * The associated request type with this request is MegaRequest::TYPE_SHARE
         * Valid data in the MegaRequest object received on callbacks:
         * - MegaRequest::getNodeHandle - Returns the handle of the folder to share
         * - MegaRequest::getEmail - Returns the email of the user that receives the shared folder
         * - MegaRequest::getAccess - Returns the access that is granted to the user
         *
         * @param node The folder to share. It must be a non-root folder
         * @param user User that receives the shared folder
         * @param level Permissions that are granted to the user
         * Valid values for this parameter:
         * - MegaShare::ACCESS_UNKNOWN = -1
         * Stop sharing a folder with this user
         *
         * - MegaShare::ACCESS_READ = 0
         * - MegaShare::ACCESS_READWRITE = 1
         * - MegaShare::ACCESS_FULL = 2
         * - MegaShare::ACCESS_OWNER = 3
         *
         * @param listener MegaRequestListener to track this request
         */
        void share(MegaNode *node, MegaUser* user, int level, MegaRequestListener *listener = NULL);

        /**
         * @brief Share or stop sharing a folder in MEGA with another user using his email
         *
         * To share a folder with an user, set the desired access level in the level parameter. If you
         * want to stop sharing a folder use the access level MegaShare::ACCESS_UNKNOWN
         *
         * The associated request type with this request is MegaRequest::TYPE_SHARE
         * Valid data in the MegaRequest object received on callbacks:
         * - MegaRequest::getNodeHandle - Returns the handle of the folder to share
         * - MegaRequest::getEmail - Returns the email of the user that receives the shared folder
         * - MegaRequest::getAccess - Returns the access that is granted to the user
         *
         * @param node The folder to share. It must be a non-root folder
         * @param email Email of the user that receives the shared folder. If it doesn't have a MEGA account, the folder will be shared anyway
         * and the user will be invited to register an account.
         *
         * @param level Permissions that are granted to the user
         * Valid values for this parameter:
         * - MegaShare::ACCESS_UNKNOWN = -1
         * Stop sharing a folder with this user
         *
         * - MegaShare::ACCESS_READ = 0
         * - MegaShare::ACCESS_READWRITE = 1
         * - MegaShare::ACCESS_FULL = 2
         * - MegaShare::ACCESS_OWNER = 3
         *
         * @param listener MegaRequestListener to track this request
         */
        void share(MegaNode *node, const char* email, int level, MegaRequestListener *listener = NULL);

        /**
         * @brief Import a public link to the account
         *
         * The associated request type with this request is MegaRequest::TYPE_IMPORT_LINK
         * Valid data in the MegaRequest object received on callbacks:
         * - MegaRequest::getLink - Returns the public link to the file
         * - MegaRequest::getParentHandle - Returns the folder that receives the imported file
         *
         * Valid data in the MegaRequest object received in onRequestFinish when the error code
         * is MegaError::API_OK:
         * - MegaRequest::getNodeHandle - Handle of the new node in the account
         *
         * @param megaFileLink Public link to a file in MEGA
         * @param parent Parent folder for the imported file
         * @param listener MegaRequestListener to track this request
         */
        void importFileLink(const char* megaFileLink, MegaNode* parent, MegaRequestListener *listener = NULL);

        /**
         * @brief Get a MegaNode from a public link to a file
         *
         * A public node can be imported using MegaApi::copyNode or downloaded using MegaApi::startDownload
         *
         * The associated request type with this request is MegaRequest::TYPE_GET_PUBLIC_NODE
         * Valid data in the MegaRequest object received on callbacks:
         * - MegaRequest::getLink - Returns the public link to the file
         *
         * Valid data in the MegaRequest object received in onRequestFinish when the error code
         * is MegaError::API_OK:
         * - MegaRequest::getPublicMegaNode - Public MegaNode corresponding to the public link
         * - MegaRequest::getFlag - Return true if the provided key along the link is invalid.
         *
         * @param megaFileLink Public link to a file in MEGA
         * @param listener MegaRequestListener to track this request
         */
        void getPublicNode(const char* megaFileLink, MegaRequestListener *listener = NULL);

        /**
         * @brief Get the thumbnail of a node
         *
         * If the node doesn't have a thumbnail the request fails with the MegaError::API_ENOENT
         * error code
         *
         * The associated request type with this request is MegaRequest::TYPE_GET_ATTR_FILE
         * Valid data in the MegaRequest object received on callbacks:
         * - MegaRequest::getNodeHandle - Returns the handle of the node
         * - MegaRequest::getText - Returns the file attribute string if \c node is an attached node from chats. NULL otherwise
         * - MegaRequest::getFile - Returns the destination path
         * - MegaRequest::getParamType - Returns MegaApi::ATTR_TYPE_THUMBNAIL
         * - MegaRequest::getBase64Key - Returns the nodekey in Base64 (only when node has file attributes)
         * - MegaRequest::getPrivateKey - Returns the file-attribute string (only when node has file attributes)
         *
         * @param node Node to get the thumbnail
         * @param dstFilePath Destination path for the thumbnail.
         * If this path is a local folder, it must end with a '\' or '/' character and (Base64-encoded handle + "0.jpg")
         * will be used as the file name inside that folder. If the path doesn't finish with
         * one of these characters, the file will be downloaded to a file in that path.
         *
         * @param listener MegaRequestListener to track this request
         */
        void getThumbnail(MegaNode* node, const char *dstFilePath, MegaRequestListener *listener = NULL);

        /**
         * @brief Get the preview of a node
         *
         * If the node doesn't have a preview the request fails with the MegaError::API_ENOENT
         * error code
         *
         * The associated request type with this request is MegaRequest::TYPE_GET_ATTR_FILE
         * Valid data in the MegaRequest object received on callbacks:
         * - MegaRequest::getNodeHandle - Returns the handle of the node
         * - MegaRequest::getText - Returns the file attribute string if \c node is an attached node from chats. NULL otherwise
         * - MegaRequest::getFile - Returns the destination path
         * - MegaRequest::getParamType - Returns MegaApi::ATTR_TYPE_PREVIEW
         * - MegaRequest::getBase64Key - Returns the nodekey in Base64 (only when node has file attributes)
         * - MegaRequest::getPrivateKey - Returns the file-attribute string (only when node has file attributes)
         *
         * @param node Node to get the preview
         * @param dstFilePath Destination path for the preview.
         * If this path is a local folder, it must end with a '\' or '/' character and (Base64-encoded handle + "1.jpg")
         * will be used as the file name inside that folder. If the path doesn't finish with
         * one of these characters, the file will be downloaded to a file in that path.
         *
         * @param listener MegaRequestListener to track this request
         */
        void getPreview(MegaNode* node, const char *dstFilePath, MegaRequestListener *listener = NULL);

        /**
         * @brief Get the avatar of a MegaUser
         *
         * The associated request type with this request is MegaRequest::TYPE_GET_ATTR_USER
         * Valid data in the MegaRequest object received on callbacks:
         * - MegaRequest::getFile - Returns the destination path
         * - MegaRequest::getEmail - Returns the email of the user
         *
         * @param user MegaUser to get the avatar. If this parameter is set to NULL, the avatar is obtained
         * for the active account
         * @param dstFilePath Destination path for the avatar. It has to be a path to a file, not to a folder.
         * If this path is a local folder, it must end with a '\' or '/' character and (email + "0.jpg")
         * will be used as the file name inside that folder. If the path doesn't finish with
         * one of these characters, the file will be downloaded to a file in that path.
         *
         * @param listener MegaRequestListener to track this request
         */
        void getUserAvatar(MegaUser* user, const char *dstFilePath, MegaRequestListener *listener = NULL);

        /**
         * @brief Get the avatar of any user in MEGA
         *
         * The associated request type with this request is MegaRequest::TYPE_GET_ATTR_USER
         * Valid data in the MegaRequest object received on callbacks:
         * - MegaRequest::getFile - Returns the destination path
         * - MegaRequest::getEmail - Returns the email or the handle of the user (the provided one as parameter)
         *
         * @param user email_or_user Email or user handle (Base64 encoded) to get the avatar. If this parameter is
         * set to NULL, the avatar is obtained for the active account
         * @param dstFilePath Destination path for the avatar. It has to be a path to a file, not to a folder.
         * If this path is a local folder, it must end with a '\' or '/' character and (email + "0.jpg")
         * will be used as the file name inside that folder. If the path doesn't finish with
         * one of these characters, the file will be downloaded to a file in that path.
         *
         * @param listener MegaRequestListener to track this request
         */
        void getUserAvatar(const char *email_or_handle, const char *dstFilePath, MegaRequestListener *listener = NULL);

        /**
         * @brief Get the avatar of the active account
         *
         * The associated request type with this request is MegaRequest::TYPE_GET_ATTR_USER
         * Valid data in the MegaRequest object received on callbacks:
         * - MegaRequest::getFile - Returns the destination path
         * - MegaRequest::getEmail - Returns the email of the user
         *
         * @param dstFilePath Destination path for the avatar. It has to be a path to a file, not to a folder.
         * If this path is a local folder, it must end with a '\' or '/' character and (email + "0.jpg")
         * will be used as the file name inside that folder. If the path doesn't finish with
         * one of these characters, the file will be downloaded to a file in that path.
         *
         * @param listener MegaRequestListener to track this request
         */
        void getUserAvatar(const char *dstFilePath, MegaRequestListener *listener = NULL);

        /**
         * @brief Get the default color for the avatar.
         *
         * This color should be used only when the user doesn't have an avatar.
         *
         * You take the ownership of the returned value.
         *
         * @param user MegaUser to get the color of the avatar.
         * @return The RGB color as a string with 3 components in hex: #RGB. Ie. "#FF6A19"
         */
        static char *getUserAvatarColor(MegaUser *user);

        /**
         * @brief Get the default color for the avatar.
         *
         * This color should be used only when the user doesn't have an avatar.
         *
         * You take the ownership of the returned value.
         *
         * @param userhandle User handle (Base64 encoded) to get the avatar.
         * @return The RGB color as a string with 3 components in hex: #RGB. Ie. "#FF6A19"
         */
        static char *getUserAvatarColor(const char *userhandle);

        /**
         * @brief Get an attribute of a MegaUser.
         *
         * User attributes can be private or public. Private attributes are accessible only by
         * your own user, while public ones are retrievable by any of your contacts.
         *
         * The associated request type with this request is MegaRequest::TYPE_GET_ATTR_USER
         * Valid data in the MegaRequest object received on callbacks:
         * - MegaRequest::getParamType - Returns the attribute type
         *
         * Valid data in the MegaRequest object received in onRequestFinish when the error code
         * is MegaError::API_OK:
         * - MegaRequest::getText - Returns the value for public attributes
         * - MegaRequest::getMegaStringMap - Returns the value for private attributes
         *
         * @param user MegaUser to get the attribute. If this parameter is set to NULL, the attribute
         * is obtained for the active account
         * @param type Attribute type
         *
         * Valid values are:
         *
         * MegaApi::USER_ATTR_FIRSTNAME = 1
         * Get the firstname of the user (public)
         * MegaApi::USER_ATTR_LASTNAME = 2
         * Get the lastname of the user (public)
         * MegaApi::USER_ATTR_AUTHRING = 3
         * Get the authentication ring of the user (private)
         * MegaApi::USER_ATTR_LAST_INTERACTION = 4
         * Get the last interaction of the contacts of the user (private)
         * MegaApi::USER_ATTR_ED25519_PUBLIC_KEY = 5
         * Get the public key Ed25519 of the user (public)
         * MegaApi::USER_ATTR_CU25519_PUBLIC_KEY = 6
         * Get the public key Cu25519 of the user (public)
         * MegaApi::USER_ATTR_KEYRING = 7
         * Get the key ring of the user: private keys for Cu25519 and Ed25519 (private)
         * MegaApi::USER_ATTR_SIG_RSA_PUBLIC_KEY = 8
         * Get the signature of RSA public key of the user (public)
         * MegaApi::USER_ATTR_SIG_CU255_PUBLIC_KEY = 9
         * Get the signature of Cu25519 public key of the user (public)
         *
         * @param listener MegaRequestListener to track this request
         */
        void getUserAttribute(MegaUser* user, int type, MegaRequestListener *listener = NULL);

        /**
         * @brief Get an attribute of any user in MEGA.
         *
         * User attributes can be private or public. Private attributes are accessible only by
         * your own user, while public ones are retrievable by any of your contacts.
         *
         * The associated request type with this request is MegaRequest::TYPE_GET_ATTR_USER
         * Valid data in the MegaRequest object received on callbacks:
         * - MegaRequest::getParamType - Returns the attribute type
         * - MegaRequest::getEmail - Returns the email or the handle of the user (the provided one as parameter)
         *
         * Valid data in the MegaRequest object received in onRequestFinish when the error code
         * is MegaError::API_OK:
         * - MegaRequest::getText - Returns the value for public attributes
         * - MegaRequest::getMegaStringMap - Returns the value for private attributes
         *
         * @param email_or_handle Email or user handle (Base64 encoded) to get the attribute.
         * If this parameter is set to NULL, the attribute is obtained for the active account.
         * @param type Attribute type
         *
         * Valid values are:
         *
         * MegaApi::USER_ATTR_FIRSTNAME = 1
         * Get the firstname of the user (public)
         * MegaApi::USER_ATTR_LASTNAME = 2
         * Get the lastname of the user (public)
         * MegaApi::USER_ATTR_AUTHRING = 3
         * Get the authentication ring of the user (private)
         * MegaApi::USER_ATTR_LAST_INTERACTION = 4
         * Get the last interaction of the contacts of the user (private)
         * MegaApi::USER_ATTR_ED25519_PUBLIC_KEY = 5
         * Get the public key Ed25519 of the user (public)
         * MegaApi::USER_ATTR_CU25519_PUBLIC_KEY = 6
         * Get the public key Cu25519 of the user (public)
         * MegaApi::USER_ATTR_KEYRING = 7
         * Get the key ring of the user: private keys for Cu25519 and Ed25519 (private)
         * MegaApi::USER_ATTR_SIG_RSA_PUBLIC_KEY = 8
         * Get the signature of RSA public key of the user (public)
         * MegaApi::USER_ATTR_SIG_CU255_PUBLIC_KEY = 9
         * Get the signature of Cu25519 public key of the user (public)
         *
         * @param listener MegaRequestListener to track this request
         */
        void getUserAttribute(const char *email_or_handle, int type, MegaRequestListener *listener = NULL);

        /**
         * @brief Get an attribute of the current account.
         *
         * User attributes can be private or public. Private attributes are accessible only by
         * your own user, while public ones are retrievable by any of your contacts.
         *
         * The associated request type with this request is MegaRequest::TYPE_GET_ATTR_USER
         * Valid data in the MegaRequest object received on callbacks:
         * - MegaRequest::getParamType - Returns the attribute type
         *
         * Valid data in the MegaRequest object received in onRequestFinish when the error code
         * is MegaError::API_OK:
         * - MegaRequest::getText - Returns the value for public attributes
         * - MegaRequest::getMegaStringMap - Returns the value for private attributes
         *
         * @param type Attribute type
         *
         * Valid values are:
         *
         * MegaApi::USER_ATTR_FIRSTNAME = 1
         * Get the firstname of the user (public)
         * MegaApi::USER_ATTR_LASTNAME = 2
         * Get the lastname of the user (public)
         * MegaApi::USER_ATTR_AUTHRING = 3
         * Get the authentication ring of the user (private)
         * MegaApi::USER_ATTR_LAST_INTERACTION = 4
         * Get the last interaction of the contacts of the user (private)
         * MegaApi::USER_ATTR_ED25519_PUBLIC_KEY = 5
         * Get the public key Ed25519 of the user (public)
         * MegaApi::USER_ATTR_CU25519_PUBLIC_KEY = 6
         * Get the public key Cu25519 of the user (public)
         * MegaApi::USER_ATTR_KEYRING = 7
         * Get the key ring of the user: private keys for Cu25519 and Ed25519 (private)
         * MegaApi::USER_ATTR_SIG_RSA_PUBLIC_KEY = 8
         * Get the signature of RSA public key of the user (public)
         * MegaApi::USER_ATTR_SIG_CU255_PUBLIC_KEY = 9
         * Get the signature of Cu25519 public key of the user (public)
         *
         * @param listener MegaRequestListener to track this request
         */
        void getUserAttribute(int type, MegaRequestListener *listener = NULL);

        /**
         * @brief Get the email address of any user in MEGA.
         *
         * The associated request type with this request is MegaRequest::TYPE_GET_USER_EMAIL
         * Valid data in the MegaRequest object received on callbacks:
         * - MegaRequest::getNodeHandle - Returns the handle of the user (the provided one as parameter)
         *
         * Valid data in the MegaRequest object received in onRequestFinish when the error code
         * is MegaError::API_OK:
         * - MegaRequest::getEmail - Returns the email address
         *
         * @param handle Handle of the user to get the attribute.
         * @param listener MegaRequestListener to track this request
         */
        void getUserEmail(MegaHandle handle, MegaRequestListener *listener = NULL);

        /**
         * @brief Cancel the retrieval of a thumbnail
         *
         * The associated request type with this request is MegaRequest::TYPE_CANCEL_ATTR_FILE
         * Valid data in the MegaRequest object received on callbacks:
         * - MegaRequest::getNodeHandle - Returns the handle of the node
         * - MegaRequest::getParamType - Returns MegaApi::ATTR_TYPE_THUMBNAIL
         *
         * @param node Node to cancel the retrieval of the thumbnail
         * @param listener MegaRequestListener to track this request
         *
         * @see MegaApi::getThumbnail
         */
		void cancelGetThumbnail(MegaNode* node, MegaRequestListener *listener = NULL);

        /**
         * @brief Cancel the retrieval of a preview
         *
         * The associated request type with this request is MegaRequest::TYPE_CANCEL_ATTR_FILE
         * Valid data in the MegaRequest object received on callbacks:
         * - MegaRequest::getNodeHandle - Returns the handle of the node
         * - MegaRequest::getParamType - Returns MegaApi::ATTR_TYPE_PREVIEW
         *
         * @param node Node to cancel the retrieval of the preview
         * @param listener MegaRequestListener to track this request
         *
         * @see MegaApi::getPreview
         */
        void cancelGetPreview(MegaNode* node, MegaRequestListener *listener = NULL);

        /**
         * @brief Set the thumbnail of a MegaNode
         *
         * The associated request type with this request is MegaRequest::TYPE_SET_ATTR_FILE
         * Valid data in the MegaRequest object received on callbacks:
         * - MegaRequest::getNodeHandle - Returns the handle of the node
         * - MegaRequest::getFile - Returns the source path
         * - MegaRequest::getParamType - Returns MegaApi::ATTR_TYPE_THUMBNAIL
         *
         * @param node MegaNode to set the thumbnail
         * @param srcFilePath Source path of the file that will be set as thumbnail
         * @param listener MegaRequestListener to track this request
         */
        void setThumbnail(MegaNode* node, const char *srcFilePath, MegaRequestListener *listener = NULL);

        /**
         * @brief Set the preview of a MegaNode
         *
         * The associated request type with this request is MegaRequest::TYPE_SET_ATTR_FILE
         * Valid data in the MegaRequest object received on callbacks:
         * - MegaRequest::getNodeHandle - Returns the handle of the node
         * - MegaRequest::getFile - Returns the source path
         * - MegaRequest::getParamType - Returns MegaApi::ATTR_TYPE_PREVIEW
         *
         * @param node MegaNode to set the preview
         * @param srcFilePath Source path of the file that will be set as preview
         * @param listener MegaRequestListener to track this request
         */
        void setPreview(MegaNode* node, const char *srcFilePath, MegaRequestListener *listener = NULL);

        /**
         * @brief Set/Remove the avatar of the MEGA account
         *
         * The associated request type with this request is MegaRequest::TYPE_SET_ATTR_USER
         * Valid data in the MegaRequest object received on callbacks:
         * - MegaRequest::getFile - Returns the source path (optional)
         *
         * @param srcFilePath Source path of the file that will be set as avatar.
         * If NULL, the existing avatar will be removed (if any).
         * In case the avatar never existed before, removing the avatar returns MegaError::API_ENOENT
         * @param listener MegaRequestListener to track this request
         */
        void setAvatar(const char *srcFilePath, MegaRequestListener *listener = NULL);

        /**
         * @brief Set a public attribute of the current user
         *
         * The associated request type with this request is MegaRequest::TYPE_SET_ATTR_USER
         * Valid data in the MegaRequest object received on callbacks:
         * - MegaRequest::getParamType - Returns the attribute type
         * - MegaRequest::getText - Returns the new value for the attribute
         *
         * @param type Attribute type
         *
         * Valid values are:
         *
         * MegaApi::USER_ATTR_FIRSTNAME = 1
         * Get the firstname of the user (public)
         * MegaApi::USER_ATTR_LASTNAME = 2
         * Get the lastname of the user (public)
         * MegaApi::USER_ATTR_ED25519_PUBLIC_KEY = 5
         * Get the public key Ed25519 of the user (public)
         * MegaApi::USER_ATTR_CU25519_PUBLIC_KEY = 6
         * Get the public key Cu25519 of the user (public)
         *
         * @param value New attribute value
         * @param listener MegaRequestListener to track this request
         */
        void setUserAttribute(int type, const char* value, MegaRequestListener *listener = NULL);

        /**
         * @brief Set a private attribute of the current user
         *
         * The associated request type with this request is MegaRequest::TYPE_SET_ATTR_USER
         * Valid data in the MegaRequest object received on callbacks:
         * - MegaRequest::getParamType - Returns the attribute type
         * - MegaRequest::getMegaStringMap - Returns the new value for the attribute
         *
         * @param type Attribute type
         *
         * Valid values are:
         *
         * MegaApi::USER_ATTR_AUTHRING = 3
         * Get the authentication ring of the user (private)
         * MegaApi::USER_ATTR_LAST_INTERACTION = 4
         * Get the last interaction of the contacts of the user (private)
         * MegaApi::USER_ATTR_KEYRING = 7
         * Get the key ring of the user: private keys for Cu25519 and Ed25519 (private)
         *
         * @param value New attribute value
         * @param listener MegaRequestListener to track this request
         */
        void setUserAttribute(int type, const MegaStringMap *value, MegaRequestListener *listener = NULL);

        /**
         * @brief Set a custom attribute for the node
         *
         * The associated request type with this request is MegaRequest::TYPE_SET_ATTR_NODE
         * Valid data in the MegaRequest object received on callbacks:
         * - MegaRequest::getNodeHandle - Returns the handle of the node that receive the attribute
         * - MegaRequest::getName - Returns the name of the custom attribute
         * - MegaRequest::getText - Returns the text for the attribute
         * - MegaRequest::getFlag - Returns false (not official attribute)
         *
         * The attribute name must be an UTF8 string with between 1 and 7 bytes
         * If the attribute already has a value, it will be replaced
         * If value is NULL, the attribute will be removed from the node
         *
         * @param node Node that will receive the attribute
         * @param attrName Name of the custom attribute.
         * The length of this parameter must be between 1 and 7 UTF8 bytes
         * @param value Value for the attribute
         * @param listener MegaRequestListener to track this request
         */
        void setCustomNodeAttribute(MegaNode *node, const char *attrName, const char* value,  MegaRequestListener *listener = NULL);

        /**
         * @brief Set the duration of audio/video files as a node attribute.
         *
         * To remove the existing duration, set it to MegaNode::INVALID_DURATION.
         *
         * The associated request type with this request is MegaRequest::TYPE_SET_ATTR_NODE
         * Valid data in the MegaRequest object received on callbacks:
         * - MegaRequest::getNodeHandle - Returns the handle of the node that receive the attribute
         * - MegaRequest::getNumber - Returns the number of seconds for the node
         * - MegaRequest::getFlag - Returns true (official attribute)
         * - MegaRequest::getParamType - Returns MegaApi::NODE_ATTR_DURATION
         *
         * @param node Node that will receive the information.
         * @param duration Length of the audio/video in seconds.
         * @param listener MegaRequestListener to track this request
         */
        void setNodeDuration(MegaNode *node, int duration,  MegaRequestListener *listener = NULL);

        /**
         * @brief Set the GPS coordinates of image files as a node attribute.
         *
         * To remove the existing coordinates, set both the latitude and longitud to
         * the value MegaNode::INVALID_COORDINATE.
         *
         * The associated request type with this request is MegaRequest::TYPE_SET_ATTR_NODE
         * Valid data in the MegaRequest object received on callbacks:
         * - MegaRequest::getNodeHandle - Returns the handle of the node that receive the attribute
         * - MegaRequest::getFlag - Returns true (official attribute)
         * - MegaRequest::getParamType - Returns MegaApi::NODE_ATTR_COORDINATES
         * - MegaRequest::getNumDetails - Returns the longitude, scaled to integer in the range of [0, 2^24]
         * - MegaRequest::getTransferTag() - Returns the latitude, scaled to integer in the range of [0, 2^24)
         *
         * @param node Node that will receive the information.
         * @param latitude Latitude in signed decimal degrees notation
         * @param longitude Longitude in signed decimal degrees notation
         * @param listener MegaRequestListener to track this request
         */
        void setNodeCoordinates(MegaNode *node, double latitude, double longitude,  MegaRequestListener *listener = NULL);

        /**
         * @brief Generate a public link of a file/folder in MEGA
         *
         * The associated request type with this request is MegaRequest::TYPE_EXPORT
         * Valid data in the MegaRequest object received on callbacks:
         * - MegaRequest::getNodeHandle - Returns the handle of the node
         * - MegaRequest::getAccess - Returns true
         *
         * Valid data in the MegaRequest object received in onRequestFinish when the error code
         * is MegaError::API_OK:
         * - MegaRequest::getLink - Public link
         *
         * @param node MegaNode to get the public link
         * @param listener MegaRequestListener to track this request
         */
        void exportNode(MegaNode *node, MegaRequestListener *listener = NULL);

        /**
         * @brief Generate a temporary public link of a file/folder in MEGA
         *
         * The associated request type with this request is MegaRequest::TYPE_EXPORT
         * Valid data in the MegaRequest object received on callbacks:
         * - MegaRequest::getNodeHandle - Returns the handle of the node
         * - MegaRequest::getAccess - Returns true
         *
         * Valid data in the MegaRequest object received in onRequestFinish when the error code
         * is MegaError::API_OK:
         * - MegaRequest::getLink - Public link
         *
         * @param node MegaNode to get the public link
         * @param expireTime Unix timestamp until the public link will be valid
         * @param listener MegaRequestListener to track this request
         *
         * @note A Unix timestamp represents the number of seconds since 00:00 hours, Jan 1, 1970 UTC
         */
        void exportNode(MegaNode *node, int64_t expireTime, MegaRequestListener *listener = NULL);

        /**
         * @brief Stop sharing a file/folder
         *
         * The associated request type with this request is MegaRequest::TYPE_EXPORT
         * Valid data in the MegaRequest object received on callbacks:
         * - MegaRequest::getNodeHandle - Returns the handle of the node
         * - MegaRequest::getAccess - Returns false
         *
         * @param node MegaNode to stop sharing
         * @param listener MegaRequestListener to track this request
         */
        void disableExport(MegaNode *node, MegaRequestListener *listener = NULL);

        /**
         * @brief Fetch the filesystem in MEGA
         *
         * The MegaApi object must be logged in in an account or a public folder
         * to successfully complete this request.
         *
         * The associated request type with this request is MegaRequest::TYPE_FETCH_NODES
         *
         * Valid data in the MegaRequest object received in onRequestFinish when the error code
         * is MegaError::API_OK:
         * - MegaRequest::getFlag - Return true if logged in into a folder and the provided key is invalid. Otherwise, false.
         *
         * @param listener MegaRequestListener to track this request
         */
        void fetchNodes(MegaRequestListener *listener = NULL);

        /**
         * @brief Get details about the MEGA account
         *
         * Only basic data will be available. If you can get more data (sessions, transactions, purchases),
         * use MegaApi::getExtendedAccountDetails.
         *
         * The associated request type with this request is MegaRequest::TYPE_ACCOUNT_DETAILS
         *
         * Valid data in the MegaRequest object received in onRequestFinish when the error code
         * is MegaError::API_OK:
         * - MegaRequest::getMegaAccountDetails - Details of the MEGA account
         *
         * @param listener MegaRequestListener to track this request
         */
        void getAccountDetails(MegaRequestListener *listener = NULL);

        /**
         * @brief Get details about the MEGA account
         *
         * This function allows to optionally get data about sessions, transactions and purchases related to the account.
         *
         * The associated request type with this request is MegaRequest::TYPE_ACCOUNT_DETAILS
         *
         * Valid data in the MegaRequest object received in onRequestFinish when the error code
         * is MegaError::API_OK:
         * - MegaRequest::getMegaAccountDetails - Details of the MEGA account
         *
         * @param listener MegaRequestListener to track this request
         */
        void getExtendedAccountDetails(bool sessions = false, bool purchases = false, bool transactions = false, MegaRequestListener *listener = NULL);

        /**
         * @brief Get the available pricing plans to upgrade a MEGA account
         *
         * You can get a payment ID for any of the pricing plans provided by this function
         * using MegaApi::getPaymentId
         *
         * The associated request type with this request is MegaRequest::TYPE_GET_PRICING
         *
         * Valid data in the MegaRequest object received in onRequestFinish when the error code
         * is MegaError::API_OK:
         * - MegaRequest::getPricing - MegaPricing object with all pricing plans
         *
         * @param listener MegaRequestListener to track this request
         *
         * @see MegaApi::getPaymentId
         */
        void getPricing(MegaRequestListener *listener = NULL);

        /**
         * @brief Get the payment URL for an upgrade
         *
         * The associated request type with this request is MegaRequest::TYPE_GET_PAYMENT_ID
         * Valid data in the MegaRequest object received on callbacks:
         * - MegaRequest::getNodeHandle - Returns the handle of the product
         *
         * Valid data in the MegaRequest object received in onRequestFinish when the error code
         * is MegaError::API_OK:
         * - MegaRequest::getLink - Payment ID
         *
         * @param productHandle Handle of the product (see MegaApi::getPricing)
         * @param listener MegaRequestListener to track this request
         *
         * @see MegaApi::getPricing
         */
        void getPaymentId(MegaHandle productHandle, MegaRequestListener *listener = NULL);

        /**
         * @brief Upgrade an account
         * @param productHandle Product handle to purchase
         *
         * It's possible to get all pricing plans with their product handles using
         * MegaApi::getPricing
         *
         * The associated request type with this request is MegaRequest::TYPE_UPGRADE_ACCOUNT
         * Valid data in the MegaRequest object received on callbacks:
         * - MegaRequest::getNodeHandle - Returns the handle of the product
         * - MegaRequest::getNumber - Returns the payment method
         *
         * @param paymentMethod Payment method
         * Valid values are:
         * - MegaApi::PAYMENT_METHOD_BALANCE = 0
         * Use the account balance for the payment
         *
         * - MegaApi::PAYMENT_METHOD_CREDIT_CARD = 8
         * Complete the payment with your credit card. Use MegaApi::creditCardStore to add
         * a credit card to your account
         *
         * @param listener MegaRequestListener to track this request
         */
        void upgradeAccount(MegaHandle productHandle, int paymentMethod, MegaRequestListener *listener = NULL);

        /**
         * @brief Submit a purchase receipt for verification
         *
         * The associated request type with this request is MegaRequest::TYPE_SUBMIT_PURCHASE_RECEIPT
         *
         * @param receipt Purchase receipt
         * @param listener MegaRequestListener to track this request
         *
         * @deprecated This function is only compatible with Google Play payments.
         * It only exists for compatibility with previous apps and will be removed soon.
         * Please use the other version of MegaApi::submitPurchaseReceipt that allows
         * to select the payment gateway.
         */
        void submitPurchaseReceipt(const char* receipt, MegaRequestListener *listener = NULL);

        /**
         * @brief Submit a purchase receipt for verification
         *
         * The associated request type with this request is MegaRequest::TYPE_SUBMIT_PURCHASE_RECEIPT
         *
         * @param gateway Payment gateway
         * Currently supported payment gateways are:
         * - MegaApi::PAYMENT_METHOD_ITUNES = 2
         * - MegaApi::PAYMENT_METHOD_GOOGLE_WALLET = 3
         * - MegaApi::PAYMENT_METHOD_WINDOWS_STORE = 13
         *
         * @param receipt Purchase receipt
         * @param listener MegaRequestListener to track this request
         */
        void submitPurchaseReceipt(int gateway, const char* receipt, MegaRequestListener *listener = NULL);

        /**
         * @brief Store a credit card
         *
         * The associated request type with this request is MegaRequest::TYPE_CREDIT_CARD_STORE
         *
         * @param address1 Billing address
         * @param address2 Second line of the billing address (optional)
         * @param city City of the billing address
         * @param province Province of the billing address
         * @param country Contry of the billing address
         * @param postalcode Postal code of the billing address
         * @param firstname Firstname of the owner of the credit card
         * @param lastname Lastname of the owner of the credit card
         * @param creditcard Credit card number. Only digits, no spaces nor dashes
         * @param expire_month Expire month of the credit card. Must have two digits ("03" for example)
         * @param expire_year Expire year of the credit card. Must have four digits ("2010" for example)
         * @param cv2 Security code of the credit card (3 digits)
         * @param listener MegaRequestListener to track this request
         */
        void creditCardStore(const char* address1, const char* address2, const char* city,
                             const char* province, const char* country, const char *postalcode,
                             const char* firstname, const char* lastname, const char* creditcard,
                             const char* expire_month, const char* expire_year, const char* cv2,
                             MegaRequestListener *listener = NULL);

        /**
         * @brief Get the credit card subscriptions of the account
         *
         * The associated request type with this request is MegaRequest::TYPE_CREDIT_CARD_QUERY_SUBSCRIPTIONS
         *
         * Valid data in the MegaRequest object received in onRequestFinish when the error code
         * is MegaError::API_OK:
         * - MegaRequest::getNumber - Number of credit card subscriptions
         *
         * @param listener MegaRequestListener to track this request
         */
        void creditCardQuerySubscriptions(MegaRequestListener *listener = NULL);

        /**
         * @brief Cancel credit card subscriptions if the account
         *
         * The associated request type with this request is MegaRequest::TYPE_CREDIT_CARD_CANCEL_SUBSCRIPTIONS
         * @param reason Reason for the cancellation. It can be NULL.
         * @param listener MegaRequestListener to track this request
         */
        void creditCardCancelSubscriptions(const char* reason, MegaRequestListener *listener = NULL);

        /**
         * @brief Get the available payment methods
         *
         * The associated request type with this request is MegaRequest::TYPE_GET_PAYMENT_METHODS
         *
         * Valid data in the MegaRequest object received in onRequestFinish when the error code
         * is MegaError::API_OK:
         * - MegaRequest::getNumber - Bitfield with available payment methods
         *
         * To know if a payment method is available, you can do a check like this one:
         * request->getNumber() & (1 << MegaApi::PAYMENT_METHOD_CREDIT_CARD)
         *
         * @param listener MegaRequestListener to track this request
         */
        void getPaymentMethods(MegaRequestListener *listener = NULL);

        /**
         * @brief Export the master key of the account
         *
         * The returned value is a Base64-encoded string
         *
         * With the master key, it's possible to start the recovery of an account when the
         * password is lost:
         * - https://mega.nz/#recovery
         * - MegaApi::resetPassword()
         *
         * You take the ownership of the returned value.
         *
         * @return Base64-encoded master key
         */
        char *exportMasterKey();

        /**
         * @brief Change the password of the MEGA account
         *
         * The associated request type with this request is MegaRequest::TYPE_CHANGE_PW
         * Valid data in the MegaRequest object received on callbacks:
         * - MegaRequest::getPassword - Returns the old password
         * - MegaRequest::getNewPassword - Returns the new password
         *
         * @param oldPassword Old password
         * @param newPassword New password
         * @param listener MegaRequestListener to track this request
         */
        void changePassword(const char *oldPassword, const char *newPassword, MegaRequestListener *listener = NULL);

        /**
         * @brief Invite another person to be your MEGA contact
         *
         * The user doesn't need to be registered on MEGA. If the email isn't associated with
         * a MEGA account, an invitation email will be sent with the text in the "message" parameter.
         *
         * The associated request type with this request is MegaRequest::TYPE_INVITE_CONTACT
         * Valid data in the MegaRequest object received on callbacks:
         * - MegaRequest::getEmail - Returns the email of the contact
         * - MegaRequest::getText - Returns the text of the invitation
         * - MegaRequest::getNumber - Returns the action
         *
         * Sending a reminder within a two week period since you started or your last reminder will
         * fail the API returning the error code MegaError::API_EACCESS.
         *
         * @param email Email of the new contact
         * @param message Message for the user (can be NULL)
         * @param action Action for this contact request. Valid values are:
         * - MegaContactRequest::INVITE_ACTION_ADD = 0
         * - MegaContactRequest::INVITE_ACTION_DELETE = 1
         * - MegaContactRequest::INVITE_ACTION_REMIND = 2
         *
         * @param listener MegaRequestListener to track this request
         */
        void inviteContact(const char* email, const char* message, int action, MegaRequestListener* listener = NULL);

        /**
         * @brief Reply to a contact request
         * @param request Contact request. You can get your pending contact requests using MegaApi::getIncomingContactRequests
         * @param action Action for this contact request. Valid values are:
         * - MegaContactRequest::REPLY_ACTION_ACCEPT = 0
         * - MegaContactRequest::REPLY_ACTION_DENY = 1
         * - MegaContactRequest::REPLY_ACTION_IGNORE = 2
         *
         * The associated request type with this request is MegaRequest::TYPE_REPLY_CONTACT_REQUEST
         * Valid data in the MegaRequest object received on callbacks:
         * - MegaRequest::getNodeHandle - Returns the handle of the contact request
         * - MegaRequest::getNumber - Returns the action
         *
         * @param listener MegaRequestListener to track this request
         */
        void replyContactRequest(MegaContactRequest *request, int action, MegaRequestListener* listener = NULL);

        /**
         * @brief Remove a contact to the MEGA account
         *
         * The associated request type with this request is MegaRequest::TYPE_REMOVE_CONTACT
         * Valid data in the MegaRequest object received on callbacks:
         * - MegaRequest::getEmail - Returns the email of the contact
         *
         * @param user MegaUser of the contact (see MegaApi::getContact)
         * @param listener MegaRequestListener to track this request
         */
        void removeContact(MegaUser *user, MegaRequestListener* listener = NULL);

        /**
         * @brief Logout of the MEGA account invalidating the session
         *
         * The associated request type with this request is MegaRequest::TYPE_LOGOUT
         *
         * Under certain circumstances, this request might return the error code
         * MegaError::API_ESID. It should not be taken as an error, since the reason
         * is that the logout action has been notified before the reception of the
         * logout response itself.
         *
         * @param listener MegaRequestListener to track this request
         */
        void logout(MegaRequestListener *listener = NULL);

        /**
         * @brief Logout of the MEGA account without invalidating the session
         *
         * The associated request type with this request is MegaRequest::TYPE_LOGOUT
         *
         * @param listener MegaRequestListener to track this request
         */
        void localLogout(MegaRequestListener *listener = NULL);

        /**
         * @brief Invalidate the existing cache and create a fresh one
         */
        void invalidateCache();

        /**
         * @brief Submit feedback about the app
         *
         * The associated request type with this request is MegaRequest::TYPE_SUBMIT_FEEDBACK
         * Valid data in the MegaRequest object received on callbacks:
         * - MegaRequest::getText - Retuns the comment about the app
         * - MegaRequest::getNumber - Returns the rating for the app
         *
         * @param rating Integer to rate the app. Valid values: from 1 to 5.
         * @param comment Comment about the app
         * @param listener MegaRequestListener to track this request
         *
         * @deprecated This function is for internal usage of MEGA apps. This feedback
         * is sent to MEGA servers.
         */
        void submitFeedback(int rating, const char *comment, MegaRequestListener *listener = NULL);

        /**
         * @brief Send events to the stats server
         *
         * The associated request type with this request is MegaRequest::TYPE_SEND_EVENT
         * Valid data in the MegaRequest object received on callbacks:
         * - MegaRequest::getNumber - Returns the event type
         * - MegaRequest::getText - Returns the event message
         *
         * @param eventType Event type
         * @param message Event message
         * @param listener MegaRequestListener to track this request
         *
         * @deprecated This function is for internal usage of MEGA apps for debug purposes. This info
         * is sent to MEGA servers.
         */
        void sendEvent(int eventType, const char* message, MegaRequestListener *listener = NULL);

        /**
         * @brief Send a debug report
         *
         * The User-Agent is used to identify the app. It can be set in MegaApi::MegaApi
         *
         * The associated request type with this request is MegaRequest::TYPE_REPORT_EVENT
         * Valid data in the MegaRequest object received on callbacks:
         * - MegaRequest::getParamType - Returns MegaApi::EVENT_DEBUG
         * - MegaRequest::getText - Retuns the debug message
         *
         * @param text Debug message
         * @param listener MegaRequestListener to track this request
         *
         * @deprecated This function is for internal usage of MEGA apps. This feedback
         * is sent to MEGA servers.
         */
        void reportDebugEvent(const char *text, MegaRequestListener *listener = NULL);

        /**
         * @brief Use HTTPS communications only
         *
         * The default behavior is to use HTTP for transfers and the persistent connection
         * to wait for external events. Those communications don't require HTTPS because
         * all transfer data is already end-to-end encrypted and no data is transmitted
         * over the connection to wait for events (it's just closed when there are new events).
         *
         * This feature should only be enabled if there are problems to contact MEGA servers
         * through HTTP because otherwise it doesn't have any benefit and will cause a
         * higher CPU usage.
         *
         * See MegaApi::usingHttpsOnly
         *
         * @param httpsOnly True to use HTTPS communications only
         * @param listener MegaRequestListener to track this request
         */
        void useHttpsOnly(bool httpsOnly, MegaRequestListener *listener = NULL);

        /**
         * @brief Check if the SDK is using HTTPS communications only
         *
         * The default behavior is to use HTTP for transfers and the persistent connection
         * to wait for external events. Those communications don't require HTTPS because
         * all transfer data is already end-to-end encrypted and no data is transmitted
         * over the connection to wait for events (it's just closed when there are new events).
         *
         * See MegaApi::useHttpsOnly
         *
         * @return True if the SDK is using HTTPS communications only. Otherwise false.
         */
        bool usingHttpsOnly();

        ///////////////////   TRANSFERS ///////////////////

        /**
         * @brief Upload a file or a folder
         * @param localPath Local path of the file or folder
         * @param parent Parent node for the file or folder in the MEGA account
         * @param listener MegaTransferListener to track this transfer
         */
        void startUpload(const char* localPath, MegaNode *parent, MegaTransferListener *listener=NULL);

        /**
         * @brief Upload a file or a folder, saving custom app data during the transfer
         * @param localPath Local path of the file or folder
         * @param parent Parent node for the file or folder in the MEGA account
         * @param appData Custom app data to save in the MegaTransfer object
         * The data in this parameter can be accessed using MegaTransfer::getAppData in callbacks
         * related to the transfer.
         * @param listener MegaTransferListener to track this transfer
         */
        void startUploadWithData(const char* localPath, MegaNode *parent, const char* appData, MegaTransferListener *listener=NULL);

        /**
         * @brief Upload a file or a folder, saving custom app data during the transfer
         * @param localPath Local path of the file or folder
         * @param parent Parent node for the file or folder in the MEGA account
         * @param appData Custom app data to save in the MegaTransfer object
         * The data in this parameter can be accessed using MegaTransfer::getAppData in callbacks
         * related to the transfer.
         * @param isSourceTemporary Pass the ownership of the file to the SDK, that will DELETE it when the upload finishes.
         * This parameter is intended to automatically delete temporary files that are only created to be uploaded.
         * Use this parameter with caution. Set it to true only if you are sure about what are you doing.
         * @param listener MegaTransferListener to track this transfer
         */
        void startUploadWithData(const char* localPath, MegaNode *parent, const char* appData, bool isSourceTemporary, MegaTransferListener *listener=NULL);

        /**
         * @brief Upload a file or a folder with a custom modification time
         * @param localPath Local path of the file
         * @param parent Parent node for the file in the MEGA account
         * @param mtime Custom modification time for the file in MEGA (in seconds since the epoch)
         * @param listener MegaTransferListener to track this transfer
         *
         * The custom modification time will be only applied for file transfers. If a folder
         * is transferred using this function, the custom modification time won't have any effect,
         */
        void startUpload(const char* localPath, MegaNode *parent, int64_t mtime, MegaTransferListener *listener=NULL);

        /**
         * @brief Upload a file or a folder with a custom modification time
         * @param localPath Local path of the file
         * @param parent Parent node for the file in the MEGA account
         * @param mtime Custom modification time for the file in MEGA (in seconds since the epoch)
         * @param isSourceTemporary Pass the ownership of the file to the SDK, that will DELETE it when the upload finishes.
         * This parameter is intended to automatically delete temporary files that are only created to be uploaded.
         * @param listener MegaTransferListener to track this transfer
         */
        void startUpload(const char* localPath, MegaNode *parent, int64_t mtime, bool isSourceTemporary, MegaTransferListener *listener=NULL);

        /**
         * @brief Upload a file or folder with a custom name
         * @param localPath Local path of the file or folder
         * @param parent Parent node for the file or folder in the MEGA account
         * @param fileName Custom file name for the file or folder in MEGA
         * @param listener MegaTransferListener to track this transfer
         */
        void startUpload(const char* localPath, MegaNode* parent, const char* fileName, MegaTransferListener *listener = NULL);

        /**
         * @brief Upload a file or a folder with a custom name and a custom modification time
         * @param localPath Local path of the file
         * @param parent Parent node for the file in the MEGA account
         * @param fileName Custom file name for the file in MEGA
         * @param mtime Custom modification time for the file in MEGA (in seconds since the epoch)
         * @param listener MegaTransferListener to track this transfer
         *
         * The custom modification time will be only applied for file transfers. If a folder
         * is transferred using this function, the custom modification time won't have any effect,
         */
        void startUpload(const char* localPath, MegaNode* parent, const char* fileName, int64_t mtime, MegaTransferListener *listener = NULL);

        /**
         * @brief Download a file or a folder from MEGA
         * @param node MegaNode that identifies the file or folder
         * @param localPath Destination path for the file or folder
         * If this path is a local folder, it must end with a '\' or '/' character and the file name
         * in MEGA will be used to store a file inside that folder. If the path doesn't finish with
         * one of these characters, the file will be downloaded to a file in that path.
         *
         * @param listener MegaTransferListener to track this transfer
         */
        void startDownload(MegaNode* node, const char* localPath, MegaTransferListener *listener = NULL);

        /**
         * @brief Download a file or a folder from MEGA, saving custom app data during the transfer
         * @param node MegaNode that identifies the file or folder
         * @param localPath Destination path for the file or folder
         * If this path is a local folder, it must end with a '\' or '/' character and the file name
         * in MEGA will be used to store a file inside that folder. If the path doesn't finish with
         * one of these characters, the file will be downloaded to a file in that path.
         * @param appData Custom app data to save in the MegaTransfer object
         * The data in this parameter can be accessed using MegaTransfer::getAppData in callbacks
         * related to the transfer.
         * @param listener MegaTransferListener to track this transfer
         */
        void startDownloadWithData(MegaNode* node, const char* localPath, const char *appData, MegaTransferListener *listener = NULL);

        /**
         * @brief Start an streaming download for a file in MEGA
         *
         * Streaming downloads don't save the downloaded data into a local file. It is provided
         * in MegaTransferListener::onTransferUpdate in a byte buffer. The pointer is returned by
         * MegaTransfer::getLastBytes and the size of the buffer in MegaTransfer::getDeltaSize
         *
         * The same byte array is also provided in the callback MegaTransferListener::onTransferData for
         * compatibility with other programming languages. Only the MegaTransferListener passed to this function
         * will receive MegaTransferListener::onTransferData callbacks. MegaTransferListener objects registered
         * with MegaApi::addTransferListener won't receive them for performance reasons
         *
         * @param node MegaNode that identifies the file
         * @param startPos First byte to download from the file
         * @param size Size of the data to download
         * @param listener MegaTransferListener to track this transfer
         */
        void startStreaming(MegaNode* node, int64_t startPos, int64_t size, MegaTransferListener *listener);

        /**
         * @brief Cancel a transfer
         *
         * When a transfer is cancelled, it will finish and will provide the error code
         * MegaError::API_EINCOMPLETE in MegaTransferListener::onTransferFinish and
         * MegaListener::onTransferFinish
         *
         * The associated request type with this request is MegaRequest::TYPE_CANCEL_TRANSFER
         * Valid data in the MegaRequest object received on callbacks:
         * - MegaRequest::getTransferTag - Returns the tag of the cancelled transfer (MegaTransfer::getTag)
         *
         * @param transfer MegaTransfer object that identifies the transfer
         * You can get this object in any MegaTransferListener callback or any MegaListener callback
         * related to transfers.
         *
         * @param listener MegaRequestListener to track this request
         */
        void cancelTransfer(MegaTransfer *transfer, MegaRequestListener *listener = NULL);

        /**
         * @brief Retry a transfer
         *
         * This function allows to start a transfer based on a MegaTransfer object. It can be used,
         * for example, to retry transfers that finished with an error. To do it, you can retain the
         * MegaTransfer object in onTransferFinish (calling MegaTransfer::copy to take the ownership)
         * and use it later with this function.
         *
         * If the transfer parameter is NULL or is not of type MegaTransfer::TYPE_DOWNLOAD or
         * MegaTransfer::TYPE_UPLOAD (transfers started with MegaApi::startDownload or
         * MegaApi::startUpload) the function returns without doing anything.
         *
         * @param transfer Transfer to be retried
         * @param listener MegaTransferListener to track this transfer
         */
        void retryTransfer(MegaTransfer *transfer, MegaTransferListener *listener = NULL);

        /**
         * @brief Move a transfer one position up in the transfer queue
         *
         * If the transfer is successfully moved, onTransferUpdate will be called
         * for the corresponding listeners of the moved transfer and the new priority
         * of the transfer will be available using MegaTransfer::getPriority
         *
         * The associated request type with this request is MegaRequest::TYPE_MOVE_TRANSFER
         * Valid data in the MegaRequest object received on callbacks:
         * - MegaRequest::getTransferTag - Returns the tag of the transfer to move
         * - MegaRequest::getFlag - Returns true (it means that it's an automatic move)
         * - MegaRequest::getNumber - Returns MegaTransfer::MOVE_TYPE_UP
         *
         * @param transfer Transfer to move
         * @param listener MegaRequestListener to track this request
         */
        void moveTransferUp(MegaTransfer *transfer, MegaRequestListener *listener = NULL);

        /**
         * @brief Move a transfer one position up in the transfer queue
         *
         * If the transfer is successfully moved, onTransferUpdate will be called
         * for the corresponding listeners of the moved transfer and the new priority
         * of the transfer will be available using MegaTransfer::getPriority
         *
         * The associated request type with this request is MegaRequest::TYPE_MOVE_TRANSFER
         * Valid data in the MegaRequest object received on callbacks:
         * - MegaRequest::getTransferTag - Returns the tag of the transfer to move
         * - MegaRequest::getFlag - Returns true (it means that it's an automatic move)
         * - MegaRequest::getNumber - Returns MegaTransfer::MOVE_TYPE_UP
         *
         * @param transferTag Tag of the transfer to move
         * @param listener MegaRequestListener to track this request
         */
        void moveTransferUpByTag(int transferTag, MegaRequestListener *listener = NULL);

        /**
         * @brief Move a transfer one position down in the transfer queue
         *
         * If the transfer is successfully moved, onTransferUpdate will be called
         * for the corresponding listeners of the moved transfer and the new priority
         * of the transfer will be available using MegaTransfer::getPriority
         *
         * The associated request type with this request is MegaRequest::TYPE_MOVE_TRANSFER
         * Valid data in the MegaRequest object received on callbacks:
         * - MegaRequest::getTransferTag - Returns the tag of the transfer to move
         * - MegaRequest::getFlag - Returns true (it means that it's an automatic move)
         * - MegaRequest::getNumber - Returns MegaTransfer::MOVE_TYPE_DOWN
         *
         * @param transfer Transfer to move
         * @param listener MegaRequestListener to track this request
         */
        void moveTransferDown(MegaTransfer *transfer, MegaRequestListener *listener = NULL);

        /**
         * @brief Move a transfer one position down in the transfer queue
         *
         * If the transfer is successfully moved, onTransferUpdate will be called
         * for the corresponding listeners of the moved transfer and the new priority
         * of the transfer will be available using MegaTransfer::getPriority
         *
         * The associated request type with this request is MegaRequest::TYPE_MOVE_TRANSFER
         * Valid data in the MegaRequest object received on callbacks:
         * - MegaRequest::getTransferTag - Returns the tag of the transfer to move
         * - MegaRequest::getFlag - Returns true (it means that it's an automatic move)
         * - MegaRequest::getNumber - Returns MegaTransfer::MOVE_TYPE_DOWN
         *
         * @param transferTag Tag of the transfer to move
         * @param listener MegaRequestListener to track this request
         */
        void moveTransferDownByTag(int transferTag, MegaRequestListener *listener = NULL);

        /**
         * @brief Move a transfer to the top of the transfer queue
         *
         * If the transfer is successfully moved, onTransferUpdate will be called
         * for the corresponding listeners of the moved transfer and the new priority
         * of the transfer will be available using MegaTransfer::getPriority
         *
         * The associated request type with this request is MegaRequest::TYPE_MOVE_TRANSFER
         * Valid data in the MegaRequest object received on callbacks:
         * - MegaRequest::getTransferTag - Returns the tag of the transfer to move
         * - MegaRequest::getFlag - Returns true (it means that it's an automatic move)
         * - MegaRequest::getNumber - Returns MegaTransfer::MOVE_TYPE_TOP
         *
         * @param transfer Transfer to move
         * @param listener MegaRequestListener to track this request
         */
        void moveTransferToFirst(MegaTransfer *transfer, MegaRequestListener *listener = NULL);

        /**
         * @brief Move a transfer to the top of the transfer queue
         *
         * If the transfer is successfully moved, onTransferUpdate will be called
         * for the corresponding listeners of the moved transfer and the new priority
         * of the transfer will be available using MegaTransfer::getPriority
         *
         * The associated request type with this request is MegaRequest::TYPE_MOVE_TRANSFER
         * Valid data in the MegaRequest object received on callbacks:
         * - MegaRequest::getTransferTag - Returns the tag of the transfer to move
         * - MegaRequest::getFlag - Returns true (it means that it's an automatic move)
         * - MegaRequest::getNumber - Returns MegaTransfer::MOVE_TYPE_TOP
         *
         * @param transferTag Tag of the transfer to move
         * @param listener MegaRequestListener to track this request
         */
        void moveTransferToFirstByTag(int transferTag, MegaRequestListener *listener = NULL);

        /**
         * @brief Move a transfer to the bottom of the transfer queue
         *
         * If the transfer is successfully moved, onTransferUpdate will be called
         * for the corresponding listeners of the moved transfer and the new priority
         * of the transfer will be available using MegaTransfer::getPriority
         *
         * The associated request type with this request is MegaRequest::TYPE_MOVE_TRANSFER
         * Valid data in the MegaRequest object received on callbacks:
         * - MegaRequest::getTransferTag - Returns the tag of the transfer to move
         * - MegaRequest::getFlag - Returns true (it means that it's an automatic move)
         * - MegaRequest::getNumber - Returns MegaTransfer::MOVE_TYPE_BOTTOM
         *
         * @param transfer Transfer to move
         * @param listener MegaRequestListener to track this request
         */
        void moveTransferToLast(MegaTransfer *transfer, MegaRequestListener *listener = NULL);

        /**
         * @brief Move a transfer to the bottom of the transfer queue
         *
         * If the transfer is successfully moved, onTransferUpdate will be called
         * for the corresponding listeners of the moved transfer and the new priority
         * of the transfer will be available using MegaTransfer::getPriority
         *
         * The associated request type with this request is MegaRequest::TYPE_MOVE_TRANSFER
         * Valid data in the MegaRequest object received on callbacks:
         * - MegaRequest::getTransferTag - Returns the tag of the transfer to move
         * - MegaRequest::getFlag - Returns true (it means that it's an automatic move)
         * - MegaRequest::getNumber - Returns MegaTransfer::MOVE_TYPE_BOTTOM
         *
         * @param transferTag Tag of the transfer to move
         * @param listener MegaRequestListener to track this request
         */
        void moveTransferToLastByTag(int transferTag, MegaRequestListener *listener = NULL);

        /**
         * @brief Move a transfer before another one in the transfer queue
         *
         * If the transfer is successfully moved, onTransferUpdate will be called
         * for the corresponding listeners of the moved transfer and the new priority
         * of the transfer will be available using MegaTransfer::getPriority
         *
         * The associated request type with this request is MegaRequest::TYPE_MOVE_TRANSFER
         * Valid data in the MegaRequest object received on callbacks:
         * - MegaRequest::getTransferTag - Returns the tag of the transfer to move
         * - MegaRequest::getFlag - Returns false (it means that it's a manual move)
         * - MegaRequest::getNumber - Returns the tag of the transfer with the target position
         *
         * @param transfer Transfer to move
         * @param prevTransfer Transfer with the target position
         * @param listener MegaRequestListener to track this request
         */
        void moveTransferBefore(MegaTransfer *transfer, MegaTransfer *prevTransfer, MegaRequestListener *listener = NULL);

        /**
         * @brief Move a transfer before another one in the transfer queue
         *
         * If the transfer is successfully moved, onTransferUpdate will be called
         * for the corresponding listeners of the moved transfer and the new priority
         * of the transfer will be available using MegaTransfer::getPriority
         *
         * The associated request type with this request is MegaRequest::TYPE_MOVE_TRANSFER
         * Valid data in the MegaRequest object received on callbacks:
         * - MegaRequest::getTransferTag - Returns the tag of the transfer to move
         * - MegaRequest::getFlag - Returns false (it means that it's a manual move)
         * - MegaRequest::getNumber - Returns the tag of the transfer with the target position
         *
         * @param transferTag Tag of the transfer to move
         * @param prevTransferTag Tag of the transfer with the target position
         * @param listener MegaRequestListener to track this request
         */
        void moveTransferBeforeByTag(int transferTag, int prevTransferTag, MegaRequestListener *listener = NULL);

        /**
         * @brief Cancel the transfer with a specific tag
         *
         * When a transfer is cancelled, it will finish and will provide the error code
         * MegaError::API_EINCOMPLETE in MegaTransferListener::onTransferFinish and
         * MegaListener::onTransferFinish
         *
         * The associated request type with this request is MegaRequest::TYPE_CANCEL_TRANSFER
         * Valid data in the MegaRequest object received on callbacks:
         * - MegaRequest::getTransferTag - Returns the tag of the cancelled transfer (MegaTransfer::getTag)
         *
         * @param transferTag tag that identifies the transfer
         * You can get this tag using MegaTransfer::getTag
         *
         * @param listener MegaRequestListener to track this request
         */
        void cancelTransferByTag(int transferTag, MegaRequestListener *listener = NULL);

        /**
         * @brief Cancel all transfers of the same type
         *
         * The associated request type with this request is MegaRequest::TYPE_CANCEL_TRANSFERS
         * Valid data in the MegaRequest object received on callbacks:
         * - MegaRequest::getParamType - Returns the first parameter
         *
         * @param type Type of transfers to cancel.
         * Valid values are:
         * - MegaTransfer::TYPE_DOWNLOAD = 0
         * - MegaTransfer::TYPE_UPLOAD = 1
         *
         * @param listener MegaRequestListener to track this request
         */
        void cancelTransfers(int type, MegaRequestListener *listener = NULL);

        /**
         * @brief Pause/resume all transfers
         *
         * The associated request type with this request is MegaRequest::TYPE_PAUSE_TRANSFERS
         * Valid data in the MegaRequest object received on callbacks:
         * - MegaRequest::getFlag - Returns the first parameter
         *
         * @param pause true to pause all transfers / false to resume all transfers
         * @param listener MegaRequestListener to track this request
         */
        void pauseTransfers(bool pause, MegaRequestListener* listener = NULL);

        /**
         * @brief  Pause/resume all transfers in one direction (uploads or downloads)
         *
         * The associated request type with this request is MegaRequest::TYPE_PAUSE_TRANSFERS
         * Valid data in the MegaRequest object received on callbacks:
         * - MegaRequest::getFlag - Returns the first parameter
         * - MegaRequest::getNumber - Returns the direction of the transfers to pause/resume
         *
         * @param pause true to pause transfers / false to resume transfers
         * @param direction Direction of transfers to pause/resume
         * Valid values for this parameter are:
         * - MegaTransfer::TYPE_DOWNLOAD = 0
         * - MegaTransfer::TYPE_UPLOAD = 1
         *
         * @param listener MegaRequestListener to track this request
         */
        void pauseTransfers(bool pause, int direction, MegaRequestListener* listener = NULL);

        /**
         * @brief Pause/resume a transfer
         *
         * The request finishes with MegaError::API_OK if the state of the transfer is the
         * desired one at that moment. That means that the request succeed when the transfer
         * is successfully paused or resumed, but also if the transfer was already in the
         * desired state and it wasn't needed to change anything.
         *
         * Resumed transfers don't necessarily continue just after the resumption. They
         * are tagged as queued and are processed according to its position on the request queue.
         *
         * The associated request type with this request is MegaRequest::TYPE_PAUSE_TRANSFER
         * Valid data in the MegaRequest object received on callbacks:
         * - MegaRequest::getTransferTag - Returns the tag of the transfer to pause or resume
         * - MegaRequest::getFlag - Returns true if the transfer has to be pause or false if it has to be resumed
         *
         * @param transfer Transfer to pause or resume
         * @param pause True to pause the transfer or false to resume it
         * @param listener MegaRequestListener to track this request
         */
        void pauseTransfer(MegaTransfer *transfer, bool pause, MegaRequestListener* listener = NULL);

        /**
         * @brief Pause/resume a transfer
         *
         * The request finishes with MegaError::API_OK if the state of the transfer is the
         * desired one at that moment. That means that the request succeed when the transfer
         * is successfully paused or resumed, but also if the transfer was already in the
         * desired state and it wasn't needed to change anything.
         *
         * Resumed transfers don't necessarily continue just after the resumption. They
         * are tagged as queued and are processed according to its position on the request queue.
         *
         * The associated request type with this request is MegaRequest::TYPE_PAUSE_TRANSFER
         * Valid data in the MegaRequest object received on callbacks:
         * - MegaRequest::getTransferTag - Returns the tag of the transfer to pause or resume
         * - MegaRequest::getFlag - Returns true if the transfer has to be pause or false if it has to be resumed
         *
         * @param transferTag Tag of the transfer to pause or resume
         * @param pause True to pause the transfer or false to resume it
         * @param listener MegaRequestListener to track this request
         */
        void pauseTransferByTag(int transferTag, bool pause, MegaRequestListener* listener = NULL);

        /**
         * @brief Enable the resumption of transfers 
         *
         * This function enables the cache of transfers, so they can be resumed later.
         * Additionally, if a previous cache already exists (from previous executions),
         * then this function also resumes the existing cached transfers.
         * 
         * @note Cached uploads expire after 24 hours since the last time they were active.
         * @note Cached transfers related to files that have been modified since they were
         * added to the cache are discarded, since the file has changed.
         * 
         * A log in or a log out automatically disables this feature.
         *
         * When the MegaApi object is logged in, the cache of transfers is identified
         * and protected using the session and the master key, so transfers won't
         * be resumable using a different session or a different account. The
         * recommended way of using this function to resume transfers for an account
         * is calling it in the callback onRequestFinish related to MegaApi::fetchNodes
         *
         * When the MegaApi object is not logged in, it's still possible to use this
         * feature. However, since there isn't any available data to identify
         * and protect the cache, a default identifier and key are used. To improve
         * the protection of the transfer cache and allow the usage of this feature
         * with several non logged in instances of MegaApi at once without clashes,
         * it's possible to set a custom identifier for the transfer cache in the
         * optional parameter of this function. If that parameter is used, the
         * encryption key for the transfer cache will be derived from it.
         *
         * @param loggedOutId Identifier for a non logged in instance of MegaApi.
         * It doesn't have any effect if MegaApi is logged in.
         */
        void enableTransferResumption(const char* loggedOutId = NULL);

        /**
         * @brief Disable the resumption of transfers
         *
         * This function disables the resumption of transfers and also deletes
         * the transfer cache if it exists. See also MegaApi.enableTransferResumption.
         *
         * @param loggedOutId Identifier for a non logged in instance of MegaApi.
         * It doesn't have any effect if MegaApi is logged in.
         */
        void disableTransferResumption(const char* loggedOutId = NULL);

        /**
         * @brief Returns the state (paused/unpaused) of transfers
         * @param direction Direction of transfers to check
         * Valid values for this parameter are:
         * - MegaTransfer::TYPE_DOWNLOAD = 0
         * - MegaTransfer::TYPE_UPLOAD = 1
         *
         * @return true if transfers on that direction are paused, false otherwise
         */
        bool areTransfersPaused(int direction);

        /**
         * @brief Set the upload speed limit
         *
         * The limit will be applied on the server side when starting a transfer. Thus the limit won't be
         * applied for already started uploads and it's applied per storage server.
         *
         * @param bpslimit -1 to automatically select the limit, 0 for no limit, otherwise the speed limit
         * in bytes per second
         */
        void setUploadLimit(int bpslimit);

        /**
         * @brief Set the maximum number of connections per transfer
         *
         * The maximum number of allowed connections is 6. If a higher number of connections is passed
         * to this function, it will fail with the error code API_ETOOMANY.
         *
         * The associated request type with this request is MegaRequest::TYPE_SET_MAX_CONNECTIONS
         * Valid data in the MegaRequest object received on callbacks:
         * - MegaRequest::getParamType - Returns the value for \c direction parameter
         * - MegaRequest::getNumber - Returns the number of \c connections
         *
         * @param direction Direction of transfers
         * Valid values for this parameter are:
         * - MegaTransfer::TYPE_DOWNLOAD = 0
         * - MegaTransfer::TYPE_UPLOAD = 1
         * @param connections Maximum number of connection (it should between 1 and 6)
         */
        void setMaxConnections(int direction, int connections, MegaRequestListener* listener = NULL);

        /**
         * @brief Set the maximum number of connections per transfer for downloads and uploads
         *
         * The maximum number of allowed connections is 6. If a higher number of connections is passed
         * to this function, it will fail with the error code API_ETOOMANY.
         *
         * The associated request type with this request is MegaRequest::TYPE_SET_MAX_CONNECTIONS
         * Valid data in the MegaRequest object received on callbacks:
         * - MegaRequest::getNumber - Returns the number of connections
         *
         * @param connections Maximum number of connection (it should between 1 and 6)
         */
        void setMaxConnections(int connections, MegaRequestListener* listener = NULL);

        /**
         * @brief Set the transfer method for downloads
         *
         * Valid methods are:
         * - TRANSFER_METHOD_NORMAL = 0
         * HTTP transfers using port 80. Data is already encrypted.
         *
         * - TRANSFER_METHOD_ALTERNATIVE_PORT = 1
         * HTTP transfers using port 8080. Data is already encrypted.
         *
         * - TRANSFER_METHOD_AUTO = 2
         * The SDK selects the transfer method automatically
         *
         * - TRANSFER_METHOD_AUTO_NORMAL = 3
         * The SDK selects the transfer method automatically starting with port 80.
         *
         *  - TRANSFER_METHOD_AUTO_ALTERNATIVE = 4
         * The SDK selects the transfer method automatically starting with alternative port 8080.
         *
         * @param method Selected transfer method for downloads
         */
        void setDownloadMethod(int method);

        /**
         * @brief Set the transfer method for uploads
         *
         * Valid methods are:
         * - TRANSFER_METHOD_NORMAL = 0
         * HTTP transfers using port 80. Data is already encrypted.
         *
         * - TRANSFER_METHOD_ALTERNATIVE_PORT = 1
         * HTTP transfers using port 8080. Data is already encrypted.
         *
         * - TRANSFER_METHOD_AUTO = 2
         * The SDK selects the transfer method automatically
         *
         * - TRANSFER_METHOD_AUTO_NORMAL = 3
         * The SDK selects the transfer method automatically starting with port 80.
         *
         * - TRANSFER_METHOD_AUTO_ALTERNATIVE = 4
         * The SDK selects the transfer method automatically starting with alternative port 8080.
         *
         * @param method Selected transfer method for uploads
         */
        void setUploadMethod(int method);

        /**
         * @brief Set the maximum download speed in bytes per second
         *
         * Currently, this method is only available using the cURL-based network layer.
         * It doesn't work with WinHTTP. You can check if the function will have effect
         * by checking the return value. If it's true, the value will be applied. Otherwise,
         * this function returns false.
         *
         * A value <= 0 means unlimited speed
         *
         * @param bpslimit Download speed in bytes per second
         * @return true if the network layer allows to control the download speed, otherwise false
         */
        bool setMaxDownloadSpeed(long long bpslimit);

        /**
         * @brief Set the maximum upload speed in bytes per second
         *
         * Currently, this method is only available using the cURL-based network layer.
         * It doesn't work with WinHTTP. You can check if the function will have effect
         * by checking the return value. If it's true, the value will be applied. Otherwise,
         * this function returns false.
         *
         * A value <= 0 means unlimited speed
         *
         * @param bpslimit Upload speed in bytes per second
         * @return true if the network layer allows to control the upload speed, otherwise false
         */
        bool setMaxUploadSpeed(long long bpslimit);

        /**
         * @brief Get the maximum download speed in bytes per second
         *
         * The value 0 means unlimited speed
         *
         * @return Download speed in bytes per second
         */
        int getMaxDownloadSpeed();

        /**
         * @brief Get the maximum upload speed in bytes per second
         *
         * The value 0 means unlimited speed
         *
         * @return Upload speed in bytes per second
         */
        int getMaxUploadSpeed();

        /**
         * @brief Return the current download speed
         * @return Download speed in bytes per second
         */
        int getCurrentDownloadSpeed();

        /**
         * @brief Return the current download speed
         * @return Download speed in bytes per second
         */
        int getCurrentUploadSpeed();

        /**
         * @brief Return the current transfer speed
         * @param type Type of transfer to get the speed.
         * Valid values are MegaTransfer::TYPE_DOWNLOAD or MegaTransfer::TYPE_UPLOAD
         * @return Transfer speed for the transfer type, or 0 if the parameter is invalid
         */
        int getCurrentSpeed(int type);

        /**
         * @brief Get the active transfer method for downloads
         *
         * Valid values for the return parameter are:
         * - TRANSFER_METHOD_NORMAL = 0
         * HTTP transfers using port 80. Data is already encrypted.
         *
         * - TRANSFER_METHOD_ALTERNATIVE_PORT = 1
         * HTTP transfers using port 8080. Data is already encrypted.
         *
         * - TRANSFER_METHOD_AUTO = 2
         * The SDK selects the transfer method automatically
         *
         * - TRANSFER_METHOD_AUTO_NORMAL = 3
         * The SDK selects the transfer method automatically starting with port 80.
         *
         * - TRANSFER_METHOD_AUTO_ALTERNATIVE = 4
         * The SDK selects the transfer method automatically starting with alternative port 8080.
         *
         * @return Active transfer method for downloads
         */
        int getDownloadMethod();

        /**
         * @brief Get the active transfer method for uploads
         *
         * Valid values for the return parameter are:
         * - TRANSFER_METHOD_NORMAL = 0
         * HTTP transfers using port 80. Data is already encrypted.
         *
         * - TRANSFER_METHOD_ALTERNATIVE_PORT = 1
         * HTTP transfers using port 8080. Data is already encrypted.
         *
         * - TRANSFER_METHOD_AUTO = 2
         * The SDK selects the transfer method automatically
         *
         * - TRANSFER_METHOD_AUTO_NORMAL = 3
         * The SDK selects the transfer method automatically starting with port 80.
         *
         * - TRANSFER_METHOD_AUTO_ALTERNATIVE = 4
         * The SDK selects the transfer method automatically starting with alternative port 8080.
         *
         * @return Active transfer method for uploads
         */
        int getUploadMethod();

        /**
         * @brief Get information about transfer queues
         * @param listener MegaTransferListener to start receiving information about transfers
         * @return Information about transfer queues
         */
        MegaTransferData *getTransferData(MegaTransferListener *listener = NULL);

        /**
         * @brief Get the first transfer in a transfer queue
         *
         * You take the ownership of the returned value.
         *
         * @param type Transfer queue to get the first transfer (MegaTransfer::TYPE_DOWNLOAD or MegaTransfer::TYPE_UPLOAD)
         * @return MegaTransfer object related to the first transfer in the queue or NULL if there isn't any transfer
         */
        MegaTransfer *getFirstTransfer(int type);

        /**
         * @brief Force an onTransferUpdate callback for the specified transfer
         *
         * The callback will be received by transfer listeners registered to receive all
         * callbacks related to callbacks and additionally by the listener in the last
         * parameter of this function, if it's not NULL.
         *
         * @param transfer Transfer that will be provided in the onTransferUpdate callback
         * @param listener Listener that will receive the callback
         */
        void notifyTransfer(MegaTransfer *transfer, MegaTransferListener *listener = NULL);

        /**
         * @brief Force an onTransferUpdate callback for the specified transfer
         *
         * The callback will be received by transfer listeners registered to receive all
         * callbacks related to callbacks and additionally by the listener in the last
         * parameter of this function, if it's not NULL.
         *
         * @param transferTag Tag of the transfer that will be provided in the onTransferUpdate callback
         * @param listener Listener that will receive the callback
         */
        void notifyTransferByTag(int transferTag, MegaTransferListener *listener = NULL);

        /**
         * @brief Get all active transfers
         *
         * You take the ownership of the returned value
         *
         * @return List with all active transfers
         * @see MegaApi::startUpload, MegaApi::startDownload
         */
        MegaTransferList *getTransfers();

        /**
         * @brief Get all active streaming transfers
         *
         * You take the ownership of the returned value
         *
         * @return List with all active streaming transfers
         * @see MegaApi::startStreaming
         */
        MegaTransferList *getStreamingTransfers();

        /**
         * @brief Get the transfer with a transfer tag
         *
         * That tag can be got using MegaTransfer::getTag
         *
         * You take the ownership of the returned value
         *
         * @param transferTag tag to check
         * @return MegaTransfer object with that tag, or NULL if there isn't any
         * active transfer with it
         *
         */
        MegaTransfer* getTransferByTag(int transferTag);

        /**
         * @brief Get all transfers of a specific type (downloads or uploads)
         *
         * If the parameter isn't MegaTransfer::TYPE_DOWNLOAD or MegaTransfer::TYPE_UPLOAD
         * this function returns an empty list.
         *
         * You take the ownership of the returned value
         *
         * @param type MegaTransfer::TYPE_DOWNLOAD or MegaTransfer::TYPE_UPLOAD
         * @return List with transfers of the desired type
         */
        MegaTransferList *getTransfers(int type);

        /**
         * @brief Get a list of transfers that belong to a folder transfer
         *
         * This function provides the list of transfers started in the context
         * of a folder transfer.
         *
         * If the tag in the parameter doesn't belong to a folder transfer,
         * this function returns an empty list.
         *
         * The transfers provided by this function are the ones that are added to the
         * transfer queue when this function is called. Finished transfers, or transfers
         * not added to the transfer queue yet (for example, uploads that are waiting for
         * the creation of the parent folder in MEGA) are not returned by this function.
         *
         * You take the ownership of the returned value
         *
         * @param transferTag Tag of the folder transfer to check
         * @return List of transfers in the context of the selected folder transfer
         * @see MegaTransfer::isFolderTransfer, MegaTransfer::getFolderTransferTag
         */
        MegaTransferList *getChildTransfers(int transferTag);

#ifdef ENABLE_SYNC

        ///////////////////   SYNCHRONIZATION   ///////////////////

        /**
         * @brief Get the synchronization state of a local file
         * @param Path of the local file
         * @return Synchronization state of the local file.
         * Valid values are:
         * - STATE_NONE = 0
         * The file isn't inside a synced folder
         *
         * - MegaApi::STATE_SYNCED = 1
         * The file is in sync with the MEGA account
         *
         * - MegaApi::STATE_PENDING = 2
         * The file is pending to be synced with the MEGA account
         *
         * - MegaApi::STATE_SYNCING = 3
         * The file is being synced with the MEGA account
         *
         * - MegaApi::STATE_IGNORED = 4
         * The file is inside a synced folder, but it is ignored
         * by the selected exclusion filters
         *
         */
        int syncPathState(std::string *path);

        /**
         * @brief Get the MegaNode associated with a local synced file
         * @param path Local path of the file
         * @return The same file in MEGA or NULL if the file isn't synced
         */
        MegaNode *getSyncedNode(std::string *path);

        /**
         * @brief Synchronize a local folder and a folder in MEGA
         *
         * This function should be used to add a new synchronized folders. To resume a previously
         * added synchronized folder, use MegaApi::resumeSync
         *
         * The associated request type with this request is MegaRequest::TYPE_ADD_SYNC
         * Valid data in the MegaRequest object received on callbacks:
         * - MegaRequest::getNodeHandle - Returns the handle of the folder in MEGA
         * - MegaRequest::getFile - Returns the path of the local folder
         *
         * Valid data in the MegaRequest object received in onRequestFinish when the error code
         * is MegaError::API_OK:
         * - MegaRequest::getNumber - Fingerprint of the local folder to resume the sync (MegaApi::resumeSync)
         *
         * @param localFolder Local folder
         * @param megaFolder MEGA folder
         * @param listener MegaRequestListener to track this request
         *
         * @see MegaApi::resumeSync
         */
        void syncFolder(const char *localFolder, MegaNode *megaFolder, MegaRequestListener* listener = NULL);

        /**
         * @brief Resume a previously synced folder
         *
         * This function should be called in the onRequestFinish callback for MegaApi::fetchNodes, before the callback
         * returns, to ensure that all changes made in the MEGA account while the synchronization was stopped
         * are correctly applied.
         *
         * The third parameter allows to pass a fingerprint of the local folder to check if it has changed since
         * the previous execution. That fingerprint can be obtained using MegaRequest::getParentHandle in the
         * onRequestFinish callback if the MegaApi::syncFolder request. If the provided fingerprint doesn't match
         * the current fingerprint of the local folder, this request will fail with the error code
         * MegaError::API_EFAILED
         *
         * The associated request type with this request is MegaRequest::TYPE_ADD_SYNC
         * Valid data in the MegaRequest object received on callbacks:
         * - MegaRequest::getNodeHandle - Returns the handle of the folder in MEGA
         * - MegaRequest::getFile - Returns the path of the local folder
         * - MegaRequest::getNumber - Returns the fingerprint of the local folder
         *
         * @param localFolder Local folder
         * @param megaFolder MEGA folder
         * @param localfp Fingerprint of the local file
         * @param listener MegaRequestListener to track this request
         */
        void resumeSync(const char *localFolder, MegaNode *megaFolder, long long localfp, MegaRequestListener* listener = NULL);

        /**
         * @brief Remove a synced folder
         *
         * The folder will stop being synced. No files in the local nor in the remote folder
         * will be deleted due to the usage of this function.
         *
         * The synchronization will stop and the cache of local files will be deleted
         * If you don't want to delete the local cache use MegaApi::disableSync
         *
         * The associated request type with this request is MegaRequest::TYPE_REMOVE_SYNC
         * Valid data in the MegaRequest object received on callbacks:
         * - MegaRequest::getNodeHandle - Returns the handle of the folder in MEGA
         * - MegaRequest::getFlag - Returns true
         *
         * @param megaFolder MEGA folder
         * @param listener MegaRequestListener to track this request
         */
        void removeSync(MegaNode *megaFolder, MegaRequestListener *listener = NULL);

        /**
         * @brief Remove a synced folder
         *
         * The folder will stop being synced. No files in the local nor in the remote folder
         * will be deleted due to the usage of this function.
         *
         * The synchronization will stop and the cache of local files will be deleted
         * If you don't want to delete the local cache use MegaApi::disableSync
         *
         * The associated request type with this request is MegaRequest::TYPE_REMOVE_SYNC
         * Valid data in the MegaRequest object received on callbacks:
         * - MegaRequest::getNodeHandle - Returns the handle of the folder in MEGA
         * - MegaRequest::getFlag - Returns true
         *
         * @param sync Synchronization to cancel
         * @param listener MegaRequestListener to track this request
         */
        void removeSync(MegaSync *sync, MegaRequestListener *listener = NULL);

        /**
         * @brief Disable a synced folder
         *
         * The folder will stop being synced. No files in the local nor in the remote folder
         * will be deleted due to the usage of this function.
         *
         * The synchronization will stop but the cache of local files won't be deleted.
         * If you want to also delete the local cache use MegaApi::removeSync
         *
         * The associated request type with this request is MegaRequest::TYPE_REMOVE_SYNC
         * Valid data in the MegaRequest object received on callbacks:
         * - MegaRequest::getNodeHandle - Returns the handle of the folder in MEGA
         * - MegaRequest::getFlag - Returns false
         *
         * @param megaFolder MEGA folder
         * @param listener MegaRequestListener to track this request
         */
        void disableSync(MegaNode *megaFolder, MegaRequestListener *listener=NULL);

        /**
         * @brief Disable a synced folder
         *
         * The folder will stop being synced. No files in the local nor in the remote folder
         * will be deleted due to the usage of this function.
         *
         * The synchronization will stop but the cache of local files won't be deleted.
         * If you want to also delete the local cache use MegaApi::removeSync
         *
         * The associated request type with this request is MegaRequest::TYPE_REMOVE_SYNC
         * Valid data in the MegaRequest object received on callbacks:
         * - MegaRequest::getNodeHandle - Returns the handle of the folder in MEGA
         * - MegaRequest::getFlag - Returns false
         *
         * @param sync Synchronization to disable
         * @param listener MegaRequestListener to track this request
         */
        void disableSync(MegaSync *sync, MegaRequestListener *listener = NULL);

        /**
         * @brief Remove all active synced folders
         *
         * All folders will stop being synced. Nothing in the local nor in the remote folders
         * will be deleted due to the usage of this function.
         *
         * The associated request type with this request is MegaRequest::TYPE_REMOVE_SYNCS
         *
         * @param listener MegaRequestListener to track this request
         */
        void removeSyncs(MegaRequestListener *listener = NULL);

        /**
         * @brief Get the number of active synced folders
         * @return The number of active synced folders
         *
         * @deprecated New functions to manage synchronizations are being implemented. This funtion will
         * be removed in future updates.
         */
        int getNumActiveSyncs();

        /**
         * @brief Check if the synchronization engine is scanning files
         * @return true if it is scanning, otherwise false
         */
        bool isScanning();

        /**
         * @brief Check if the MegaNode is synchronized with a local file
         * @param MegaNode to check
         * @return true if the node is synchronized, othewise false
         * @see MegaApi::getLocalPath
         */
        bool isSynced(MegaNode *n);

        /**
         * @brief Set a list of excluded file names
         *
         * Wildcards (* and ?) are allowed
         *
         * @param List of excluded file names
         * @deprecated A more powerful exclusion system based on regular expresions is being developed. This
         * function will be removed in future updates
         */
        void setExcludedNames(std::vector<std::string> *excludedNames);

        /**
         * @brief Set a lower limit for synchronized files
         *
         * Files with a size lower than this limit won't be synchronized
         * To disable the limit, you can set it to 0
         *
         * If both limits are enabled and the lower one is greater than the upper one,
         * only files between both limits will be excluded
         *
         * @param limit Lower limit for synchronized files
         */
        void setExclusionLowerSizeLimit(long long limit);

        /**
         * @brief Set an upper limit for synchronized files
         *
         * Files with a size greater than this limit won't be synchronized
         * To disable the limit, you can set it to 0
         *
         * If both limits are enabled and the lower one is greater than the upper one,
         * only files between both limits will be excluded
         *
         * @param limit Upper limit for synchronized files
         */
        void setExclusionUpperSizeLimit(long long limit);

        /**
         * @brief Move a local file to the local "Debris" folder
         *
         * The file have to be inside a local synced folder
         *
         * @param path Path of the local file
         * @return true on success, false on failure
         */
        bool moveToLocalDebris(const char *path);

        /**
         * @brief Check if a name is syncable based on the excluded names
         * @param name Name to check
         * @return true if the name is syncable, otherwise false
         * @deprecated A more powerful exclusion system based on regular expresions is being developed. This
         * function will be removed or modified in future updates
         */
        bool isSyncable(const char *name);

        /**
         * @brief Get the corresponding local path of a synced node
         * @param Node to check
         * @return Local path of the corresponding file in the local computer. If the node is't synced
         * this function returns an empty string.
         *
         * @deprecated New functions to manage synchronizations are being implemented. This funtion will
         * be removed in future updates.
         */
        std::string getLocalPath(MegaNode *node);

        /**
         * @brief Get the total number of local nodes in the account
         * @return Total number of local nodes in the account
         */
        long long getNumLocalNodes();

        /**
         * @brief Get the path if the file/folder that is blocking the sync engine
         *
         * If the sync engine is not blocked, this function returns NULL
         * You take the ownership of the returned value
         *
         * @return Path of the file that is blocking the sync engine, or NULL if it isn't blocked
         */
        char *getBlockedPath();
#endif

        /**
         * @brief Force a loop of the SDK thread
         * @deprecated This function is only here for debugging purposes. It will probably
         * be removed in future updates
         */
        void update();

        /**
         * @brief Check if the SDK is waiting for something external (filesystem lock or a server)
         * @return true if the SDK is waiting for the server to complete a request
         */
        bool isWaiting();

        /**
         * @brief Check if the SDK is waiting for the server
         * @return true if the SDK is waiting for the server to complete a request
         */
        bool areServersBusy();

        /**
         * @brief Get the number of pending uploads
         *
         * @return Pending uploads
         *
         * @deprecated Function related to statistics will be reviewed in future updates to
         * provide more data and avoid race conditions. They could change or be removed in the current form.
         */
        int getNumPendingUploads();

        /**
         * @brief Get the number of pending downloads
         * @return Pending downloads
         *
         * @deprecated Function related to statistics will be reviewed in future updates to
         * provide more data and avoid race conditions. They could change or be removed in the current form.
         */
        int getNumPendingDownloads();

        /**
         * @brief Get the number of queued uploads since the last call to MegaApi::resetTotalUploads
         * @return Number of queued uploads since the last call to MegaApi::resetTotalUploads
         *
         * @deprecated Function related to statistics will be reviewed in future updates to
         * provide more data and avoid race conditions. They could change or be removed in the current form.
         */
        int getTotalUploads();

        /**
         * @brief Get the number of queued uploads since the last call to MegaApi::resetTotalDownloads
         * @return Number of queued uploads since the last call to MegaApi::resetTotalDownloads
         *
         * @deprecated Function related to statistics will be reviewed in future updates. They
         * could change or be removed in the current form.
         */
        int getTotalDownloads();

        /**
         * @brief Reset the number of total downloads
         * This function resets the number returned by MegaApi::getTotalDownloads
         *
         * @deprecated Function related to statistics will be reviewed in future updates to
         * provide more data and avoid race conditions. They could change or be removed in the current form.
         *
         */
        void resetTotalDownloads();

        /**
         * @brief Reset the number of total uploads
         * This function resets the number returned by MegaApi::getTotalUploads
         *
         * @deprecated Function related to statistics will be reviewed in future updates to
         * provide more data and avoid race conditions. They could change or be removed in the current form.
         */
        void resetTotalUploads();

        /**
         * @brief Get the total downloaded bytes
         * @return Total downloaded bytes
         *
         * The count starts with the creation of MegaApi and is reset with calls to MegaApi::resetTotalDownloads
         * or just before a log in or a log out.
         *
         * Only regular downloads are taken into account, not streaming nor folder transfers.
         *
         * @deprecated Function related to statistics will be reviewed in future updates to
         * provide more data and avoid race conditions. They could change or be removed in the current form.
         */
        long long getTotalDownloadedBytes();

        /**
         * @brief Get the total uploaded bytes
         * @return Total uploaded bytes
         *
         * The count starts with the creation of MegaApi and is reset with calls to MegaApi::resetTotalUploads
         * or just before a log in or a log out.
         *
         * Only regular uploads are taken into account, not folder transfers.
         *
         * @deprecated Function related to statistics will be reviewed in future updates to
         * provide more data and avoid race conditions. They could change or be removed in the current form.
         *
         */
        long long getTotalUploadedBytes();

        /**
         * @brief Get the total bytes of started downloads
         * @return Total bytes of started downloads
         *
         * The count starts with the creation of MegaApi and is reset with calls to MegaApi::resetTotalDownloads
         * or just before a log in or a log out.
         *
         * Only regular downloads are taken into account, not streaming nor folder transfers.
         *
         * @deprecated Function related to statistics will be reviewed in future updates to
         * provide more data and avoid race conditions. They could change or be removed in the current form.
         */
        long long getTotalDownloadBytes();

        /**
         * @brief Get the total bytes of started uploads
         * @return Total bytes of started uploads
         *
         * The count starts with the creation of MegaApi and is reset with calls to MegaApi::resetTotalUploads
         * or just before a log in or a log out.
         *
         * Only regular uploads are taken into account, not folder transfers.
         *
         * @deprecated Function related to statistics will be reviewed in future updates to
         * provide more data and avoid race conditions. They could change or be removed in the current form.
         *
         */
        long long getTotalUploadBytes();

        /**
         * @brief Update the number of pending downloads/uploads
         *
         * This function forces a count of the pending downloads/uploads. It could
         * affect the return value of MegaApi::getNumPendingDownloads and
         * MegaApi::getNumPendingUploads.
         *
         * @deprecated Function related to statistics will be reviewed in future updates to
         * provide more data and avoid race conditions. They could change or be removed in the current form.
         *
         */
        void updateStats();

        /**
         * @brief Get the total number of nodes in the account
         * @return Total number of nodes in the account
         */
        long long getNumNodes();

        enum {	ORDER_NONE = 0, ORDER_DEFAULT_ASC, ORDER_DEFAULT_DESC,
            ORDER_SIZE_ASC, ORDER_SIZE_DESC,
            ORDER_CREATION_ASC, ORDER_CREATION_DESC,
            ORDER_MODIFICATION_ASC, ORDER_MODIFICATION_DESC,
            ORDER_ALPHABETICAL_ASC, ORDER_ALPHABETICAL_DESC};


		/**
		 * @brief Get the number of child nodes
		 *
		 * If the node doesn't exist in MEGA or isn't a folder,
		 * this function returns 0
		 *
		 * This function doesn't search recursively, only returns the direct child nodes.
		 *
		 * @param parent Parent node
		 * @return Number of child nodes
		 */
		int getNumChildren(MegaNode* parent);

		/**
		 * @brief Get the number of child files of a node
		 *
		 * If the node doesn't exist in MEGA or isn't a folder,
		 * this function returns 0
		 *
		 * This function doesn't search recursively, only returns the direct child files.
		 *
		 * @param parent Parent node
		 * @return Number of child files
		 */
		int getNumChildFiles(MegaNode* parent);

		/**
		 * @brief Get the number of child folders of a node
		 *
		 * If the node doesn't exist in MEGA or isn't a folder,
		 * this function returns 0
		 *
		 * This function doesn't search recursively, only returns the direct child folders.
		 *
		 * @param parent Parent node
		 * @return Number of child folders
		 */
		int getNumChildFolders(MegaNode* parent);

		/**
		 * @brief Get all children of a MegaNode
		 *
		 * If the parent node doesn't exist or it isn't a folder, this function
		 * returns NULL
		 *
		 * You take the ownership of the returned value
		 *
		 * @param parent Parent node
		 * @param order Order for the returned list
		 * Valid values for this parameter are:
		 * - MegaApi::ORDER_NONE = 0
		 * Undefined order
		 *
		 * - MegaApi::ORDER_DEFAULT_ASC = 1
		 * Folders first in alphabetical order, then files in the same order
		 *
		 * - MegaApi::ORDER_DEFAULT_DESC = 2
		 * Files first in reverse alphabetical order, then folders in the same order
		 *
		 * - MegaApi::ORDER_SIZE_ASC = 3
		 * Sort by size, ascending
		 *
		 * - MegaApi::ORDER_SIZE_DESC = 4
		 * Sort by size, descending
		 *
		 * - MegaApi::ORDER_CREATION_ASC = 5
		 * Sort by creation time in MEGA, ascending
		 *
		 * - MegaApi::ORDER_CREATION_DESC = 6
		 * Sort by creation time in MEGA, descending
		 *
		 * - MegaApi::ORDER_MODIFICATION_ASC = 7
		 * Sort by modification time of the original file, ascending
		 *
		 * - MegaApi::ORDER_MODIFICATION_DESC = 8
		 * Sort by modification time of the original file, descending
		 *
		 * - MegaApi::ORDER_ALPHABETICAL_ASC = 9
		 * Sort in alphabetical order, ascending
		 *
		 * - MegaApi::ORDER_ALPHABETICAL_DESC = 10
		 * Sort in alphabetical order, descending
		 *
		 * @return List with all child MegaNode objects
		 */
        MegaNodeList* getChildren(MegaNode *parent, int order = 1);

        /**
         * @brief Returns true if the node has children
         * @return true if the node has children
         */
        bool hasChildren(MegaNode *parent);

        /**
         * @brief Get the current index of the node in the parent folder for a specific sorting order
         *
         * If the node doesn't exist or it doesn't have a parent node (because it's a root node)
         * this function returns -1
         *
         * @param node Node to check
         * @param order Sorting order to use
         * @return Index of the node in its parent folder
         */
        int getIndex(MegaNode* node, int order = 1);

        /**
         * @brief Get the child node with the provided name
         *
         * If the node doesn't exist, this function returns NULL
         *
         * You take the ownership of the returned value
         *
         * @param parent Parent node
         * @param name Name of the node
         * @return The MegaNode that has the selected parent and name
         */
        MegaNode *getChildNode(MegaNode *parent, const char* name);

        /**
         * @brief Get the parent node of a MegaNode
         *
         * If the node doesn't exist in the account or
         * it is a root node, this function returns NULL
         *
         * You take the ownership of the returned value.
         *
         * @param node MegaNode to get the parent
         * @return The parent of the provided node
         */
        MegaNode *getParentNode(MegaNode *node);

        /**
         * @brief Get the path of a MegaNode
         *
         * If the node doesn't exist, this function returns NULL.
         * You can recoved the node later using MegaApi::getNodeByPath
         * except if the path contains names with  '/', '\' or ':' characters.
         *
         * You take the ownership of the returned value
         *
         * @param node MegaNode for which the path will be returned
         * @return The path of the node
         */
        char* getNodePath(MegaNode *node);

        /**
         * @brief Get the MegaNode in a specific path in the MEGA account
         *
         * The path separator character is '/'
         * The Root node is /
         * The Inbox root node is //in/
         * The Rubbish root node is //bin/
         *
         * Paths with names containing '/', '\' or ':' aren't compatible
         * with this function.
         *
         * It is needed to be logged in and to have successfully completed a fetchNodes
         * request before calling this function. Otherwise, it will return NULL.
         *
         * You take the ownership of the returned value
         *
         * @param path Path to check
         * @param n Base node if the path is relative
         * @return The MegaNode object in the path, otherwise NULL
         */
        MegaNode *getNodeByPath(const char *path, MegaNode *n = NULL);

        /**
         * @brief Get the MegaNode that has a specific handle
         *
         * You can get the handle of a MegaNode using MegaNode::getHandle. The same handle
         * can be got in a Base64-encoded string using MegaNode::getBase64Handle. Conversions
         * between these formats can be done using MegaApi::base64ToHandle and MegaApi::handleToBase64
         *
         * It is needed to be logged in and to have successfully completed a fetchNodes
         * request before calling this function. Otherwise, it will return NULL.
         *
         * You take the ownership of the returned value.
         *
         * @param h Node handle to check
         * @return MegaNode object with the handle, otherwise NULL
         */
        MegaNode *getNodeByHandle(MegaHandle h);

        /**
         * @brief Get the MegaContactRequest that has a specific handle
         *
         * You can get the handle of a MegaContactRequest using MegaContactRequest::getHandle.
         *
         * You take the ownership of the returned value.
         *
         * @param handle Contact request handle to check
         * @return MegaContactRequest object with the handle, otherwise NULL
         */
        MegaContactRequest *getContactRequestByHandle(MegaHandle handle);

        /**
         * @brief Get all contacts of this MEGA account
         *
         * You take the ownership of the returned value
         *
         * @return List of MegaUser object with all contacts of this account
         */
        MegaUserList* getContacts();

        /**
         * @brief Get the MegaUser that has a specific email address
         *
         * You can get the email of a MegaUser using MegaUser::getEmail
         *
         * You take the ownership of the returned value
         *
         * @param user Email or Base64 handle of the user
         * @return MegaUser that has the email address, otherwise NULL
         */
        MegaUser* getContact(const char *user);

        /**
         * @brief Get a list with all inbound sharings from one MegaUser
         *
         * You take the ownership of the returned value
         *
         * @param user MegaUser sharing folders with this account
         * @return List of MegaNode objects that this user is sharing with this account
         */
        MegaNodeList *getInShares(MegaUser* user);

        /**
         * @brief Get a list with all inboud sharings
         *
         * You take the ownership of the returned value
         *
         * @return List of MegaNode objects that other users are sharing with this account
         */
        MegaNodeList *getInShares();

        /**
         * @brief Get a list with all active inboud sharings
         *
         * You take the ownership of the returned value
         *
         * @return List of MegaShare objects that other users are sharing with this account
         */
        MegaShareList *getInSharesList();

        /**
         * @brief Get the user relative to an incoming share
         *
         * This function will return NULL if the node is not found or doesn't represent
         * the root of an incoming share.
         *
         * You take the ownership of the returned value
         *
         * @param node Incoming share
         * @return MegaUser relative to the incoming share
         */
        MegaUser *getUserFromInShare(MegaNode *node);

        /**
          * @brief Check if a MegaNode is being shared by/with your own user
          *
          * For nodes that are being shared, you can get a list of MegaShare
          * objects using MegaApi::getOutShares, or a list of MegaNode objects
          * using MegaApi::getInShares
          *
          * @param node Node to check
          * @return true is the MegaNode is being shared, otherwise false
          * @deprecated This function is intended for debugging and internal purposes and will be probably removed in future updates.
          * Use MegaNode::isShared instead
         */
         bool isShared(MegaNode *node);

         /**
          * @brief Check if a MegaNode is being shared with other users
          *
          * For nodes that are being shared, you can get a list of MegaShare
          * objects using MegaApi::getOutShares
          *
          * @param node Node to check
          * @return true is the MegaNode is being shared, otherwise false
          * @deprecated This function is intended for debugging and internal purposes and will be probably removed in future updates.
          * Use MegaNode::isOutShare instead
          */
         bool isOutShare(MegaNode *node);

         /**
          * @brief Check if a MegaNode belong to another User, but it is shared with you
          *
          * For nodes that are being shared, you can get a list of MegaNode
          * objects using MegaApi::getInShares
          *
          * @param node Node to check
          * @return true is the MegaNode is being shared, otherwise false
          * @deprecated This function is intended for debugging and internal purposes and will be probably removed in future updates.
          * Use MegaNode::isInShare instead
          */
         bool isInShare(MegaNode *node);

        /**
         * @brief Check if a MegaNode is pending to be shared with another User. This situation
         * happens when a node is to be shared with a User which is not a contact yet.
         *
         * For nodes that are pending to be shared, you can get a list of MegaNode
         * objects using MegaApi::getPendingShares
         *
         * @param node Node to check
         * @return true is the MegaNode is pending to be shared, otherwise false
         */
        bool isPendingShare(MegaNode *node);

        /**
         * @brief Get a list with all active outbound sharings
         *
         * You take the ownership of the returned value
         *
         * @return List of MegaShare objects
         */
        MegaShareList *getOutShares();

        /**
         * @brief Get a list with the active outbound sharings for a MegaNode
         *
         * If the node doesn't exist in the account, this function returns an empty list.
         *
         * You take the ownership of the returned value
         *
         * @param node MegaNode to check
         * @return List of MegaShare objects
         */
        MegaShareList *getOutShares(MegaNode *node);

        /**
         * @brief Get a list with all pending outbound sharings
         *
         * You take the ownership of the returned value
         *
         * @return List of MegaShare objects
         */
        MegaShareList *getPendingOutShares();

        /**
         * @brief Get a list with all pending outbound sharings
         *
         * You take the ownership of the returned value
         *
         * @return List of MegaShare objects
         */
        MegaShareList *getPendingOutShares(MegaNode *node);

        /**
         * @brief Get a list with all public links
         *
         * You take the ownership of the returned value
         *
         * @return List of MegaNode objects that are shared with everyone via public link
         */
        MegaNodeList *getPublicLinks();

        /**
         * @brief Get a list with all incoming contact requests
         *
         * You take the ownership of the returned value
         *
         * @return List of MegaContactRequest objects
         */
        MegaContactRequestList *getIncomingContactRequests();

        /**
         * @brief Get a list with all outgoing contact requests
         *
         * You take the ownership of the returned value
         *
         * @return List of MegaContactRequest objects
         */
        MegaContactRequestList *getOutgoingContactRequests();

        /**
         * @brief Get the access level of a MegaNode
         * @param node MegaNode to check
         * @return Access level of the node
         * Valid values are:
         * - MegaShare::ACCESS_OWNER
         * - MegaShare::ACCESS_FULL
         * - MegaShare::ACCESS_READWRITE
         * - MegaShare::ACCESS_READ
         * - MegaShare::ACCESS_UNKNOWN
         */
        int getAccess(MegaNode* node);

        /**
         * @brief Get the size of a node tree
         *
         * If the MegaNode is a file, this function returns the size of the file.
         * If it's a folder, this fuction returns the sum of the sizes of all nodes
         * in the node tree.
         *
         * @param node Parent node
         * @return Size of the node tree
         */
        long long getSize(MegaNode *node);

        /**
         * @brief Get a Base64-encoded fingerprint for a local file
         *
         * The fingerprint is created taking into account the modification time of the file
         * and file contents. This fingerprint can be used to get a corresponding node in MEGA
         * using MegaApi::getNodeByFingerprint
         *
         * If the file can't be found or can't be opened, this function returns NULL
         *
         * You take the ownership of the returned value
         *
         * @param filePath Local file path
         * @return Base64-encoded fingerprint for the file
         */
        char* getFingerprint(const char *filePath);

        /**
         * @brief Get a Base64-encoded fingerprint for a node
         *
         * If the node doesn't exist or doesn't have a fingerprint, this function returns NULL
         *
         * You take the ownership of the returned value
         *
         * @param node Node for which we want to get the fingerprint
         * @return Base64-encoded fingerprint for the file
         * @deprecated Use MegaNode::getFingerprint instead of this function
         */
        char *getFingerprint(MegaNode *node);

        /**
         * @brief Get a Base64-encoded fingerprint from an input stream and a modification time
         *
         * If the input stream is NULL, has a negative size or can't be read, this function returns NULL
         *
         * You take the ownership of the returned value
         *
         * @param inputStream Input stream that provides the data to create the fingerprint
         * @param mtime Modification time that will be taken into account for the creation of the fingerprint
         * @return Base64-encoded fingerprint
         */
        char* getFingerprint(MegaInputStream *inputStream, int64_t mtime);

        /**
         * @brief Returns a node with the provided fingerprint
         *
         * If there isn't any node in the account with that fingerprint, this function returns NULL.
         *
         * You take the ownership of the returned value.
         *
         * @param fingerprint Fingerprint to check
         * @return MegaNode object with the provided fingerprint
         */
        MegaNode *getNodeByFingerprint(const char* fingerprint);

        /**
         * @brief Returns a node with the provided fingerprint
         *
         * If there isn't any node in the account with that fingerprint, this function returns NULL.
         * If there are several nodes with the same fingerprint, nodes in the preferred
         * parent folder take precedence.
         *
         * You take the ownership of the returned value.
         *
         * @param fingerprint Fingerprint to check
         * @param parent Preferred parent node
         * @return MegaNode object with the provided fingerprint
         */
        MegaNode *getNodeByFingerprint(const char *fingerprint, MegaNode* parent);

        /**
         * @brief Returns all nodes that have a fingerprint
         *
         * If there isn't any node in the account with that fingerprint, this function returns an empty MegaNodeList.
         *
         * You take the ownership of the returned value.
         *
         * @param fingerprint Fingerprint to check
         * @return List of nodes with the same fingerprint
         */
        MegaNodeList *getNodesByFingerprint(const char* fingerprint);

        /**
         * @brief Returns a node with the provided fingerprint that can be exported
         *
         * If there isn't any node in the account with that fingerprint, this function returns NULL.
         * If a file name is passed in the second parameter, it's also checked if nodes with a matching
         * fingerprint has that name. If there isn't any matching node, this function returns NULL.
         * This function ignores nodes that are inside the Rubbish Bin because public links to those nodes
         * can't be downloaded.
         *
         * You take the ownership of the returned value.
         *
         * @param fingerprint Fingerprint to check
         * @param name Name that the node should have (optional)
         * @return Exportable node that meet the requirements
         */
        MegaNode *getExportableNodeByFingerprint(const char *fingerprint, const char *name = NULL);

        /**
         * @brief Check if the account already has a node with the provided fingerprint
         *
         * A fingerprint for a local file can be generated using MegaApi::getFingerprint
         *
         * @param fingerprint Fingerprint to check
         * @return true if the account contains a node with the same fingerprint
         */
        bool hasFingerprint(const char* fingerprint);

        /**
         * @brief getCRC Get the CRC of a file
         *
         * The CRC of a file is a hash of its contents.
         * If you need a more realiable method to check files, use fingerprint functions
         * (MegaApi::getFingerprint, MegaApi::getNodeByFingerprint) that also takes into
         * account the size and the modification time of the file to create the fingerprint.
         *
         * You take the ownership of the returned value.
         *
         * @param filePath Local file path
         * @return Base64-encoded CRC of the file
         */
        char* getCRC(const char *filePath);
    
        /**
         * @brief Get the CRC from a fingerprint
         *
         * You take the ownership of the returned value.
         *
         * @param fingerprint fingerprint from which we want to get the CRC
         * @return Base64-encoded CRC from the fingerprint
         */
        char *getCRCFromFingerprint(const char *fingerprint);

        /**
         * @brief getCRC Get the CRC of a node
         *
         * The CRC of a node is a hash of its contents.
         * If you need a more realiable method to check files, use fingerprint functions
         * (MegaApi::getFingerprint, MegaApi::getNodeByFingerprint) that also takes into
         * account the size and the modification time of the node to create the fingerprint.
         *
         * You take the ownership of the returned value.
         *
         * @param node Node for which we want to get the CRC
         * @return Base64-encoded CRC of the node
         */
        char* getCRC(MegaNode *node);

        /**
         * @brief getNodeByCRC Returns a node with the provided CRC
         *
         * If there isn't any node in the selected folder with that CRC, this function returns NULL.
         * If there are several nodes with the same CRC, anyone can be returned.
         *
         * You take the ownership of the returned value.
         *
         * @param crc CRC to check
         * @param parent Parent node to scan. It must be a folder.
         * @return  Node with the selected CRC in the selected folder, or NULL
         * if it's not found.
         */
        MegaNode* getNodeByCRC(const char *crc, MegaNode* parent);

        /**
         * @brief Check if a node has an access level
         *
         * @param node Node to check
         * @param level Access level to check
         * Valid values for this parameter are:
         * - MegaShare::ACCESS_OWNER
         * - MegaShare::ACCESS_FULL
         * - MegaShare::ACCESS_READWRITE
         * - MegaShare::ACCESS_READ
         *
         * @return MegaError object with the result.
         * Valid values for the error code are:
         * - MegaError::API_OK - The node has the required access level
         * - MegaError::API_EACCESS - The node doesn't have the required access level
         * - MegaError::API_ENOENT - The node doesn't exist in the account
         * - MegaError::API_EARGS - Invalid parameters
         */
        MegaError checkAccess(MegaNode* node, int level);

        /**
         * @brief Check if a node can be moved to a target node
         * @param node Node to check
         * @param target Target for the move operation
         * @return MegaError object with the result:
         * Valid values for the error code are:
         * - MegaError::API_OK - The node can be moved to the target
         * - MegaError::API_EACCESS - The node can't be moved because of permissions problems
         * - MegaError::API_ECIRCULAR - The node can't be moved because that would create a circular linkage
         * - MegaError::API_ENOENT - The node or the target doesn't exist in the account
         * - MegaError::API_EARGS - Invalid parameters
         */
        MegaError checkMove(MegaNode* node, MegaNode* target);

        /**
         * @brief Check if the MEGA filesystem is available in the local computer
         *
         * This function returns true after a successful call to MegaApi::fetchNodes,
         * otherwise it returns false
         *
         * @return True if the MEGA filesystem is available
         */
        bool isFilesystemAvailable();

        /**
         * @brief Returns the root node of the account
         *
         * You take the ownership of the returned value
         *
         * If you haven't successfully called MegaApi::fetchNodes before,
         * this function returns NULL
         *
         * @return Root node of the account
         */
        MegaNode *getRootNode();

        /**
         * @brief Returns the inbox node of the account
         *
         * You take the ownership of the returned value
         *
         * If you haven't successfully called MegaApi::fetchNodes before,
         * this function returns NULL
         *
         * @return Inbox node of the account
         */
        MegaNode* getInboxNode();

        /**
         * @brief Returns the rubbish node of the account
         *
         * You take the ownership of the returned value
         *
         * If you haven't successfully called MegaApi::fetchNodes before,
         * this function returns NULL
         *
         * @return Rubbish node of the account
         */
        MegaNode *getRubbishNode();

        /**
         * @brief Returns the root node of one node
         *
         * You take the ownership of the returned value
         *
         * @param node Node to check
         * @return Root node for the \c node
         */
        MegaNode *getRootNode(MegaNode *node);

        /**
         * @brief Check if a node is in the Cloud Drive tree
         *
         * @param node Node to check
         * @return True if the node is in the cloud drive
         */
        bool isInCloud(MegaNode *node);

        /**
         * @brief Check if a node is in the Rubbish bin tree
         *
         * @param node Node to check
         * @return True if the node is in the Rubbish bin
         */
        bool isInRubbish(MegaNode *node);

        /**
         * @brief Check if a node is in the Inbox tree
         *
         * @param node Node to check
         * @return True if the node is in the Inbox
         */
        bool isInInbox(MegaNode *node);

        /**
         * @brief Set default permissions for new files
         *
         * This function allows to change the permissions that will be received
         * by newly created files.
         *
         * It's possible to change group permissions, public permissions and the
         * executable permission for the user. "rw" permissions for the user will
         * be always granted to prevent synchronization problems.
         *
         * To check the effective permissions that will be applied, please use
         * MegaApi::getDefaultFilePermissions
         *
         * Currently, this function only works for OS X and Linux (or any other
         * platform using the Posix filesystem layer). On Windows, it doesn't have
         * any effect.
         *
         * @param permissions Permissions for new files in the same format accepted by chmod() (0755, for example)
         */
        void setDefaultFilePermissions(int permissions);

        /**
         * @brief Get default permissions for new files
         *
         * This function returns the permissions that will be applied to new files.
         *
         * Currently, this function only works on OS X and Linux (or any other
         * platform using the Posix filesystem layer). On Windows it returns 0600
         *
         * @return Permissions for new files in the same format accepted by chmod() (0755, for example)
         */
        int getDefaultFilePermissions();

        /**
         * @brief Set default permissions for new folders
         *
         * This function allows to change the permissions that will be received
         * by newly created folders.
         *
         * It's possible to change group permissions and public permissions.
         * "rwx" permissions for the user will be always granted to prevent
         * synchronization problems.
         *
         * To check the effective permissions that will be applied, please use
         * MegaApi::getDefaultFolderPermissions
         *
         * Currently, this function only works for OS X and Linux (or any other
         * platform using the Posix filesystem layer). On Windows, it doesn't have
         * any effect.
         *
         * @param permissions Permissions for new folders in the same format accepted by chmod() (0755, for example)
         */
        void setDefaultFolderPermissions(int permissions);

        /**
         * @brief Get default permissions for new folders
         *
         * This function returns the permissions that will be applied to new folders.
         *
         * Currently, this function only works on OS X and Linux (or any other
         * platform using the Posix filesystem layer). On Windows, it returns 0700
         *
         * @return Permissions for new folders in the same format accepted by chmod() (0755, for example)
         */
        int getDefaultFolderPermissions();

        /**
         * @brief Get the time (in seconds) during which transfers will be stopped due to a bandwidth overquota
         * @return Time (in seconds) during which transfers will be stopped, otherwise 0
         */
        long long getBandwidthOverquotaDelay();

        /**
         * @brief Search nodes containing a search string in their name
         *
         * The search is case-insensitive.
         *
         * You take the ownership of the returned value.
         *
         * @param node The parent node of the tree to explore
         * @param searchString Search string. The search is case-insensitive
         * @param recursive True if you want to seach recursively in the node tree.
         * False if you want to seach in the children of the node only
         *
         * @return List of nodes that contain the desired string in their name
         */
        MegaNodeList* search(MegaNode* node, const char* searchString, bool recursive = 1);

        /**
         * @brief Search nodes containing a search string in their name
         *
         * The search is case-insensitive.
         *
         * The search will consider every accessible node for the account:
         *  - Cloud drive
         *  - Inbox
         *  - Rubbish bin
         *  - Incoming shares from other users
         *
         * You take the ownership of the returned value.
         *
         * @param searchString Search string. The search is case-insensitive
         *
         * @return List of nodes that contain the desired string in their name
         */
        MegaNodeList* search(const char* searchString);

        /**
         * @brief Process a node tree using a MegaTreeProcessor implementation
         * @param node The parent node of the tree to explore
         * @param processor MegaTreeProcessor that will receive callbacks for every node in the tree
         * @param recursive True if you want to recursively process the whole node tree.
         * False if you want to process the children of the node only
         *
         * @return True if all nodes were processed. False otherwise (the operation can be
         * cancelled by MegaTreeProcessor::processMegaNode())
         */
        bool processMegaTree(MegaNode* node, MegaTreeProcessor* processor, bool recursive = 1);

        /**
         * @brief Create a MegaNode that represents a file of a different account
         *
         * The resulting node can be used in MegaApi::startDownload and MegaApi::startStreaming but
         * can not be copied.
         *
         * At least the parameters handle, key, size, mtime and auth must be correct to be able to use the resulting node.
         *
         * You take the ownership of the returned value.
         *
         * @param handle Handle of the node
         * @param key Key of the node (Base64 encoded)
         * @param name Name of the node (Base64 encoded)
         * @param size Size of the node
         * @param mtime Modification time of the node
         * @param parentHandle Handle of the parent node
         * @param privateAuth Private authentication token to access the node
         * @param publicAuth Public authentication token to access the node
         * @return MegaNode object
         */
        MegaNode *createForeignFileNode(MegaHandle handle, const char *key, const char *name,
                                       int64_t size, int64_t mtime, MegaHandle parentHandle, const char *privateAuth, const char *publicAuth);

        /**
         * @brief Create a MegaNode that represents a folder of a different account
         *
         * The resulting node can not be successfully used in any other function of MegaApi.
         * The resulting object is only useful to store the values passed as parameters.
         *
         * You take the ownership of the returned value.

         * @param handle Handle of the node
         * @param name Name of the node (Base64 encoded)
         * @param parentHandle Handle of the parent node
         * @param privateAuth Private authentication token to access the node
         * @param publicAuth Public authentication token to access the node
         * @return MegaNode object
         */
        MegaNode *createForeignFolderNode(MegaHandle handle, const char *name, MegaHandle parentHandle, const char *privateAuth, const char *publicAuth);

        /**
         * @brief Returns a MegaNode that can be downloaded with any instance of MegaApi
         *
         * You can use MegaApi::startDownload with the resulting node with any instance
         * of MegaApi, even if it's logged into another account, a public folder, or not
         * logged in.
         *
         * If the first parameter is a public node or an already authorized node, this
         * function returns a copy of the node, because it can be already downloaded
         * with any MegaApi instance.
         *
         * If the node in the first parameter belongs to the account or public folder
         * in which the current MegaApi object is logged in, this funtion returns an
         * authorized node.
         *
         * If the first parameter is NULL or a node that is not a public node, is not
         * already authorized and doesn't belong to the current MegaApi, this function
         * returns NULL.
         *
         * You take the ownership of the returned value.
         *
         * @param node MegaNode to authorize
         * @return Authorized node, or NULL if the node can't be authorized
         */
        MegaNode *authorizeNode(MegaNode *node);

        /**
         * @brief Get the SDK version
         *
         * The returned string is an statically allocated array.
         * Do not delete it.
         *
         * @return SDK version
         */
        const char *getVersion();

        /**
         * @brief Get a string with the version of the operating system
         *
         * You take the ownership of the returned string
         *
         * @return Version of the operating system
         */
        char *getOperatingSystemVersion();

        /**
         * @brief Get the last available version of the app
         *
         * It returns the last available version corresponding to an app token
         *
         * The associated request type with this request is MegaRequest::TYPE_APP_VERSION
         * Valid data in the MegaRequest object received on callbacks:
         * - MegaRequest::getText - Returns the app token
         *
         * Valid data in the MegaRequest object received in onRequestFinish when the error code
         * is MegaError::API_OK:
         * - MegaRequest::getNumber - Returns the last available version code of the app
         * - MegaRequest::getName - Returns the last available version string of the app
         *
         * Usually, the version code is used to internally control updates, and the version
         * string is intended to be shown to final users.
         *
         * @param appKey Token of the app to check or NULL to use the same value as in the
         * initialization of the MegaApi object
         * @param listener MegaRequestListener to track this request
         */
        void getLastAvailableVersion(const char *appKey = NULL, MegaRequestListener *listener = NULL);

        /**
         * @brief Get a SSL certificate for communications with the webclient
         *
         * The associated request type with this request is MegaRequest::TYPE_GET_LOCAL_SSL_CERT
         *
         * Valid data in the MegaRequest object received in onRequestFinish when the error code
         * is MegaError::API_OK:
         * - MegaRequest::getNumber - Returns the expiration time of the certificate (in seconds since the Epoch)
         * - MegaRequest::getMegaStringMap - Returns the data of the certificate
         *
         * The data returned in the string map is encoded in PEM format.
         * The key "key" of the map contains the private key of the certificate.
         * The key "cert" of the map contains the certificate.
         * Intermediate certificates are provided in keys "intermediate_1" - "intermediate_X".
         *
         * @param listener MegaRequestListener to track this request
         */
        void getLocalSSLCertificate(MegaRequestListener *listener = NULL);

        /**
         * @brief Get the User-Agent header used by the SDK
         *
         * The SDK retains the ownership of the returned value. It will be valid until
         * the MegaApi object is deleted.
         *
         * @return User-Agent used by the SDK
         */
        const char *getUserAgent();

        /**
         * @brief Get the base path set during initialization
         *
         * The SDK retains the ownership of the returned value. It will be valid until
         * the MegaApi object is deleted.
         *
         * @return Base path
         */
        const char *getBasePath();

        /**
         * @brief Change the API URL
         *
         * This function allows to change the API URL.
         * It's only useful for testing or debugging purposes.
         *
         * @param apiURL New API URL
         * @param disablepkp true to disable public key pinning for this URL
         */
        void changeApiUrl(const char *apiURL, bool disablepkp = false);

        /**
         * @brief Set the language code used by the app
         * @param Language code used by the app
         *
         * @return True if the language code is known for the SDK, otherwise false
         */
        bool setLanguage(const char* languageCode);

        /**
         * @brief Keep retrying when public key pinning fails
         *
         * By default, when the check of the MEGA public key fails, it causes an automatic
         * logout. Pass false to this function to disable that automatic logout and
         * keep the SDK retrying the request.
         *
         * Even if the automatic logout is disabled, a request of the type MegaRequest::TYPE_LOGOUT
         * will be automatically created and callbacks (onRequestStart, onRequestFinish) will
         * be sent. However, logout won't be really executed and in onRequestFinish the error code
         * for the request will be MegaError::API_EINCOMPLETE
         *
         * @param enable true to keep retrying failed requests due to a fail checking the MEGA public key
         * or false to perform an automatic logout in that case
         */
        void retrySSLerrors(bool enable);

        /**
         * @brief Enable / disable the public key pinning
         *
         * Public key pinning is enabled by default for all sensible communications.
         * It is strongly discouraged to disable this feature.
         *
         * @param enable true to keep public key pinning enabled, false to disable it
         */
        void setPublicKeyPinning(bool enable);

        /**
         * @brief Pause the reception of action packets
         *
         * This function is intended to help apps to initialize themselves
         * after the reception of nodes (MegaApi::fetchNodes) but before the reception
         * of action packets.
         *
         * For that purpose, this function can be called synchronously in the callback
         * onRequestFinish related to the fetchNodes request.
         *
         * After your initialization is finished, you can call MegaApi::resumeActionPackets
         * to start receiving external updates.
         *
         * If you forget to call MegaApi::resumeActionPackets after the usage of this function
         * the SDK won't work properly. Do not use this function for other purposes.
         */
        void pauseActionPackets();

        /**
         * @brief Resume the reception of action packets
         * @see MegaApi::pauseActionPackets
         */
        void resumeActionPackets();

	#ifdef _WIN32
		/**
		 * @brief Convert an UTF16 string to UTF8 (Windows only)
         *
         * If the conversion fails, the size of the string will be 0
         * If the input string is empty, the size of the result will be also 0
         * You can know that the conversion failed checking if the size of the input
         * is not 0 and the size of the output is zero
         *
		 * @param utf16data UTF16 buffer
		 * @param utf16size Size of the UTF16 buffer (in characters)
		 * @param utf8string Pointer to a string that will be filled with UTF8 characters
		 */
        static void utf16ToUtf8(const wchar_t* utf16data, int utf16size, std::string* utf8string);

        /**
         * @brief Convert an UTF8 string to UTF16 (Windows only)
         *
         * The converted string will always be a valid UTF16 string. It will have a trailing null byte
         * added to the string, that along with the null character of the string itself forms a valid
         * UTF16 string terminator character. Thus, it's valid to pass utf16string->data() to any function
         * accepting a UTF16 string.
         *
         * If the conversion fails, the size of the string will be 1 (null character)
         * If the input string is empty, the size of the result will be also 1 (null character)
         * You can know that the conversion failed checking if the size of the input
         * is not 0 (or NULL) and the size of the output is zero
         *
         * @param utf8data NULL-terminated UTF8 character array
         * @param utf16string Pointer to a string that will be filled with UTF16 characters
         */
        static void utf8ToUtf16(const char* utf8data, std::string* utf16string);
    #endif


        /**
         * @brief Make a name suitable for a file name in the local filesystem
         *
         * This function escapes (%xx) forbidden characters in the local filesystem if needed.
         * You can revert this operation using MegaApi::unescapeFsIncompatible
         *
         * The input string must be UTF8 encoded. The returned value will be UTF8 too.
         *
         * You take the ownership of the returned value
         *
         * @param filename Name to convert (UTF8)
         * @return Converted name (UTF8)
         */
        char* escapeFsIncompatible(const char *filename);

        /**
         * @brief Unescape a file name escaped with MegaApi::escapeFsIncompatible
         *
         * The input string must be UTF8 encoded. The returned value will be UTF8 too.
         *
         * You take the ownership of the returned value
         *
         * @param name Escaped name to convert (UTF8)
         * @return Converted name (UTF8)
         */
        char* unescapeFsIncompatible(const char* name);


        /**
         * @brief Create a thumbnail for an image
         * @param imagePath Image path
         * @param dstPath Destination path for the thumbnail (including the file name)
         * @return True if the thumbnail was successfully created, otherwise false.
         */
        bool createThumbnail(const char *imagePath, const char *dstPath);

        /**
         * @brief Create a preview for an image
         * @param imagePath Image path
         * @param dstPath Destination path for the preview (including the file name)
         * @return True if the preview was successfully created, otherwise false.
         */
        bool createPreview(const char *imagePath, const char *dstPath);

        /**
         * @brief Convert a Base64 string to Base32
         *
         * If the input pointer is NULL, this function will return NULL.
         * If the input character array isn't a valid base64 string
         * the effect is undefined
         *
         * You take the ownership of the returned value
         *
         * @param base64 NULL-terminated Base64 character array
         * @return NULL-terminated Base32 character array
         */
        static char *base64ToBase32(const char *base64);

        /**
         * @brief Convert a Base32 string to Base64
         *
         * If the input pointer is NULL, this function will return NULL.
         * If the input character array isn't a valid base32 string
         * the effect is undefined
         *
         * You take the ownership of the returned value
         *
         * @param base32 NULL-terminated Base32 character array
         * @return NULL-terminated Base64 character array
         */
        static char *base32ToBase64(const char *base32);

        /**
         * @brief Function to copy a buffer
         *
         * The new buffer is allocated by new[] so you should release
         * it with delete[].
         *
         * @param buffer Character buffer to copy
         * @return Copy of the character buffer
         */
        static char* strdup(const char* buffer);

        /**
         * @brief Recursively remove all local files/folders inside a local path
         * @param path Local path of a folder to start the recursive deletion
         * The folder itself is not deleted
         */
        static void removeRecursively(const char *path);

        /**
         * @brief Check if the connection with MEGA servers is OK
         *
         * It can briefly return false even if the connection is good enough when
         * some storage servers are temporarily not available or the load of API
         * servers is high.
         *
         * @return true if the connection is perfectly OK, otherwise false
         */
        bool isOnline();

#ifdef HAVE_LIBUV

        enum {
            HTTP_SERVER_DENY_ALL = -1,
            HTTP_SERVER_ALLOW_ALL = 0,
            HTTP_SERVER_ALLOW_CREATED_LOCAL_LINKS = 1,
            HTTP_SERVER_ALLOW_LAST_LOCAL_LINK = 2
        };

        /**
         * @brief Start an HTTP proxy server in specified port
         *
         * If this function returns true, that means that the server is
         * ready to accept connections. The initialization is synchronous.
         *
         * The server will serve files using this URL format:
         * http://127.0.0.1/<NodeHandle>/<NodeName>
         *
         * The node name must be URL encoded and must match with the node handle.
         * You can generate a correct link for a MegaNode using MegaApi::httpServerGetLocalLink
         *
         * If the node handle belongs to a folder node, a web with the list of files
         * inside the folder is returned.
         *
         * It's important to know that the HTTP proxy server has several configuration options
         * that can restrict the nodes that will be served and the connections that will be accepted.
         *
         * These are the default options:
         * - The restricted mode of the server is set to MegaApi::HTTP_SERVER_ALLOW_CREATED_LOCAL_LINKS
         * (see MegaApi::httpServerSetRestrictedMode)
         *
         * - Folder nodes are NOT allowed to be served (see MegaApi::httpServerEnableFolderServer)
         * - File nodes are allowed to be served (see MegaApi::httpServerEnableFileServer)
         * - Subtitles support is disabled (see MegaApi::httpServerEnableSubtitlesSupport)
         *
         * The HTTP server will only stream a node if it's allowed by all configuration options.
         *
         * @param localOnly true to listen on 127.0.0.1 only, false to listen on all network interfaces
         * @param port Port in which the server must accept connections
         * @return True is the server is ready, false if the initialization failed
         */
        bool httpServerStart(bool localOnly = true, int port = 4443);

        /**
         * @brief Stop the HTTP proxy server
         *
         * When this function returns, the server is already shutdown.
         * If the HTTP proxy server isn't running, this functions does nothing
         */
        void httpServerStop();

        /**
         * @brief Check if the HTTP proxy server is running
         * @return 0 if the server is not running. Otherwise the port in which it's listening to
         */
        int httpServerIsRunning();

        /**
         * @brief Check if the HTTP proxy server is listening on all network interfaces
         * @return true if the HTTP proxy server is listening on 127.0.0.1 only, or it's not started.
         * If it's started and listening on all network interfaces, this function returns false
         */
        bool httpServerIsLocalOnly();

        /**
         * @brief Allow/forbid to serve files
         *
         * By default, files are served (when the server is running)
         *
         * Even if files are allowed to be served by this function, restrictions related to
         * other configuration options (MegaApi::httpServerSetRestrictedMode) are still applied.
         *
         * @param enable true to allow to server files, false to forbid it
         */
        void httpServerEnableFileServer(bool enable);

        /**
         * @brief Check if it's allowed to serve files
         *
         * This function can return true even if the HTTP proxy server is not running
         *
         * Even if files are allowed to be served by this function, restrictions related to
         * other configuration options (MegaApi::httpServerSetRestrictedMode) are still applied.
         *
         * @return true if it's allowed to serve files, otherwise false
         */
        bool httpServerIsFileServerEnabled();

        /**
         * @brief Allow/forbid to serve folders
         *
         * By default, folders are NOT served
         *
         * Even if folders are allowed to be served by this function, restrictions related to
         * other configuration options (MegaApi::httpServerSetRestrictedMode) are still applied.
         *
         * @param enable true to allow to server folders, false to forbid it
         */
        void httpServerEnableFolderServer(bool enable);

        /**
         * @brief Check if it's allowed to serve folders
         *
         * This function can return true even if the HTTP proxy server is not running
         *
         * Even if folders are allowed to be served by this function, restrictions related to
         * other configuration options (MegaApi::httpServerSetRestrictedMode) are still applied.
         *
         * @return true if it's allowed to serve folders, otherwise false
         */
        bool httpServerIsFolderServerEnabled();

        /**
         * @brief Enable/disable the restricted mode of the HTTP server
         *
         * This function allows to restrict the nodes that are allowed to be served.
         * For not allowed links, the server will return "407 Forbidden".
         *
         * Possible values are:
         * - HTTP_SERVER_DENY_ALL = -1
         * All nodes are forbidden
         *
         * - HTTP_SERVER_ALLOW_ALL = 0
         * All nodes are allowed to be served
         *
         * - HTTP_SERVER_ALLOW_CREATED_LOCAL_LINKS = 1 (default)
         * Only links created with MegaApi::httpServerGetLocalLink are allowed to be served
         *
         * - HTTP_SERVER_ALLOW_LAST_LOCAL_LINK = 2
         * Only the last link created with MegaApi::httpServerGetLocalLink is allowed to be served
         *
         * If a different value from the list above is passed to this function, it won't have any effect and the previous
         * state of this option will be preserved.
         *
         * The default value of this property is MegaApi::HTTP_SERVER_ALLOW_CREATED_LOCAL_LINKS
         *
         * The state of this option is preserved even if the HTTP server is restarted, but the
         * the HTTP proxy server only remembers the generated links since the last call to
         * MegaApi::httpServerStart
         *
         * Even if nodes are allowed to be served by this function, restrictions related to
         * other configuration options (MegaApi::httpServerEnableFileServer,
         * MegaApi::httpServerEnableFolderServer) are still applied.
         *
         * @param Required state for the restricted mode of the HTTP proxy server
         */
        void httpServerSetRestrictedMode(int mode);

        /**
         * @brief Check if the HTTP proxy server is working in restricted mode
         *
         * Possible return values are:
         * - HTTP_SERVER_DENY_ALL = -1
         * All nodes are forbidden
         *
         * - HTTP_SERVER_ALLOW_ALL = 0
         * All nodes are allowed to be served
         *
         * - HTTP_SERVER_ALLOW_CREATED_LOCAL_LINKS = 1
         * Only links created with MegaApi::httpServerGetLocalLink are allowed to be served
         *
         * - HTTP_SERVER_ALLOW_LAST_LOCAL_LINK = 2
         * Only the last link created with MegaApi::httpServerGetLocalLink is allowed to be served
         *
         * The default value of this property is MegaApi::HTTP_SERVER_ALLOW_CREATED_LOCAL_LINKS
         *
         * See MegaApi::httpServerEnableRestrictedMode and MegaApi::httpServerStart
         *
         * Even if nodes are allowed to be served by this function, restrictions related to
         * other configuration options (MegaApi::httpServerEnableFileServer,
         * MegaApi::httpServerEnableFolderServer) are still applied.
         *
         * @return State of the restricted mode of the HTTP proxy server
         */
        int httpServerGetRestrictedMode();

        /**
         * @brief Enable/disable the support for subtitles
         *
         * Subtitles support allows to stream some special links that otherwise wouldn't be valid.
         * For example, let's suppose that the server is streaming this video:
         * http://120.0.0.1:4443/<Base64Handle>/MyHolidays.avi
         *
         * Some media players scan HTTP servers looking for subtitle files and request links like these ones:
         * http://120.0.0.1:4443/<Base64Handle>/MyHolidays.txt
         * http://120.0.0.1:4443/<Base64Handle>/MyHolidays.srt
         *
         * Even if a file with that name is in the same folder of the MEGA account, the node wouldn't be served because
         * the node handle wouldn't match.
         *
         * When this feature is enabled, the HTTP proxy server will check if there are files with that name
         * in the same folder as the node corresponding to the handle in the link.
         *
         * If a matching file is found, the name is exactly the same as the the node with the specified handle
         * (except the extension), the node with that handle is allowed to be streamed and this feature is enabled
         * the HTTP proxy server will serve that file.
         *
         * This feature is disabled by default.
         *
         * @param enable True to enable subtitles support, false to disable it
         */
        void httpServerEnableSubtitlesSupport(bool enable);

        /**
         * @brief Check if the support for subtitles is enabled
         *
         * See MegaApi::httpServerEnableSubtitlesSupport.
         *
         * This feature is disabled by default.
         *
         * @return true of the support for subtibles is enables, otherwise false
         */
        bool httpServerIsSubtitlesSupportEnabled();

        /**
         * @brief Add a listener to receive information about the HTTP proxy server
         *
         * This is the valid data that will be provided on callbacks:
         * - MegaTransfer::getType - It will be MegaTransfer::TYPE_LOCAL_HTTP_DOWNLOAD
         * - MegaTransfer::getPath - URL requested to the HTTP proxy server
         * - MegaTransfer::getFileName - Name of the requested file (if any, otherwise NULL)
         * - MegaTransfer::getNodeHandle - Handle of the requested file (if any, otherwise NULL)
         * - MegaTransfer::getTotalBytes - Total bytes of the response (response headers + file, if required)
         * - MegaTransfer::getStartPos - Start position (for range requests only, otherwise -1)
         * - MegaTransfer::getEndPos - End position (for range requests only, otherwise -1)
         *
         * On the onTransferFinish error, the error code associated to the MegaError can be:
         * - MegaError::API_EINCOMPLETE - If the whole response wasn't sent
         * (it's normal to get this error code sometimes because media players close connections when they have
         * the data that they need)
         *
         * - MegaError::API_EREAD - If the connection with MEGA storage servers failed
         * - MegaError::API_EAGAIN - If the download speed is too slow for streaming
         * - A number > 0 means an HTTP error code returned to the client
         *
         * @param listener Listener to receive information about the HTTP proxy server
         */
        void httpServerAddListener(MegaTransferListener *listener);

        /**
         * @brief Stop the reception of callbacks related to the HTTP proxy server on this listener
         * @param listener Listener that won't continue receiving information
         */
        void httpServerRemoveListener(MegaTransferListener *listener);

        /**
         * @brief Returns a URL to a node in the local HTTP proxy server
         *
         * The HTTP proxy server must be running before using this function, otherwise
         * it will return NULL.
         *
         * You take the ownership of the returned value
         *
         * @param node Node to generate the local HTTP link
         * @return URL to the node in the local HTTP proxy server, otherwise NULL
         */
        char *httpServerGetLocalLink(MegaNode *node);

        /**
         * @brief Set the maximum buffer size for the internal buffer
         *
         * The HTTP proxy server has an internal buffer to store the data received from MEGA
         * while it's being sent to clients. When the buffer is full, the connection with
         * the MEGA storage server is closed, when the buffer has few data, the connection
         * with the MEGA storage server is started again.
         *
         * Even with very fast connections, due to the possible latency starting new connections,
         * if this buffer is small the streaming can have problems due to the overhead caused by
         * the excessive number of POST requests.
         *
         * It's recommended to set this buffer at least to 1MB
         *
         * For connections that request less data than the buffer size, the HTTP proxy server
         * will only allocate the required memory to complete the request to minimize the
         * memory usage.
         *
         * The new value will be taken into account since the next request received by
         * the HTTP proxy server, not for ongoing requests. It's possible and effective
         * to call this function even before the server has been started, and the value
         * will be still active even if the server is stopped and started again.
         *
         * @param bufferSize Maximum buffer size (in bytes) or a number <= 0 to use the
         * internal default value
         */
        void httpServerSetMaxBufferSize(int bufferSize);

        /**
         * @brief Get the maximum size of the internal buffer size
         *
         * See MegaApi::httpServerSetMaxBufferSize
         *
         * @return Maximum size of the internal buffer size (in bytes)
         */
        int httpServerGetMaxBufferSize();

        /**
         * @brief Set the maximum size of packets sent to clients
         *
         * For each connection, the HTTP proxy server only sends one write to the underlying
         * socket at once. This parameter allows to set the size of that write.
         *
         * A small value could cause a lot of writes and would lower the performance.
         *
         * A big value could send too much data to the output buffer of the socket. That could
         * keep the internal buffer full of data that hasn't been sent to the client yet,
         * preventing the retrieval of additional data from the MEGA storage server. In that
         * circumstances, the client could read a lot of data at once and the HTTP server
         * could not have enough time to get more data fast enough.
         *
         * It's recommended to set this value to at least 8192 and no more than the 25% of
         * the maximum buffer size (MegaApi::httpServerSetMaxBufferSize).
         *
         * The new value will be takein into account since the next request received by
         * the HTTP proxy server, not for ongoing requests. It's possible and effective
         * to call this function even before the server has been started, and the value
         * will be still active even if the server is stopped and started again.
         *
         * @param outputSize Maximun size of data packets sent to clients (in bytes) or
         * a number <= 0 to use the internal default value
         */
        void httpServerSetMaxOutputSize(int outputSize);

        /**
         * @brief Get the maximum size of the packets sent to clients
         *
         * See MegaApi::httpServerSetMaxOutputSize
         *
         * @return Maximum size of the packets sent to clients (in bytes)
         */
        int httpServerGetMaxOutputSize();

        /**
         * @brief Get the MIME type associated with the extension
         *
         * You take the ownership of the returned value
         *
         * @param extension File extension (with or without a leading dot)
         * @return MIME type associated with the extension
         */
        static char *getMimeType(const char* extension);
#endif

#ifdef ENABLE_CHAT
        /**
         * @brief Creates a chat for one or more participants, allowing you to specify their
         * permissions and if the chat should be a group chat or not (when it is just for 2 participants).
         *
         * There are two types of chat: permanent an group. A permanent chat is between two people, and
         * participants can not leave it. It's also called 1on1 or 1:1.
         *
         * The creator of the chat will have moderator level privilege and should not be included in the
         * list of peers.
         *
         * On 1:1 chats, the other participant has also moderator level privilege, regardless the
         * privilege level specified.
         *
         * The associated request type with this request is MegaRequest::TYPE_CHAT_CREATE
         * Valid data in the MegaRequest object received on callbacks:
         * - MegaRequest::getFlag - Returns if the new chat is a group chat or permanent chat
         * - MegaRequest::getMegaTextChatPeerList - List of participants and their privilege level
         *
         * Valid data in the MegaRequest object received in onRequestFinish when the error code
         * is MegaError::API_OK:
         * - MegaRequest::getMegaTextChatList - Returns the new chat's information
         *
         * @note If you are trying to create a chat with more than 1 other person, then it will be forced
         * to be a group chat.
         *
         * @note If peers list contains only one person, group chat is not set and a permament chat already
         * exists with that person, then this call will return the information for the existing chat, rather
         * than a new chat.
         *
         * @param group Flag to indicate if the chat is a group chat or not
         * @param peers MegaTextChatPeerList including other users and their privilege level
         * @param listener MegaRequestListener to track this request
         */
        void createChat(bool group, MegaTextChatPeerList *peers, MegaRequestListener *listener = NULL);

        /**
         * @brief Adds a user to an existing chat. To do this you must have the
         * operator privilege in the chat, and the chat must be a group chat.
         *
         * In case the chat has a title already set, the title must be encrypted for the new
         * peer and passed to this function. Note that only participants with privilege level
         * MegaTextChatPeerList::PRIV_MODERATOR are allowed to set the title of a chat.
         *
         * The associated request type with this request is MegaRequest::TYPE_CHAT_INVITE
         * Valid data in the MegaRequest object received on callbacks:
         * - MegaRequest::getNodeHandle - Returns the chat identifier
         * - MegaRequest::getParentHandle - Returns the MegaHandle of the user to be invited
         * - MegaRequest::getAccess - Returns the privilege level wanted for the user
         * - MegaRequest::getText - Returns the title of the chat.
         *
         * On the onTransferFinish error, the error code associated to the MegaError can be:
         * - MegaError::API_EACCESS - If the logged in user doesn't have privileges to invite peers.
         * - MegaError::API_EARGS - If there's a title and it's not Base64url encoded.

         * @param chatid MegaHandle that identifies the chat room
         * @param uh MegaHandle that identifies the user
         * @param privilege Privilege level for the new peers. Valid values are:
         * - MegaTextChatPeerList::PRIV_UNKNOWN = -2
         * - MegaTextChatPeerList::PRIV_RM = -1
         * - MegaTextChatPeerList::PRIV_RO = 0
         * - MegaTextChatPeerList::PRIV_STANDARD = 2
         * - MegaTextChatPeerList::PRIV_MODERATOR = 3
         * @param title Byte array representing the title that wants to be set, already encrypted and
         * converted to Base64url encoding (optional).
         * @param listener MegaRequestListener to track this request
         */
        void inviteToChat(MegaHandle chatid, MegaHandle uh, int privilege, const char *title = NULL, MegaRequestListener *listener = NULL);

        /**
         * @brief Remove yourself or another user from a chat. To remove a user other than
         * yourself you need to have the operator privilege. Only a group chat may be left.
         *
         * The associated request type with this request is MegaRequest::TYPE_CHAT_REMOVE
         * Valid data in the MegaRequest object received on callbacks:
         * - MegaRequest::getNodeHandle - Returns the chat identifier
         * - MegaRequest::getParentHandle - Returns the MegaHandle of the user to be removed
         *
         * @param chatid MegaHandle that identifies the chat room
         * @param uh MegaHandle that identifies the user. If not provided (INVALID_HANDLE), the requester is removed
         * @param listener MegaRequestListener to track this request
         */
        void removeFromChat(MegaHandle chatid, MegaHandle uh = INVALID_HANDLE, MegaRequestListener *listener = NULL);

        /**
         * @brief Get your current, user-specific url to connect to chatd with
         *
         * The associated request type with this request is MegaRequest::TYPE_CHAT_URL
         * Valid data in the MegaRequest object received on callbacks:
         * - MegaRequest::getNodeHandle - Returns the chat identifier
         *
         * Valid data in the MegaRequest object received in onRequestFinish when the error code
         * is MegaError::API_OK:
         * - MegaRequest::getLink - Returns the user-specific URL for the chat
         *
         * @param chatid MegaHandle that identifies the chat room
         * @param listener MegaRequestListener to track this request
         */
        void getUrlChat(MegaHandle chatid, MegaRequestListener *listener = NULL);

        /**
         * @brief Grants another user access to download a file using MegaApi::startDownload like
         * a user would do so for their own file, rather than a public link.
         *
         * Currently, this method only supports files, not folders.
         *
         * The associated request type with this request is MegaRequest::TYPE_CHAT_GRANT_ACCESS
         * Valid data in the MegaRequest object received on callbacks:
         * - MegaRequest::getNodeHandle - Returns the node handle
         * - MegaRequest::getParentHandle - Returns the chat identifier
         * - MegaRequest::getEmail - Returns the MegaHandle of the user in Base64 enconding
         *
         * @param chatid MegaHandle that identifies the chat room
         * @param n MegaNode that wants to be shared
         * @param uh MegaHandle that identifies the user
         * @param listener MegaRequestListener to track this request
         */
        void grantAccessInChat(MegaHandle chatid, MegaNode *n, MegaHandle uh,  MegaRequestListener *listener = NULL);

        /**
         * @brief Removes access to a node from a user you previously granted access to.
         *
         * The associated request type with this request is MegaRequest::TYPE_CHAT_REMOVE_ACCESS
         * Valid data in the MegaRequest object received on callbacks:
         * - MegaRequest::getNodeHandle - Returns the node handle
         * - MegaRequest::getParentHandle - Returns the chat identifier
         * - MegaRequest::getEmail - Returns the MegaHandle of the user in Base64 enconding
         *
         * @param chatid MegaHandle that identifies the chat room
         * @param n MegaNode whose access wants to be revokesd
         * @param uh MegaHandle that identifies the user
         * @param listener MegaRequestListener to track this request
         */
        void removeAccessInChat(MegaHandle chatid, MegaNode *n, MegaHandle uh,  MegaRequestListener *listener = NULL);

        /**
         * @brief Allows a logged in operator/moderator to adjust the permissions on any other user
         * in their group chat. This does not work for a 1:1 chat.
         *
         * The associated request type with this request is MegaRequest::TYPE_CHAT_UPDATE_PERMISSIONS
         * Valid data in the MegaRequest object received on callbacks:
         * - MegaRequest::getNodeHandle - Returns the chat identifier
         * - MegaRequest::getParentHandle - Returns the MegaHandle of the user whose permission
         * is to be upgraded
         * - MegaRequest::getAccess - Returns the privilege level wanted for the user
         *
         * @param chatid MegaHandle that identifies the chat room
         * @param uh MegaHandle that identifies the user
         * @param privilege Privilege level for the existing peer. Valid values are:
         * - MegaTextChatPeerList::PRIV_RO = 0
         * - MegaTextChatPeerList::PRIV_STANDARD = 2
         * - MegaTextChatPeerList::PRIV_MODERATOR = 3
         * @param listener MegaRequestListener to track this request
         */
        void updateChatPermissions(MegaHandle chatid, MegaHandle uh, int privilege, MegaRequestListener *listener = NULL);

        /**
         * @brief Allows a logged in operator/moderator to truncate their chat, i.e. to clear
         * the entire chat history up to a certain message. All earlier messages are wiped,
         * but his specific message gets overridden with an API message.
         *
         * The associated request type with this request is MegaRequest::TYPE_CHAT_TRUNCATE
         * Valid data in the MegaRequest object received on callbacks:
         * - MegaRequest::getNodeHandle - Returns the chat identifier
         * - MegaRequest::getParentHandle - Returns the message identifier to truncate from.
         *
         * @param chatid MegaHandle that identifies the chat room
         * @param messageid MegaHandle that identifies the message to truncate from
         * @param listener MegaRequestListener to track this request
         */
        void truncateChat(MegaHandle chatid, MegaHandle messageid, MegaRequestListener *listener = NULL);


        /**
         * @brief Allows to set the title of a chat
         *
         * Only participants with privilege level MegaTextChatPeerList::PRIV_MODERATOR are allowed to
         * set the title of a chat.
         *
         * The associated request type with this request is MegaRequest::TYPE_CHAT_SET_TITLE
         * Valid data in the MegaRequest object received on callbacks:
         * - MegaRequest::getText - Returns the title of the chat.
         *
         * On the onTransferFinish error, the error code associated to the MegaError can be:
         * - MegaError::API_EACCESS - If the logged in user doesn't have privileges to invite peers.
         * - MegaError::API_EARGS - If there's a title and it's not Base64url encoded.
         *
         * @param chatid MegaHandle that identifies the chat room
         * @param title Byte array representing the title that wants to be set, already encrypted and
         * converted to Base64url encoding.
         * @param listener MegaRequestListener to track this request
         */
        void setChatTitle(MegaHandle chatid, const char *title, MegaRequestListener *listener = NULL);

        /**
         * @brief Get your current URL to connect to the presence server
         *
         * The associated request type with this request is MegaRequest::TYPE_CHAT_PRESENCE_URL
         * Valid data in the MegaRequest object received in onRequestFinish when the error code
         * is MegaError::API_OK:
         * - MegaRequest::getLink - Returns the user-specific URL for the chat presence server
         *
         * @param listener MegaRequestListener to track this request
         */
        void getChatPresenceURL(MegaRequestListener *listener = NULL);

        /**
         * @brief Register a token for push notifications
         *
         * This function attach a token to the current session, which is intended to get push notifications
         * on mobile platforms like Android and iOS.
         *
         * The associated request type with this request is MegaRequest::TYPE_REGISTER_PUSH_NOTIFICATION
         * Valid data in the MegaRequest object received on callbacks:
         * - MegaRequest::getText - Returns the token provided.
         * - MegaRequest::getNumber - Returns the device type provided.
         *
         * @param deviceType Integer id for the provider. 1 for Android, 2 for iOS
         * @param token Character array representing the token to be registered.
         * @param listener MegaRequestListener to track this request
         */
        void registerPushNotifications(int deviceType, const char *token, MegaRequestListener *listener = NULL);

        /**
         * @brief Get the list of chatrooms for this account
         *
         * You take the ownership of the returned value
         *
         * @return A list of MegaTextChat objects with detailed information about each chatroom.
         */
        MegaTextChatList *getChatList();

        /**
         * @brief Get the list of users with access to the specified node
         *
         * You take the ownership of the returned value
         *
         * @param chatid MegaHandle that identifies the chat room
         * @param h MegaNode to check the access
         *
         * @return A list of user handles that have access to the node
         */
        MegaHandleList *getAttachmentAccess(MegaHandle chatid, MegaHandle h);

        /**
         * @brief Check if the logged-in user has access to the specified node
         *
         * @param chatid MegaHandle that identifies the chat room
         * @param h MegaHandle that identifies the node to check the access
         * @param uh MegaHandle that identifies the user to check the access
         *
         * @return True the user has access to the node in that chat. Otherwise, it returns false
         */
        bool hasAccessToAttachment(MegaHandle chatid, MegaHandle h, MegaHandle uh);

        /**
         * @brief Get files attributes from a node
         * You take the ownership of the returned value
         * @param handle handle from node
         * @return char array with files attributes from the node.
         */
<<<<<<< HEAD
        virtual const char* getFileAttribute(MegaHandle handle);

        /**
         * @brief Archive a chat
         *
         * The associated request type with this request is MegaRequest::TYPE_CHAT_ARCHIVE
         * Valid data in the MegaRequest object received on callbacks:
         * - MegaRequest::getNodeHandle - Returns the chat identifier
         * - MegaRequest::getFlag - Returns chat desired state
         *
         * @param chatid MegaHandle that identifies the chat room
         * @param archive Desired chat state
         * @param listener MegaRequestListener to track this request
         */
        void archiveChat(MegaHandle chatid, int archive, MegaRequestListener *listener = NULL);

=======
        const char* getFileAttribute(MegaHandle h);
>>>>>>> 7a05ccec
#endif

private:
        MegaApiImpl *pImpl;
};


class MegaHashSignatureImpl;

/**
 * @brief Class to check a digital signatures
 *
 * The typical usage of this class:
 * - Construct the object using a public key
 * - Add data using MegaHashSignature::add (it can be called many times to add more data)
 * - Call MegaHashSignature::check to know if the data matches a signature
 * - Call MegaHashSignature::init and reuse the object if needed
 */
class MegaHashSignature
{
public:
    /**
     * @brief Initialize the object with a public key to check digital signatures
     * @param base64Key Base64-encode public key.
     *
     * This is the public key used to distribute MEGAsync updates:
     * "EACTzXPE8fdMhm6LizLe1FxV2DncybVh2cXpW3momTb8tpzRNT833r1RfySz5uHe8gdoXN1W0eM5Bk8X-LefygYYDS9RyXrRZ8qXrr9ITJ4r8ATnFIEThO5vqaCpGWTVi5pOPI5FUTJuhghVKTyAels2SpYT5CmfSQIkMKv7YVldaV7A-kY060GfrNg4--ETyIzhvaSZ_jyw-gmzYl_dwfT9kSzrrWy1vQG8JPNjKVPC4MCTZJx9SNvp1fVi77hhgT-Mc5PLcDIfjustlJkDBHtmGEjyaDnaWQf49rGq94q23mLc56MSjKpjOR1TtpsCY31d1Oy2fEXFgghM0R-1UkKswVuWhEEd8nO2PimJOl4u9ZJ2PWtJL1Ro0Hlw9OemJ12klIAxtGV-61Z60XoErbqThwWT5Uu3D2gjK9e6rL9dufSoqjC7UA2C0h7KNtfUcUHw0UWzahlR8XBNFXaLWx9Z8fRtA_a4seZcr0AhIA7JdQG5i8tOZo966KcFnkU77pfQTSprnJhCfEmYbWm9EZA122LJBWq2UrSQQN3pKc9goNaaNxy5PYU1yXyiAfMVsBDmDonhRWQh2XhdV-FWJ3rOGMe25zOwV4z1XkNBuW4T1JF2FgqGR6_q74B2ccFC8vrNGvlTEcs3MSxTI_EKLXQvBYy7hxG8EPUkrMVCaWzzTQAFEQ"
     */
    MegaHashSignature(const char *base64Key);
    ~MegaHashSignature();

    /**
     * @brief Reinitialize the object
     */
    void init();

    /**
     * @brief Add data to calculate the signature
     * @param data Byte buffer with the data
     * @param size Size of the buffer
     */
    void add(const char *data, unsigned size);

    /**
     * @brief Check if the introduced data matches a signature
     * @param base64Signature Base64-encoded digital signature
     * @return true if the signature is correct, otherwise false
     */
    bool checkSignature(const char *base64Signature);

private:
	MegaHashSignatureImpl *pImpl;    
};

/**
 * @brief Details about a MEGA balance
 */
class MegaAccountBalance
{
public:
    virtual ~MegaAccountBalance();

    /**
     * @brief Get the amount of the balance
     * @return Amount
     */
    virtual double getAmount() const;

    /**
     * @brief Get the currency of the amount
     *
     * You take the ownership of the returned value
     *
     * @return Currency of the amount
     */
    virtual char *getCurrency() const;
};

/**
 * @brief Details about a MEGA session
 */
class MegaAccountSession
{
public:
    virtual ~MegaAccountSession();

    /**
     * @brief Get the creation date of the session
     *
     * In seconds since the Epoch
     *
     * @return Creation date of the session
     */
    virtual int64_t getCreationTimestamp() const;

    /**
     * @brief Get the timestamp of the most recent usage of the session
     * @return Timestamp of the most recent usage of the session (in seconds since the Epoch)
     */
    virtual int64_t getMostRecentUsage() const;

    /**
     * @brief Get the User-Agent of the client that created the session
     *
     * You take the ownership of the returned value
     *
     * @return User-Agent of the creator of the session
     */
    virtual char *getUserAgent() const;

    /**
     * @brief Get the IP address of the client that created the session
     *
     * You take the ownership of the returned value
     *
     * @return IP address of the creator of the session
     */
    virtual char *getIP() const;

    /**
     * @brief Get the country of the client that created the session
     *
     * You take the ownership of the returned value
     *
     * @return Country of the creator of the session
     */
    virtual char *getCountry() const;

    /**
     * @brief Retuns true if the session is the current one
     * @return True if the session is the current one. Otherwise false.
     */
    virtual bool isCurrent() const;

    /**
     * @brief Get the state of the session
     * @return True if the session is alive, false otherwise
     */
    virtual bool isAlive() const;

    /**
     * @brief Get the handle of the session
     * @return Handle of the session
     */
    virtual MegaHandle getHandle() const;
};

/**
 * @brief Details about a MEGA purchase
 */
class MegaAccountPurchase
{
public:
    virtual ~MegaAccountPurchase();

    /**
     * @brief Get the timestamp of the purchase
     * @return Timestamp of the purchase (in seconds since the Epoch)
     */
    virtual int64_t getTimestamp() const;

    /**
     * @brief Get the handle of the purchase
     *
     * You take the ownership of the returned value
     *
     * @return Handle of the purchase
     */
    virtual char *getHandle() const;

    /**
     * @brief Get the currency of the purchase
     *
     * You take the ownership of the returned value
     *
     * @return Currency of the purchase
     */
    virtual char* getCurrency() const;

    /**
     * @brief Get the amount of the purchase
     * @return Amount of the purchase
     */
    virtual double getAmount() const;

    /**
     * @brief Get the method of the purchase
     *
     * These are the valid methods:
     * - MegaApi::PAYMENT_METHOD_BALANCE = 0,
     * - MegaApi::PAYMENT_METHOD_PAYPAL = 1,
     * - MegaApi::PAYMENT_METHOD_ITUNES = 2,
     * - MegaApi::PAYMENT_METHOD_GOOGLE_WALLET = 3,
     * - MegaApi::PAYMENT_METHOD_BITCOIN = 4,
     * - MegaApi::PAYMENT_METHOD_UNIONPAY = 5,
     * - MegaApi::PAYMENT_METHOD_FORTUMO = 6,
     * - MegaApi::PAYMENT_METHOD_CREDIT_CARD = 8
     * - MegaApi::PAYMENT_METHOD_CENTILI = 9
     * - MegaApi::PAYMENT_METHOD_WINDOWS_STORE = 13
     *
     * @return Method of the purchase
     */
    virtual int getMethod() const;
};

/**
 * @brief Details about a MEGA transaction
 */
class MegaAccountTransaction
{
public:
    virtual ~MegaAccountTransaction();

    /**
     * @brief Get the timestamp of the transaction
     * @return Timestamp of the transaction (in seconds since the Epoch)
     */
    virtual int64_t getTimestamp() const;

    /**
     * @brief Get the handle of the transaction
     *
     * You take the ownership of the returned value
     *
     * @return Handle of the transaction
     */
    virtual char *getHandle() const;

    /**
     * @brief Get the currency of the transaction
     *
     * You take the ownership of the returned value
     *
     * @return Currency of the transaction
     */
    virtual char* getCurrency() const;

    /**
     * @brief Get the amount of the transaction
     * @return Amount of the transaction
     */
    virtual double getAmount() const;
};

/**
 * @brief Details about a MEGA account
 */
class MegaAccountDetails
{
public:
    enum
    {
        ACCOUNT_TYPE_FREE = 0,
        ACCOUNT_TYPE_PROI = 1,
        ACCOUNT_TYPE_PROII = 2,
        ACCOUNT_TYPE_PROIII = 3,
        ACCOUNT_TYPE_LITE = 4
    };

    enum
    {
        SUBSCRIPTION_STATUS_NONE = 0,
        SUBSCRIPTION_STATUS_VALID = 1,
        SUBSCRIPTION_STATUS_INVALID = 2
    };

    virtual ~MegaAccountDetails();
    /**
     * @brief Get the PRO level of the MEGA account
     * @return PRO level of the MEGA account.
     * Valid values are:
     * - MegaAccountDetails::ACCOUNT_TYPE_FREE = 0
     * - MegaAccountDetails::ACCOUNT_TYPE_PROI = 1
     * - MegaAccountDetails::ACCOUNT_TYPE_PROII = 2
     * - MegaAccountDetails::ACCOUNT_TYPE_PROIII = 3
     * - MegaAccountDetails::ACCOUNT_TYPE_LITE = 4
     */
    virtual int getProLevel();

    /**
     * @brief Get the expiration time for the current PRO status
     * @return Expiration time for the current PRO status (in seconds since the Epoch)
     */
    virtual int64_t getProExpiration();

    /**
     * @brief Check if there is a valid subscription
     *
     * If this function returns MegaAccountDetails::SUBSCRIPTION_STATUS_VALID,
     * the PRO account will be automatically renewed.
     * See MegaAccountDetails::getSubscriptionRenewTime
     *
     * @return Information about about the subscription status
     *
     * Valid return values are:
     * - MegaAccountDetails::SUBSCRIPTION_STATUS_NONE = 0
     * There isn't any active subscription
     *
     * - MegaAccountDetails::SUBSCRIPTION_STATUS_VALID = 1
     * There is an active subscription
     *
     * - MegaAccountDetails::SUBSCRIPTION_STATUS_INVALID = 2
     * A subscription exists, but it uses a payment gateway that is no longer valid
     *
     */
    virtual int getSubscriptionStatus();

    /**
     * @brief Get the time when the the PRO account will be renewed
     * @return Renewal time (in seconds since the Epoch)
     */
    virtual int64_t getSubscriptionRenewTime();

    /**
     * @brief Get the subscryption method
     *
     * You take the ownership of the returned value
     *
     * @return Subscription method. For example "Credit Card".
     */
    virtual char* getSubscriptionMethod();

    /**
     * @brief Get the subscription cycle
     *
     * The return value will show if the subscription will be montly or yearly renewed.
     * Example return values: "1 M", "1 Y".
     *
     * @return Subscription cycle
     */
    virtual char* getSubscriptionCycle();

    /**
     * @brief Get the maximum storage for the account (in bytes)
     * @return Maximum storage for the account (in bytes)
     */
    virtual long long getStorageMax();

    /**
     * @brief Get the used storage
     * @return Used storage (in bytes)
     */
    virtual long long getStorageUsed();

    /**
     * @brief Get the maximum available bandwidth for the account
     * @return Maximum available bandwidth (in bytes)
     */
    virtual long long getTransferMax();

    /**
     * @brief Get the used bandwidth
     * @return Used bandwidth (in bytes)
     */
    virtual long long getTransferOwnUsed();

    /**
     * @brief Returns the number of nodes with account usage info
     *
     * You can get information about each node using MegaAccountDetails::getStorageUsed,
     * MegaAccountDetails::getNumFiles, MegaAccountDetails::getNumFolders
     *
     * This function can return:
     * - 0 (no info about any node)
     * - 3 (info about the root node, the inbox node and the rubbish node)
     * Use MegaApi::getRootNode MegaApi::getInboxNode and MegaApi::getRubbishNode to get those nodes.
     *
     * - >3 (info about root, inbox, rubbish and incoming shares)
     * Use MegaApi::getInShares to get the incoming shares
     *
     * @return Number of items with account usage info
     */
    virtual int getNumUsageItems();

    /**
     * @brief Get the used storage in for a node
     *
     * Only root nodes are supported.
     *
     * @param handle Handle of the node to check
     * @return Used storage (in bytes)
     * @see MegaApi::getRootNode, MegaApi::getRubbishNode, MegaApi::getInboxNode
     */
    virtual long long getStorageUsed(MegaHandle handle);

    /**
     * @brief Get the number of files in a node
     *
     * Only root nodes are supported.
     *
     * @param handle Handle of the node to check
     * @return Number of files in the node
     * @see MegaApi::getRootNode, MegaApi::getRubbishNode, MegaApi::getInboxNode
     */
    virtual long long getNumFiles(MegaHandle handle);

    /**
     * @brief Get the number of folders in a node
     *
     * Only root nodes are supported.
     *
     * @param handle Handle of the node to check
     * @return Number of folders in the node
     * @see MegaApi::getRootNode, MegaApi::getRubbishNode, MegaApi::getInboxNode
     */
    virtual long long getNumFolders(MegaHandle handle);

    /**
     * @brief Creates a copy of this MegaAccountDetails object.
     *
     * The resulting object is fully independent of the source MegaAccountDetails,
     * it contains a copy of all internal attributes, so it will be valid after
     * the original object is deleted.
     *
     * You are the owner of the returned object
     *
     * @return Copy of the MegaAccountDetails object
     */
    virtual MegaAccountDetails* copy();

    /**
     * @brief Get the number of MegaAccountBalance objects associated with the account
     *
     * You can use MegaAccountDetails::getBalance to get those objects.
     *
     * @return Number of MegaAccountBalance objects
     */
    virtual int getNumBalances() const;

    /**
     * @brief Returns the MegaAccountBalance object associated with an index
     *
     * You take the ownership of the returned value
     *
     * @param i Index of the object
     * @return MegaAccountBalance object
     */
    virtual MegaAccountBalance* getBalance(int i) const;

    /**
     * @brief Get the number of MegaAccountSession objects associated with the account
     *
     * You can use MegaAccountDetails::getSession to get those objects.
     *
     * @return Number of MegaAccountSession objects
     */
    virtual int getNumSessions() const;

    /**
     * @brief Returns the MegaAccountSession object associated with an index
     *
     * You take the ownership of the returned value
     *
     * @param i Index of the object
     * @return MegaAccountSession object
     */
    virtual MegaAccountSession* getSession(int i) const;

    /**
     * @brief Get the number of MegaAccountPurchase objects associated with the account
     *
     * You can use MegaAccountDetails::getPurchase to get those objects.
     *
     * @return Number of MegaAccountPurchase objects
     */
    virtual int getNumPurchases() const;

    /**
     * @brief Returns the MegaAccountPurchase object associated with an index
     *
     * You take the ownership of the returned value
     *
     * @param i Index of the object
     * @return MegaAccountPurchase object
     */
    virtual MegaAccountPurchase* getPurchase(int i) const;

    /**
     * @brief Get the number of MegaAccountTransaction objects associated with the account
     *
     * You can use MegaAccountDetails::getTransaction to get those objects.
     *
     * @return Number of MegaAccountTransaction objects
     */
    virtual int getNumTransactions() const;

    /**
     * @brief Returns the MegaAccountTransaction object associated with an index
     *
     * You take the ownership of the returned value
     *
     * @param i Index of the object
     * @return MegaAccountTransaction object
     */
    virtual MegaAccountTransaction* getTransaction(int i) const;

    /**
     * @brief Get the number of hours that are taken into account to calculate the free bandwidth quota
     *
     * The number of bytes transferred in that time is provided using MegaAccountDetails::getTemporalBandwidth
     *
     * @return Number of hours taken into account to calculate the free bandwidth quota
     */
    virtual int getTemporalBandwidthInterval();

    /**
     * @brief Get the number of bytes that were recently transferred
     *
     * The time interval in which those bytes were transferred
     * is provided (in hours) using MegaAccountDetails::getTemporalBandwidthInterval
     *
     * @return Number of bytes that were recently transferred
     */
    virtual long long getTemporalBandwidth();

    /**
     * @brief Check if the temporal bandwidth usage is valid after an overquota error
     * @return True if the temporal bandwidth is valid, otherwise false
     */
    virtual bool isTemporalBandwidthValid();
};

/**
 * @brief Details about pricing plans
 *
 * Use MegaApi::getPricing to get the pricing plans to upgrade MEGA accounts
 */
class MegaPricing
{
public:
    virtual ~MegaPricing();

    /**
     * @brief Get the number of available products to upgrade the account
     * @return Number of available products
     */
    virtual int getNumProducts();

    /**
     * @brief Get the handle of a product
     * @param productIndex Product index (from 0 to MegaPricing::getNumProducts)
     * @return Handle of the product
     * @see MegaApi::getPaymentId
     */
    virtual MegaHandle getHandle(int productIndex);

    /**
     * @brief Get the PRO level associated with the product
     * @param productIndex Product index (from 0 to MegaPricing::getNumProducts)
     * @return PRO level associated with the product:
     * Valid values are:
     * - MegaAccountDetails::ACCOUNT_TYPE_FREE = 0
     * - MegaAccountDetails::ACCOUNT_TYPE_PROI = 1
     * - MegaAccountDetails::ACCOUNT_TYPE_PROII = 2
     * - MegaAccountDetails::ACCOUNT_TYPE_PROIII = 3
     * - MegaAccountDetails::ACCOUNT_TYPE_LITE = 4
     */
    virtual int getProLevel(int productIndex);

    /**
     * @brief Get the number of GB of storage associated with the product
     * @param productIndex Product index (from 0 to MegaPricing::getNumProducts)
     * @return number of GB of storage
     */
    virtual unsigned int getGBStorage(int productIndex);

    /**
     * @brief Get the number of GB of bandwidth associated with the product
     * @param productIndex Product index (from 0 to MegaPricing::getNumProducts)
     * @return number of GB of bandwidth
     */
    virtual unsigned int getGBTransfer(int productIndex);

    /**
     * @brief Get the duration of the product (in months)
     * @param productIndex Product index (from 0 to MegaPricing::getNumProducts)
     * @return Duration of the product (in months)
     */
    virtual int getMonths(int productIndex);

    /**
     * @brief getAmount Get the price of the product (in cents)
     * @param productIndex Product index (from 0 to MegaPricing::getNumProducts)
     * @return Price of the product (in cents)
     */
    virtual int getAmount(int productIndex);

    /**
     * @brief Get the currency associated with MegaPricing::getAmount
     *
     * The SDK retains the ownership of the returned value. It will be valid until
     * the MegaPricing object is deleted.
     *
     * @param productIndex Product index (from 0 to MegaPricing::getNumProducts)
     * @return Currency associated with MegaPricing::getAmount
     */
    virtual const char* getCurrency(int productIndex);

    /**
     * @brief Get a description of the product
     *
     * The SDK retains the ownership of the returned value. It will be valid until
     * the MegaPricing object is deleted.
     *
     * @param productIndex Product index (from 0 to MegaPricing::getNumProducts)
     * @return Description of the product
     */
    virtual const char* getDescription(int productIndex);

    /**
     * @brief getIosID Get the iOS ID of the product
     *
     * The SDK retains the ownership of the returned value. It will be valid until
     * the MegaPricing object is deleted.
     *
     * @param productIndex Product index (from 0 to MegaPricing::getNumProducts)
     * @return iOS ID of the product
     */
    virtual const char* getIosID(int productIndex);

    /**
     * @brief Get the Android ID of the product
     *
     * The SDK retains the ownership of the returned value. It will be valid until
     * the MegaPricing object is deleted.
     *
     * @param productIndex Product index (from 0 to MegaPricing::getNumProducts)
     * @return Android ID of the product
     */
    virtual const char* getAndroidID(int productIndex);

    /**
     * @brief Creates a copy of this MegaPricing object.
     *
     * The resulting object is fully independent of the source MegaPricing,
     * it contains a copy of all internal attributes, so it will be valid after
     * the original object is deleted.
     *
     * You are the owner of the returned object
     *
     * @return Copy of the MegaPricing object
     */
    virtual MegaPricing *copy();
};

}

#endif //MEGAAPI_H<|MERGE_RESOLUTION|>--- conflicted
+++ resolved
@@ -9784,8 +9784,7 @@
          * @param handle handle from node
          * @return char array with files attributes from the node.
          */
-<<<<<<< HEAD
-        virtual const char* getFileAttribute(MegaHandle handle);
+        const char* getFileAttribute(MegaHandle h);
 
         /**
          * @brief Archive a chat
@@ -9801,9 +9800,6 @@
          */
         void archiveChat(MegaHandle chatid, int archive, MegaRequestListener *listener = NULL);
 
-=======
-        const char* getFileAttribute(MegaHandle h);
->>>>>>> 7a05ccec
 #endif
 
 private:
