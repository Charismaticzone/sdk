--- conflicted
+++ resolved
@@ -455,15 +455,9 @@
         virtual bool serialize(string*);
         static MegaTransferPrivate* unserialize(string*);
 
-<<<<<<< HEAD
-	protected:		
-		int type;
-		int tag;
-=======
     protected:
         int type;
         int tag;
->>>>>>> 687bedc4
         int state;
         uint64_t priority;
 
@@ -1832,11 +1826,7 @@
         virtual void file_added(File*);
         virtual void file_removed(File*, error e);
         virtual void file_complete(File*);
-<<<<<<< HEAD
-        virtual void file_resume(string*);
-=======
         virtual File* file_resume(string*, direction_t *type);
->>>>>>> 687bedc4
 
         virtual void transfer_prepare(Transfer*);
         virtual void transfer_failed(Transfer*, error error, dstime timeleft);
