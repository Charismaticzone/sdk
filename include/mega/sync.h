--- conflicted
+++ resolved
@@ -126,9 +126,6 @@
     // skip duplicates and self-caused
     bool checkValidNotification(int q, Notification& notification);
 
-    // skip duplicates and self-caused
-    bool checkValidNotification(int q, Notification& notification);
-
     // process and remove one directory notification queue item from *notify
     dstime procscanq(int);
 
@@ -198,12 +195,7 @@
 
     // flag to optimize destruction by skipping calls to treestate()
     bool mDestructorRunning = false;
-<<<<<<< HEAD
-
-    Sync(MegaClient*, SyncConfig, const char*, string*, Node*, bool, int, void*);
-=======
     Sync(MegaClient*, SyncConfig &, const char*, string*, Node*, bool, int, void*);
->>>>>>> 9acb6655
     ~Sync();
 
     static const int SCANNING_DELAY_DS;
