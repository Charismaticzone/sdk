--- conflicted
+++ resolved
@@ -126,12 +126,8 @@
     m_off_t updatedfilesize;
     m_time_t updatedfilets;
     m_time_t updatedfileinitialts;
-    
-<<<<<<< HEAD
-    Sync(MegaClient*, string*, const char*, string*, pnode_t, fsfp_t, bool, int);
-=======
-    Sync(MegaClient*, string*, const char*, string*, Node*, fsfp_t, bool, int, void*);
->>>>>>> 0ec5073f
+
+    Sync(MegaClient*, string*, const char*, string*, pnode_t, fsfp_t, bool, int, void*);
     ~Sync();
 
     static const int SCANNING_DELAY_DS;
