--- conflicted
+++ resolved
@@ -284,15 +284,9 @@
 const int FILENODEKEYLENGTH = 32;
 const int FOLDERNODEKEYLENGTH = 16;
 
-<<<<<<< HEAD
-// Max file extension length
-const int MAXEXTENSIONLEN = 12;
-
 // Max nodes per putnodes command
 const unsigned MAXNODESUPLOAD = 1000;
 
-=======
->>>>>>> a35fb12b
 typedef list<class Sync*> sync_list;
 
 // persistent resource cache storage
