--- conflicted
+++ resolved
@@ -416,16 +416,14 @@
     virtual void backupputheartbeat_result(const Error&) { }
     virtual void backupremove_result(const Error&, handle /*backup id*/) { }
 
-<<<<<<< HEAD
     virtual void heartbeat() { }
 
     virtual void pause_state_changed() { }
-=======
+
     virtual void getbanners_result(error) { }
     virtual void getbanners_result(vector< tuple<int, string, string, string, string, string, string> >&& banners) { }
 
     virtual void dismissbanner_result(error) { }
->>>>>>> b6274a34
 
     virtual ~MegaApp() { }
 };
