/**
 * @file mega/megaclient.h
 * @brief Client access engine core logic
 *
 * (c) 2013-2014 by Mega Limited, Auckland, New Zealand
 *
 * This file is part of the MEGA SDK - Client Access Engine.
 *
 * Applications using the MEGA API must present a valid application key
 * and comply with the the rules set forth in the Terms of Service.
 *
 * The MEGA SDK is distributed in the hope that it will be useful,
 * but WITHOUT ANY WARRANTY; without even the implied warranty of
 * MERCHANTABILITY or FITNESS FOR A PARTICULAR PURPOSE.
 *
 * @copyright Simplified (2-clause) BSD License.
 *
 * You should have received a copy of the license along with this
 * program.
 */

#ifndef MEGACLIENT_H
#define MEGACLIENT_H 1

#include "json.h"
#include "db.h"
#include "gfx.h"
#include "filefingerprint.h"
#include "request.h"
#include "treeproc.h"
#include "sharenodekeys.h"
#include "account.h"
#include "backofftimer.h"
#include "http.h"
#include "pubkeyaction.h"
#include "pendingcontactrequest.h"

namespace mega {

class MEGA_API MegaClient
{
public:
    // own identity
    handle me;

    // root nodes (files, incoming, rubbish)
    handle rootnodes[3];

    // all nodes
    node_map nodes;

    // all users
    user_map users;

    // process API requests and HTTP I/O
    void exec();

    // wait for I/O or other events
    int wait();

    // splitted implementation of wait() for a better thread management
    int preparewait();
    int dowait();

    // abort exponential backoff
    bool abortbackoff(bool = true);

    // ID tag of the next request
    int nextreqtag();

    // corresponding ID tag of the currently executing callback
    int restag;

    // ephemeral session support
    void createephemeral();
    void resumeephemeral(handle, const byte*, int = 0);

    // full account confirmation/creation support
    void sendsignuplink(const char*, const char*, const byte*);
    void querysignuplink(const byte*, unsigned);
    void confirmsignuplink(const byte*, unsigned, uint64_t);
    void setkeypair();

    /**
     * @brief Initialises the Ed25519 EdDSA key user properties.
     *
     * A key pair will be added, if not present, yet.
     *
     * @return Error code (default: 1 on success).
     */
    int inited25519();

    // user login: e-mail, pwkey
    void login(const char*, const byte*);

    // user login: e-mail, pwkey, emailhash
    void fastlogin(const char*, const byte*, uint64_t);

    // session login: binary session, bytecount
    void login(const byte*, int);

    // get user data
    void getuserdata();

    // get the public key of an user
    void getpubkey(const char* user);

    // check if logged in
    sessiontype_t loggedin();

    // dump current session
    int dumpsession(byte*, size_t);

    // create a copy of the current session
    void copysession();

    // get the data for a session transfer
    // the caller takes the ownership of the returned value
    // if the second parameter isn't NULL, it's used as session id instead of the current one
    string *sessiontransferdata(const char*, string* = NULL);

    // Kill session id
    void killsession(handle session);
    void killallsessions();

    // set folder link: node, key
    error folderaccess(const char*folderlink);

    // open exported file link
    error openfilelink(const char*, int);

    // change login password
    error changepw(const byte*, const byte*);

    // load all trees: nodes, shares, contacts
    void fetchnodes();

    // retrieve user details
    void getaccountdetails(AccountDetails*, bool, bool, bool, bool, bool, bool);

    // update node attributes
    error setattr(Node*, const char** = NULL, const char* prevattr = NULL);

    // prefix and encrypt attribute json
    void makeattr(SymmCipher*, string*, const char*, int = -1) const;

    // check node access level
    int checkaccess(Node*, accesslevel_t);

    // check if a move operation would succeed
    error checkmove(Node*, Node*);

    // delete node
    error unlink(Node*);

    // move node to new parent folder
    error rename(Node*, Node*, syncdel_t = SYNCDEL_NONE, handle = UNDEF);

    // start/stop/pause file transfer
    bool startxfer(direction_t, File*, bool skipdupes = false);
    void stopxfer(File* f);
    void pausexfers(direction_t, bool, bool = false);

    // enqueue/abort direct read
    void pread(Node*, m_off_t, m_off_t, void*);
    void pread(handle, SymmCipher* key, int64_t, m_off_t, m_off_t, void*);
    void preadabort(Node*, m_off_t = -1, m_off_t = -1);
    void preadabort(handle, m_off_t = -1, m_off_t = -1);

    // pause flags
    bool xferpaused[2];

#ifdef ENABLE_SYNC
    // active syncs
    sync_list syncs;
    bool syncadded;

    // indicates whether all startup syncs have been fully scanned
    bool syncsup;
#endif

    // if set, symlinks will be followed except in recursive deletions
    // (give the user ample warning about possible sync repercussions)
    bool followsymlinks;

    // number of parallel connections per transfer (PUT/GET)
    unsigned char connections[2];

    // generate & return next upload handle
    handle uploadhandle(int);

    // add nodes to specified parent node (complete upload, copy files, make
    // folders)
    void putnodes(handle, NewNode*, int);

    // send files/folders to user
    void putnodes(const char*, NewNode*, int);

    // attach file attribute to upload or node handle
    void putfa(handle, fatype, SymmCipher*, string*, bool checkAccess = true);

    // queue file attribute retrieval
    error getfa(Node*, fatype, int = 0);
    
    // notify delayed upload completion subsystem about new file attribute
    void checkfacompletion(handle, Transfer* = NULL);

    // attach/update/delete a user attribute
    void putua(const char* an, const byte* av = NULL, unsigned avl = 0);

    // queue a user attribute retrieval
    void getua(User* u, const char* an = NULL);

    // add new contact (by e-mail address)
    error invite(const char*, visibility_t = VISIBLE);

    // add/remove/update outgoing share
    void setshare(Node*, const char*, accesslevel_t, const char* = NULL);

    // Add/delete/remind outgoing pending contact request
    void setpcr(const char*, opcactions_t, const char* = NULL, const char* = NULL);
    void updatepcr(handle, ipcactions_t);

    // export node link or remove existing exported link for this node
    error exportnode(Node*, int, m_time_t);

    // add/delete sync
    error addsync(string*, const char*, string*, Node*, fsfp_t = 0, int = 0);
    void delsync(Sync*, bool = true);

    // close all open HTTP connections
    void disconnect();

    // abort session and free all state information
    void logout();

    // free all state information
    void locallogout();

    // SDK version
    const char* version();

    // maximum outbound throughput (per target server)
    int putmbpscap;

    // User-Agent header for HTTP requests
    string useragent;

    // Issuer of a detected fake SSL certificate
    string sslfakeissuer;

    // shopping basket
    handle_vector purchase_basket;

    // enumerate Pro account purchase options
    void purchase_enumeratequotaitems();

    // clear shopping basket
    void purchase_begin();

    // add item to basket
    void purchase_additem(int, handle, unsigned, const char *, unsigned, const char *, const char *);

    // submit purchased products for payment
    void purchase_checkout(int);

    // submit purchase receipt for verification
    void submitpurchasereceipt(int, const char*);

    // store credit card
    error creditcardstore(const char *);

    // get credit card subscriptions
    void creditcardquerysubscriptions();

    // cancel credit card subscriptions
    void creditcardcancelsubscriptions(const char *reason = NULL);

    // get payment methods
    void getpaymentmethods();

    // store user feedback
    void userfeedbackstore(const char *);

    // send event
    void sendevent(int, const char *);

    // clean rubbish bin
    void cleanrubbishbin();

#ifdef ENABLE_CHAT

    // create a new chat with multiple users and different privileges
    void createChat(bool group, const userpriv_vector *userpriv);

    // fetch the list of chats
    void fetchChats();

    // invite a user to a chat
    void inviteToChat(handle chatid, const char *uid, int priv);

    // remove a user from a chat
    void removeFromChat(handle chatid, const char *uid = NULL);

    // get the URL of a chat
    void getUrlChat(handle chatid);

    // process object arrays by the API server (users + privileges)
    userpriv_vector * readuserpriv(JSON* j);

    // grant access to a chat peer to one specific node
    void grantAccessInChat(handle chatid, handle h, const char *uid);

    // revoke access to a chat peer to one specific node
    void removeAccessInChat(handle chatid, handle h, const char *uid);
#endif

    // toggle global debug flag
    bool toggledebug();

    bool debugstate();

    // report an event to the API logger
    void reportevent(const char*, const char* = NULL);

    // use HTTPS for all communications
    bool usehttps;
    
    // use an alternative port for downloads (8080)
    bool usealtdownport;

    // select the download port automatically
    bool autodownport;

    // use an alternative port for uploads (8080)
    bool usealtupport;

    // select the upload port automatically
    bool autoupport;

    // finish downloaded chunks in order
    bool orderdownloadedchunks;

    // disable public key pinning (for testing purposes)
    static bool disablepkp;

    // retry API_ESSL errors
    bool retryessl;

    // timestamp until the bandwidth is overquota in deciseconds, related to Waiter::ds
    m_time_t overquotauntil;

    // root URL for API requests
    static string APIURL;

    // root URL for load balancing requests
    static const char* const BALANCERURL;

private:
    BackoffTimer btcs;

    // server-client command trigger connection
    HttpReq* pendingsc;
    BackoffTimer btsc;

    // badhost report
    HttpReq* badhostcs;
    HttpReq* loadbalancingcs;

    // notify URL for new server-client commands
    string scnotifyurl;

    // unique request ID
    char reqid[10];

    // auth URI component for API requests
    string auth;

    // API response JSON object
    JSON response;

    // response record processing issue
    bool warned;

    // next local user record identifier to use
    int userid;

    BackoffTimer btpfa;

    // next internal upload handle
    handle nextuh;

    // maximum number of concurrent transfers
    static const unsigned MAXTRANSFERS = 12;

    // determine if more transfers fit in the pipeline
    bool moretransfers(direction_t);

    // update time at which next deferred transfer retry kicks in
    void nexttransferretry(direction_t d, dstime*);

    // a TransferSlot chunk failed
    bool chunkfailed;

    // open/create state cache database table
    void opensctable();
    
    // fetch state serialize from local cache
    bool fetchsc(DbTable*);

    // server-client command processing
    void sc_updatenode();
    Node* sc_deltree();
    void sc_newnodes();
    void sc_contacts();
    void sc_keys();
    void sc_fileattr();
    void sc_userattr();
    bool sc_shares();
    bool sc_upgrade();
    void sc_opc();
    void sc_ipc();
    void sc_upc();
    void sc_ph();
#ifdef ENABLE_CHAT
    void sc_chatupdate();
#endif

    void init();

    // add node to vector and return index
    unsigned addnode(node_vector*, Node*) const;

    // add child for consideration in syncup()/syncdown()
    void addchild(remotenode_map*, string*, Node*, list<string>*) const;

    // crypto request response
    void cr_response(node_vector*, node_vector*, JSON*);

    // read node tree from JSON object
    void readtree(JSON*);

    // used by wait() to handle event timing
    void checkevent(dstime, dstime*, dstime*);

    // converts UTF-8 to 32-bit word array
    static char* str_to_a32(const char*, int*);

    // was the app notified of a retrying CS request?
    bool csretrying;

    // encode/query handle type
    void encodehandletype(handle*, bool);
    bool isprivatehandle(handle*);
    
    // add direct read
    void queueread(handle, bool, SymmCipher*, int64_t, m_off_t, m_off_t, void*);
    
    // execute pending direct reads
    bool execdirectreads();

    // maximum number parallel connections for the direct read subsystem
    static const int MAXDRSLOTS = 16;

    // abort queued direct read(s)
    void abortreads(handle, bool, m_off_t, m_off_t);

    static const char PAYMENT_PUBKEY[];

public:
    // application callbacks
    struct MegaApp* app;

    // event waiter
    Waiter* waiter;

    // HTTP access
    HttpIO* httpio;

    // directory change notification
    struct FileSystemAccess* fsaccess;

    // bitmap graphics handling
    GfxProc* gfx;
    
    // DB access
    DbAccess* dbaccess;

    // state cache table for logged in user
    DbTable* sctable;

    // scsn as read from sctable
    handle cachedscsn;

    // have we just completed fetching new nodes?
    bool statecurrent;

    // pending file attribute writes
    putfa_list newfa;

    // current attribute being sent
    putfa_list::iterator curfa;

    // API request queue double buffering:
    // reqs[r] is open for adding commands
    // reqs[r^1] is being processed on the API server
    HttpReq* pendingcs;

    // record type indicator for sctable
    enum { CACHEDSCSN, CACHEDNODE, CACHEDUSER, CACHEDLOCALNODE, CACHEDPCR } sctablerectype;

    // initialize/update state cache referenced sctable
    void initsc();
    void updatesc();
    void finalizesc(bool);

    // MegaClient-Server response JSON
    JSON json;

    // Server-MegaClient request JSON and processing state flag ("processing a element")
    JSON jsonsc;
    bool insca;

    // no two interrelated client instances should ever have the same sessionid
    char sessionid[10];

    // session key to protect local storage
    string sessionkey;

    // application key
    char appkey[16];

    // incoming shares to be attached to a corresponding node
    newshare_list newshares;

    // current request tag
    int reqtag;

    // user maps: by handle and by case-normalized e-mail address
    uh_map uhindex;
    um_map umindex;

    // mapping of pending contact handles to their structure
    handlepcr_map pcrindex;

    // pending file attributes
    fa_map pendingfa;

    // upload waiting for file attributes
    handletransfer_map faputcompletion;    

    // file attribute fetch channels
    fafc_map fafcs;

    // generate attribute string based on the pending attributes for this upload
    void pendingattrstring(handle, string*);

    // active/pending direct reads
    handledrn_map hdrns;
    dsdrn_map dsdrns;
    dr_list drq;
    drs_list drss;

    // merge newly received share into nodes
    void mergenewshares(bool);
    void mergenewshare(NewShare *s, bool notify);    // merge only the given share

    // transfer queues (PUT/GET)
    transfer_map transfers[2];

    // transfer tslots
    transferslot_list tslots;

    // next TransferSlot to doio() on
    transferslot_list::iterator slotit;

    // FileFingerprint to node mapping
    fingerprint_set fingerprints;

    // asymmetric to symmetric key rewriting
    handle_vector nodekeyrewrite;
    handle_vector sharekeyrewrite;

    static const char* const EXPORTEDLINK;

    // minimum number of bytes in transit for upload/download pipelining
    static const int MINPIPELINE = 65536;

    // initial state load in progress?
    bool fetchingnodes;
    int fetchnodestag;

    // server-client request sequence number
    char scsn[12];

    bool setscsn(JSON*);

    void purgenodes(node_vector* = NULL);
    void purgeusers(user_vector* = NULL);
    bool readusers(JSON*);

    user_vector usernotify;
    void notifyuser(User*);

    pcr_vector pcrnotify;
    void notifypcr(PendingContactRequest*);

    node_vector nodenotify;
    void notifynode(Node*);

#ifdef ENABLE_CHAT
    textchat_vector chatnotify;
    void notifychat(TextChat *);
#endif

    // write changed/added/deleted users to the DB cache and notify the
    // application
    void notifypurge();

    // remove node subtree
    void deltree(handle);

    Node* nodebyhandle(handle);
    Node* nodebyfingerprint(FileFingerprint*);
    node_vector *nodesbyfingerprint(FileFingerprint* fingerprint);

    // generate & return upload handle
    handle getuploadhandle();

#ifdef ENABLE_SYNC    
    // sync debris folder name in //bin
    static const char* const SYNCDEBRISFOLDERNAME;

    // we are adding the //bin/SyncDebris/yyyy-mm-dd subfolder(s)
    bool syncdebrisadding;

    // activity flag
    bool syncactivity;

    // syncops indicates that a sync-relevant tree update may be pending
    bool syncops;

    // app scanstate flag
    bool syncscanstate;

    // scan required flag
    bool syncdownrequired;

    // block local fs updates processing while locked ops are in progress
    bool syncfsopsfailed;

    // retry accessing temporarily locked filesystem items
    bool syncfslockretry;
    BackoffTimer syncfslockretrybt;

    // retry of transiently failed local filesystem ops
    bool syncdownretry;
    BackoffTimer syncdownbt;

    // sync PUT Nagle timer
    bool syncnagleretry;
    BackoffTimer syncnaglebt;

    // rescan timer if fs notification unavailable or broken
    bool syncscanfailed;
    BackoffTimer syncscanbt;

    // vanished from a local synced folder
    localnode_set localsyncnotseen;

    // maps local fsid to corresponding LocalNode*
    handlelocalnode_map fsidnode;

    // local nodes that need to be added remotely
    localnode_vector synccreate;

    // number of sync-initiated putnodes() in progress
    int syncadding;

    // sync id dispatch
    handle nextsyncid();
    handle currsyncid;

    // SyncDebris folder addition result
    void putnodes_syncdebris_result(error, NewNode*);

    // if no sync putnodes operation is in progress, apply the updates stored
    // in syncadded/syncdeleted/syncoverwritten to the remote tree
    void syncupdate();

    // create missing folders, copy/start uploading missing files
    bool syncup(LocalNode*, dstime*);

    // sync putnodes() completion
    void putnodes_sync_result(error, NewNode*, int);

    // start downloading/copy missing files, create missing directories
    bool syncdown(LocalNode*, string*, bool);

    // move nodes to //bin/SyncDebris/yyyy-mm-dd/ or unlink directly
    void movetosyncdebris(Node*, bool);

    // move queued nodes to SyncDebris (for syncing into the user's own cloud drive)
    void execmovetosyncdebris();
    node_set todebris;

    // unlink queued nodes directly (for inbound share syncing)
    void execsyncunlink();
    node_set tounlink;
    
    // commit all queueud deletions
    void execsyncdeletions();

    // process localnode subtree
    void proclocaltree(LocalNode*, LocalTreeProc*);
#endif

    // recursively cancel transfers in a subtree
    void stopxfers(LocalNode*);

    // update paths of all PUT transfers
    void updateputs();

    // determine if all transfer slots are full
    bool slotavail() const;

    // dispatch as many queued transfers as possible
    void dispatchmore(direction_t);

    // transfer queue dispatch/retry handling
    bool dispatch(direction_t);

    void defer(direction_t, int td, int = 0);
    void freeq(direction_t);

    dstime transferretrydelay();

    // client-server request double-buffering
    RequestDispatcher reqs;

    // upload handle -> node handle map (filled by upload completion)
    handlepair_set uhnh;

    // transfer chunk failed
    void setchunkfailed(string*);
    string badhosts;
    
    // queue for load balancing requests
    std::queue<CommandLoadBalancing*> loadbalancingreqs;

    // process object arrays by the API server
    int readnodes(JSON*, int, putsource_t = PUTNODES_APP, NewNode* = NULL, int = 0, int = 0);

    void readok(JSON*);
    void readokelement(JSON*);
    void readoutshares(JSON*);
    void readoutshareelement(JSON*);

    void readipc(JSON*);
    void readopc(JSON*);

    void procph(JSON*);

    void readcr();
    void readsr();

    void procsnk(JSON*);
    void procsuk(JSON*);

    void setkey(SymmCipher*, const char*);
    bool decryptkey(const char*, byte*, int, SymmCipher*, int, handle);

    void handleauth(handle, byte*);

    bool procsc();

    // API warnings
    void warn(const char*);
    bool warnlevel();

    Node* childnodebyname(Node*, const char*);

    // purge account state and abort server-client connection
    void purgenodesusersabortsc();

    static const int USERHANDLE = 8;
    static const int PCRHANDLE = 8;
    static const int NODEHANDLE = 6;
<<<<<<< HEAD
=======
    static const int CHATHANDLE = 8;
>>>>>>> e5c80060
    static const int SESSIONHANDLE = 8;
    static const int PURCHASEHANDLE = 8;

    // max new nodes per request
    static const int MAX_NEWNODES = 2000;

    // session ID length (binary)
    static const unsigned SIDLEN = 2 * SymmCipher::KEYLENGTH + USERHANDLE * 4 / 3 + 1;

    void proccr(JSON*);
    void procsr(JSON*);

    // account access: master key
    // folder link access: folder key
    SymmCipher key;

    // account access (full account): RSA key
    AsymmCipher asymkey;

#ifdef USE_SODIUM
    /// EdDSA signing key (Ed25519 privte key seed).
    EdDSA signkey;
#endif

    // binary session ID
    string sid;

    // apply keys
    int applykeys();

    // symmetric password challenge
    int checktsid(byte* sidbuf, unsigned len);

    // locate user by e-mail address or by handle
    User* finduser(const char*, int = 0);
    User* finduser(handle, int = 0);
    void mapuser(handle, const char*);
    void mappcr(handle, PendingContactRequest*);

    PendingContactRequest* findpcr(handle);

    // queue public key request for user
    void queuepubkeyreq(User*, PubKeyAction*);

    // rewrite foreign keys of the node (tree)
    void rewriteforeignkeys(Node* n);

    // simple string hash
    static void stringhash(const char*, byte*, SymmCipher*);
    static uint64_t stringhash64(string*, SymmCipher*);

    // set authentication context, either a session ID or a exported folder node handle
    void setsid(const byte*, unsigned);
    void setrootnode(handle);

    // returns the handle of the root node if the account is logged into a public folder, otherwise UNDEF.
    handle getrootpublicfolder();

    // process node subtree
    void proctree(Node*, TreeProc*, bool skipinshares = false);

    // hash password
    error pw_key(const char*, byte*) const;

    // load balancing request
    void loadbalancing(const char *);

    // convert hex digit to number
    static int hexval(char);

    SymmCipher tmpcipher;

    void exportDatabase(string filename);
    bool compareDatabases(string filename1, string filename2);

    MegaClient(MegaApp*, Waiter*, HttpIO*, FileSystemAccess*, DbAccess*, GfxProc*, const char*, const char*);
    ~MegaClient();
};
} // namespace

#endif<|MERGE_RESOLUTION|>--- conflicted
+++ resolved
@@ -786,10 +786,7 @@
     static const int USERHANDLE = 8;
     static const int PCRHANDLE = 8;
     static const int NODEHANDLE = 6;
-<<<<<<< HEAD
-=======
     static const int CHATHANDLE = 8;
->>>>>>> e5c80060
     static const int SESSIONHANDLE = 8;
     static const int PURCHASEHANDLE = 8;
 
