--- conflicted
+++ resolved
@@ -2553,7 +2553,6 @@
     cout << "connections: " << (int)client->connections[direction] << endl;
 }
 
-<<<<<<< HEAD
 
 class MegaCLILogger : public ::mega::Logger {
 public:
@@ -2593,8 +2592,6 @@
 
 
 
-=======
->>>>>>> b338de3c
 autocomplete::ACN autocompleteSyntax()
 {
     using namespace autocomplete;
