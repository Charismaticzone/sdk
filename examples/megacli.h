/**
 * @file megaclient.cpp
 * @brief sample application, interactive GNU Readline CLI
 *
 * (c) 2013 by Mega Limited, Wellsford, New Zealand
 *
 * This file is part of the MEGA SDK - Client Access Engine.
 *
 * Applications using the MEGA API must present a valid application key
 * and comply with the the rules set forth in the Terms of Service.
 *
 * The MEGA SDK is distributed in the hope that it will be useful,
 * but WITHOUT ANY WARRANTY; without even the implied warranty of
 * MERCHANTABILITY or FITNESS FOR A PARTICULAR PURPOSE.
 *
 * @copyright Simplified (2-clause) BSD License.
 *
 * You should have received a copy of the license along with this
 * program.
 */

using namespace mega;

extern MegaClient* client;
extern MegaClient* clientFolder;

extern void megacli();

extern void term_init();
extern void term_restore();
extern void term_echo(int);

extern void read_pw_char(char*, int, int*, char**);

typedef list<struct AppFile*> appfile_list;

struct AppFile : public File
{
    // app-internal sequence number for queue management
    int seqno;

    void progress();

    appfile_list::iterator appxfer_it;

    AppFile();
};

// application-managed GET and PUT queues (only pending and active files)
extern appfile_list appxferq[2];

struct AppFileGet : public AppFile
{
    void start();
    void update();
    void completed(Transfer*, LocalNode*);

    AppFileGet(pnode_t, handle = UNDEF, byte* = NULL, m_off_t = -1, m_time_t = 0, string* = NULL, string* = NULL);
    ~AppFileGet();
};

struct AppFilePut : public AppFile
{
    void start();
    void update();
    void completed(Transfer*, LocalNode*);

    void displayname(string*);

    AppFilePut(string*, handle, const char*);
    ~AppFilePut();
};

struct AppReadContext
{
    SymmCipher key;
};

class TreeProcListOutShares : public TreeProc
{
public:
    void proc(MegaClient*, Node*);
};

struct DemoApp : public MegaApp
{
    FileAccess* newfile();

    void request_error(error);
    
    void request_response_progress(m_off_t, m_off_t);
    
    void login_result(error);

    void ephemeral_result(error);
    void ephemeral_result(handle, const byte*);

    void whyamiblocked_result(int);

    void sendsignuplink_result(error);
    void querysignuplink_result(error);
    void querysignuplink_result(handle, const char*, const char*, const byte*, const byte*, const byte*, size_t);
    void confirmsignuplink_result(error);
    void setkeypair_result(error);

    virtual void getrecoverylink_result(error);
    virtual void queryrecoverylink_result(error);
    virtual void queryrecoverylink_result(int type, const char *email, const char *ip, time_t ts, handle uh, const vector<string> *emails);    
    virtual void getprivatekey_result(error,  const byte *privk, const size_t len_privk);
    virtual void confirmrecoverylink_result(error);
    virtual void confirmcancellink_result(error);
    virtual void validatepassword_result(error);
    virtual void getemaillink_result(error);
    virtual void confirmemaillink_result(error);

    void users_updated(User**, int);
    void nodes_updated(pnode_t*, int);
    void pcrs_updated(PendingContactRequest**, int);
    void nodes_current();
    void account_updated();
    void notify_confirmation(const char *email);

    int prepare_download(pnode_t);

#ifdef ENABLE_CHAT
    void chatcreate_result(TextChat *, error);
    void chatinvite_result(error);
    void chatremove_result(error);
    void chaturl_result(string *, error);
    void chatgrantaccess_result(error);
    void chatremoveaccess_result(error);
    virtual void chatupdatepermissions_result(error);
    virtual void chattruncate_result(error);
    virtual void chatsettitle_result(error);
    virtual void chatpresenceurl_result(string *, error);

    void chats_updated(textchat_map*, int);

    static void printChatInformation(TextChat *);
    static string getPrivilegeString(privilege_t priv);
#endif

    void setattr_result(handle, error);
    void rename_result(handle, error);
    void unlink_result(handle, error);

    void fetchnodes_result(error);

    void putnodes_result(error, targettype_t, NewNode*);

    void share_result(error);
    void share_result(int, error);

    void setpcr_result(handle, error, opcactions_t);
    void updatepcr_result(error, ipcactions_t);

<<<<<<< HEAD
    void fa_complete(pnode_t, fatype, const char*, uint32_t);
=======
    void fa_complete(handle, fatype, const char*, uint32_t);
>>>>>>> 0ec5073f
    int fa_failed(handle, fatype, int, error);

    void putfa_result(handle, fatype, error);

    void removecontact_result(error);
    void putua_result(error);
    void getua_result(error);
    void getua_result(byte*, unsigned);
    void getua_result(TLVstore *);
#ifdef DEBUG
    void delua_result(error);
#endif

    void account_details(AccountDetails*, bool, bool, bool, bool, bool, bool);
    void account_details(AccountDetails*, error);

    // sessionid is undef if all sessions except the current were killed
    void sessions_killed(handle sessionid, error e);

    void exportnode_result(error);
    void exportnode_result(handle, handle);

    void openfilelink_result(error);
    void openfilelink_result(handle, const byte*, m_off_t, string*, string*, int);

    void checkfile_result(handle, error);
    void checkfile_result(handle, error, byte*, m_off_t, m_time_t, m_time_t, string*, string*, string*);

    dstime pread_failure(error, int, void*);
    bool pread_data(byte*, m_off_t, m_off_t, m_off_t, m_off_t, void*);

    void transfer_added(Transfer*);
    void transfer_removed(Transfer*);
    void transfer_prepare(Transfer*);
    void transfer_failed(Transfer*, error);
    void transfer_update(Transfer*);
    void transfer_limit(Transfer*);
    void transfer_complete(Transfer*);

#ifdef ENABLE_SYNC
    void syncupdate_state(Sync*, syncstate_t);
    void syncupdate_scanning(bool);
    void syncupdate_local_folder_addition(Sync*, LocalNode*, const char*);
    void syncupdate_local_folder_deletion(Sync* , LocalNode*);
    void syncupdate_local_file_addition(Sync*, LocalNode*, const char*);
    void syncupdate_local_file_deletion(Sync*, LocalNode*);
    void syncupdate_local_file_change(Sync*, LocalNode*, const char*);
    void syncupdate_local_move(Sync*, LocalNode*, const char*);
    void syncupdate_local_lockretry(bool);
    void syncupdate_get(Sync*, pnode_t, const char*);
    void syncupdate_put(Sync*, LocalNode*, const char*);
    void syncupdate_remote_file_addition(Sync*, pnode_t);
    void syncupdate_remote_file_deletion(Sync*, pnode_t);
    void syncupdate_remote_folder_addition(Sync*, pnode_t);
    void syncupdate_remote_folder_deletion(Sync*, pnode_t);
    void syncupdate_remote_copy(Sync*, const char*);
    void syncupdate_remote_move(Sync*, pnode_t, pnode_t);
    void syncupdate_remote_rename(Sync*, pnode_t, const char*);
    void syncupdate_treestate(LocalNode*);

<<<<<<< HEAD
    bool sync_syncable(pnode_t);
    bool sync_syncable(const char*, string*, string*);
=======
    bool sync_syncable(Sync*, const char*, string*, Node*);
    bool sync_syncable(Sync*, const char*, string*);
>>>>>>> 0ec5073f
#endif

    void changepw_result(error);

    void userattr_update(User*, int, const char*);

    void enumeratequotaitems_result(handle, unsigned, unsigned, unsigned, unsigned, unsigned, const char*);
    void enumeratequotaitems_result(error);
    void additem_result(error);
    void checkout_result(error);
    void checkout_result(const char*);

    void getmegaachievements_result(AchievementsDetails*, error);
    void getwelcomepdf_result(handle, string*, error);

    void reload(const char*);
    void clearing();

    void notify_retry(dstime);
};

struct DemoAppFolder : public DemoApp
{
    void login_result(error);
    void fetchnodes_result(error);

    void nodes_updated(Node **, int);
    void users_updated(User**, int) {}
    void pcrs_updated(PendingContactRequest**, int) {}
};<|MERGE_RESOLUTION|>--- conflicted
+++ resolved
@@ -74,12 +74,6 @@
 struct AppReadContext
 {
     SymmCipher key;
-};
-
-class TreeProcListOutShares : public TreeProc
-{
-public:
-    void proc(MegaClient*, Node*);
 };
 
 struct DemoApp : public MegaApp
@@ -154,11 +148,7 @@
     void setpcr_result(handle, error, opcactions_t);
     void updatepcr_result(error, ipcactions_t);
 
-<<<<<<< HEAD
-    void fa_complete(pnode_t, fatype, const char*, uint32_t);
-=======
     void fa_complete(handle, fatype, const char*, uint32_t);
->>>>>>> 0ec5073f
     int fa_failed(handle, fatype, int, error);
 
     void putfa_result(handle, fatype, error);
@@ -219,13 +209,8 @@
     void syncupdate_remote_rename(Sync*, pnode_t, const char*);
     void syncupdate_treestate(LocalNode*);
 
-<<<<<<< HEAD
-    bool sync_syncable(pnode_t);
-    bool sync_syncable(const char*, string*, string*);
-=======
-    bool sync_syncable(Sync*, const char*, string*, Node*);
+    bool sync_syncable(Sync*, const char*, string*, pnode_t);
     bool sync_syncable(Sync*, const char*, string*);
->>>>>>> 0ec5073f
 #endif
 
     void changepw_result(error);
@@ -252,7 +237,7 @@
     void login_result(error);
     void fetchnodes_result(error);
 
-    void nodes_updated(Node **, int);
+    void nodes_updated(pnode_t *, int);
     void users_updated(User**, int) {}
     void pcrs_updated(PendingContactRequest**, int) {}
 };