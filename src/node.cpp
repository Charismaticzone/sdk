--- conflicted
+++ resolved
@@ -127,13 +127,8 @@
 {
     if (keyApplied())
     {
-<<<<<<< HEAD
-        client->mAppliedNodeKeyCount--;
-        assert(client->mAppliedNodeKeyCount >= 0);
-=======
         client->mAppliedKeyNodeCount--;
         assert(client->mAppliedKeyNodeCount >= 0);
->>>>>>> ab52b494
     }
 
     // abort pending direct reads
@@ -221,22 +216,10 @@
 
 void Node::setkeyfromjson(const char* k)
 {
-<<<<<<< HEAD
-    int adjust = keyApplied() ? -1 : 0;
-    Node::copystring(&nodekeydata, k);
-    adjust += keyApplied() ? 1 : 0;
-
-    if (adjust)
-    {
-        client->mAppliedNodeKeyCount += adjust;
-        assert(client->mAppliedNodeKeyCount >= 0);
-    }
-=======
     if (keyApplied()) --client->mAppliedKeyNodeCount;
     Node::copystring(&nodekeydata, k);
     if (keyApplied()) ++client->mAppliedKeyNodeCount;
     assert(client->mAppliedKeyNodeCount >= 0);
->>>>>>> ab52b494
 }
 
 // update node key and decrypt attributes
@@ -244,22 +227,10 @@
 {
     if (newkey)
     {
-<<<<<<< HEAD
-        int adjust = keyApplied() ? -1 : 0;
-        nodekeydata.assign((char*)newkey, (type == FILENODE) ? FILENODEKEYLENGTH + 0 : FOLDERNODEKEYLENGTH + 0);
-        adjust += keyApplied() ? 1 : 0;
-
-        if (adjust)
-        {
-            client->mAppliedNodeKeyCount += adjust;
-            assert(client->mAppliedNodeKeyCount >= 0);
-        }
-=======
         if (keyApplied()) --client->mAppliedKeyNodeCount;
         nodekeydata.assign(reinterpret_cast<const char*>(newkey), (type == FILENODE) ? FILENODEKEYLENGTH : FOLDERNODEKEYLENGTH);
         if (keyApplied()) ++client->mAppliedKeyNodeCount;
         assert(client->mAppliedKeyNodeCount >= 0);
->>>>>>> ab52b494
     }
 
     setattr();
@@ -911,11 +882,7 @@
         attrstring = NULL;
     }
 
-<<<<<<< HEAD
-    if (nodekeydata.size() == keylength || !nodekeydata.size())
-=======
     if (keyApplied() || !nodekeydata.size())
->>>>>>> ab52b494
     {
         return false;
     }
@@ -987,11 +954,7 @@
 
     if (client->decryptkey(k, key, keylength, sc, 0, nodehandle))
     {
-<<<<<<< HEAD
-        client->mAppliedNodeKeyCount++;
-=======
         client->mAppliedKeyNodeCount++;
->>>>>>> ab52b494
         nodekeydata.assign((const char*)key, keylength);
         setattr();
     }
