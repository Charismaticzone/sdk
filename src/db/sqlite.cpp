/**
 * @file sqlite.cpp
 * @brief SQLite DB access layer
 *
 * (c) 2013-2014 by Mega Limited, Auckland, New Zealand
 *
 * This file is part of the MEGA SDK - Client Access Engine.
 *
 * Applications using the MEGA API must present a valid application key
 * and comply with the the rules set forth in the Terms of Service.
 *
 * The MEGA SDK is distributed in the hope that it will be useful,
 * but WITHOUT ANY WARRANTY; without even the implied warranty of
 * MERCHANTABILITY or FITNESS FOR A PARTICULAR PURPOSE.
 *
 * @copyright Simplified (2-clause) BSD License.
 *
 * You should have received a copy of the license along with this
 * program.
 */

#include "mega.h"

#ifdef USE_SQLITE
namespace mega {
SqliteDbAccess::SqliteDbAccess(string* path)
{
    if (path)
    {
        dbpath = *path;
    }
}

SqliteDbAccess::~SqliteDbAccess()
{
}

<<<<<<< HEAD
// return true if no current DB version, but legacy DB to be converted is available
bool SqliteDbAccess::legacydb(FileSystemAccess *fsaccess, string* name)
{
    bool result = false;

    ostringstream oss;
    oss << dbpath;
    oss << "megaclient_statecache";
    oss << LEGACY_DB_VERSION;
    oss << "_" << *name << ".db";

    string dbfileOld = oss.str();

    oss.str("");
    oss << dbpath;
    oss << "megaclient_statecache";
    oss << DB_VERSION;
    oss << "_" << *name << ".db";

    string dbfileNew = oss.str();

    FileAccess *fa = fsaccess->newfileaccess();
    if (!fa->fopen(&dbfileNew))
    {
        fa->closef();

        // if current version not available, check previous version
        result = fa->fopen(&dbfileOld);
    }

    delete fa;
    return result;
}

DbTable* SqliteDbAccess::openlegacy(FileSystemAccess* fsaccess, string* name)
=======
DbTable* SqliteDbAccess::open(FileSystemAccess* fsaccess, string* name, bool recycleLegacyDB)
>>>>>>> 0ec5073f
{
    sqlite3* db;

    ostringstream legacyoss;
    legacyoss << dbpath;
    legacyoss << "megaclient_statecache";
    legacyoss << LEGACY_DB_VERSION;
    legacyoss << "_" << *name << ".db";

<<<<<<< HEAD
    string dbfile = legacyoss.str();
=======
    ostringstream newoss;
    newoss << dbpath;
    newoss << "megaclient_statecache";
    newoss << DB_VERSION;
    newoss << "_" << *name << ".db";
    string currentdbpath = newoss.str();

    string locallegacydbpath;
    FileAccess *fa = fsaccess->newfileaccess();
    fsaccess->path2local(&legacydbpath, &locallegacydbpath);
    bool legacydbavailable = fa->fopen(&locallegacydbpath);
    delete fa;
>>>>>>> 0ec5073f

    int rc;
    rc = sqlite3_open(dbfile.c_str(), &db);

    if (rc)
    {
<<<<<<< HEAD
        return NULL;
=======
        if (currentDbVersion == LEGACY_DB_VERSION)
        {
            LOG_debug << "Using a legacy DB";
            dbfile = legacydbpath;
        }
        else
        {
            if (!recycleLegacyDB)
            {
                LOG_debug << "Legacy DB is outdated. Deleting.";
                fsaccess->unlinklocal(&locallegacydbpath);
            }
            else
            {
                LOG_debug << "Trying to recycle a legacy DB";
                string localcurrentdbpath;
                fsaccess->path2local(&currentdbpath, &localcurrentdbpath);
                if (fsaccess->renamelocal(&locallegacydbpath, &localcurrentdbpath, false))
                {
                    string suffix = "-shm";
                    string localsuffix;
                    fsaccess->path2local(&suffix, &localsuffix);

                    string oldfile = locallegacydbpath + localsuffix;
                    string newfile = localcurrentdbpath + localsuffix;
                    fsaccess->renamelocal(&oldfile, &newfile, true);

                    suffix = "-wal";
                    fsaccess->path2local(&suffix, &localsuffix);
                    oldfile = locallegacydbpath + localsuffix;
                    newfile = localcurrentdbpath + localsuffix;
                    fsaccess->renamelocal(&oldfile, &newfile, true);
                    LOG_debug << "Legacy DB recycled";
                }
                else
                {
                    LOG_debug << "Unable to recycle legacy DB. Deleting.";
                    fsaccess->unlinklocal(&locallegacydbpath);
                }
            }
        }
>>>>>>> 0ec5073f
    }

#if !(TARGET_OS_IPHONE)
    sqlite3_exec(db, "PRAGMA journal_mode=WAL;", NULL, NULL, NULL);
#endif

    const char *sql = "CREATE TABLE IF NOT EXISTS statecache (id INTEGER PRIMARY KEY ASC NOT NULL, content BLOB NOT NULL)";

    rc = sqlite3_exec(db, sql, NULL, NULL, NULL);

    if (rc)
    {
<<<<<<< HEAD
        return NULL;
    }

    return new SqliteDbTable(db, fsaccess, &dbfile, NULL);
}

DbTable* SqliteDbAccess::open(FileSystemAccess* fsaccess, string* name, SymmCipher *key)
{
    //Each table will use its own database object and its own file
    //The previous implementation was closing the first database
    //when the second one was opened.
    sqlite3* db;

    if (sqlite3_config(SQLITE_CONFIG_MULTITHREAD) != SQLITE_OK && !sqlite3_threadsafe())
    {
        LOG_warn << "Cannot establish multithread mode for Sqlite";
=======
        LOG_debug << "Using an upgraded DB";
        dbfile = currentdbpath;
        currentDbVersion = DB_VERSION;
>>>>>>> 0ec5073f
    }

    ostringstream oss;
    oss << dbpath;
    oss << "megaclient_statecache";
    oss << DB_VERSION;
    oss << "_" << *name << ".db";

    string dbfile = oss.str();

    int rc;
    rc = sqlite3_open(dbfile.c_str(), &db);

    if (rc)
    {
        return NULL;
    }

#if !(TARGET_OS_IPHONE)
    sqlite3_exec(db, "PRAGMA journal_mode=WAL;", NULL, NULL, NULL);
#endif

    string sql;

    // 0. Check if DB is already initialized
    bool tableExists = true;
    sqlite3_stmt *stmt = NULL;
    if (sqlite3_prepare(db, "SELECT name FROM sqlite_master WHERE type='table' AND name='init'", -1, &stmt, NULL) == SQLITE_OK)
    {
        if (sqlite3_step(stmt) == SQLITE_DONE)
        {
            tableExists = false;
        }
    }
    sqlite3_finalize(stmt); // no-op if stmt=NULL


    // 1. Create table 'scsn'
    sql = "CREATE TABLE IF NOT EXISTS init (id INTEGER PRIMARY KEY NOT NULL, content BLOB NOT NULL)";
    rc = sqlite3_exec(db, sql.c_str(), NULL, NULL, NULL);
    if (rc)
    {
        return NULL;
    }

    // 2. Create table for 'nodes'
    sql = "CREATE TABLE IF NOT EXISTS nodes (nodehandle INTEGER PRIMARY KEY NOT NULL, parenthandle INTEGER NOT NULL, fingerprint BLOB, attrstring TEXT, shared INTEGER NOT NULL, node BLOB NOT NULL)";
    rc = sqlite3_exec(db, sql.c_str(), NULL, NULL, NULL);
    if (rc)
    {
        return NULL;
    }

    // 3. Create table for 'users'
    sql = "CREATE TABLE IF NOT EXISTS users (userhandle INTEGER PRIMARY KEY NOT NULL, user BLOB NOT NULL)";
    rc = sqlite3_exec(db, sql.c_str(), NULL, NULL, NULL);
    if (rc)
    {
        return NULL;
    }

    // 4. Create table for 'pcrs'
    sql = "CREATE TABLE IF NOT EXISTS pcrs (id INTEGER PRIMARY KEY NOT NULL, pcr BLOB NOT NULL)";
    rc = sqlite3_exec(db, sql.c_str(), NULL, NULL, NULL);
    if (rc)
    {
        return NULL;
    }

    // 5. If no previous records, generate and save the keys to encrypt handles
    if (!tableExists)
    {
        // one key for nodehandles
        byte *hkey = NULL;
        hkey = (byte*) malloc(HANDLEKEYLENGTH);
        PrnGen::genblock(hkey, HANDLEKEYLENGTH);

        string buf;
        buf.resize(HANDLEKEYLENGTH * 4/3 + 3);
        buf.resize(Base64::btoa((const byte *)hkey, HANDLEKEYLENGTH, (char *) buf.data()));

        PaddedCBC::encrypt(&buf, key);

        bool result = false;
        sqlite3_stmt *stmt = NULL;
        if (sqlite3_prepare(db, "INSERT OR REPLACE INTO init (id, content) VALUES (?, ?)", -1, &stmt, NULL) == SQLITE_OK)
        {
            // `id` for the `hkey` is always the same (4), only one row
            if (sqlite3_bind_int(stmt, 1, 4) == SQLITE_OK)
            {
                if (sqlite3_bind_blob(stmt, 2, buf.data(), buf.size(), SQLITE_STATIC) == SQLITE_OK)
                {
                    if (sqlite3_step(stmt) == SQLITE_DONE)
                    {
                        // one key for parenthandles (to avoid figure out the folder structure by analyzing relationship between nodehandles and parenthandles)
                        sqlite3_reset(stmt);

                        PrnGen::genblock(hkey, HANDLEKEYLENGTH);

                        buf.resize(HANDLEKEYLENGTH * 4/3 + 3);
                        buf.resize(Base64::btoa((const byte *)hkey, HANDLEKEYLENGTH, (char *) buf.data()));

                        PaddedCBC::encrypt(&buf, key);
                        if (sqlite3_prepare(db, "INSERT OR REPLACE INTO init (id, content) VALUES (?, ?)", -1, &stmt, NULL) == SQLITE_OK)
                        {
                            // `id` for the `hkey` is always the same (5), only one row
                            if (sqlite3_bind_int(stmt, 1, 5) == SQLITE_OK)
                            {
                                if (sqlite3_bind_blob(stmt, 2, buf.data(), buf.size(), SQLITE_STATIC) == SQLITE_OK)
                                {
                                    if (sqlite3_step(stmt) == SQLITE_DONE)
                                    {
                                        result = true;
                                    }
                                }
                            }
                        }
                    }
                }
            }
        }

        sqlite3_finalize(stmt);
        free(hkey);

        if (!result)
            return NULL;
    }

    return new SqliteDbTable(db, fsaccess, &dbfile, key);
}

SqliteDbTable::SqliteDbTable(sqlite3* cdb, FileSystemAccess *fs, string *filepath, SymmCipher *key)
    : DbTable(key)
{
    db = cdb;
    pStmt = NULL;
    fsaccess = fs;
    dbfile = *filepath;
}

SqliteDbTable::~SqliteDbTable()
{
    if (!db)
    {
        return;
    }

    if (pStmt)
    {
        sqlite3_finalize(pStmt);
    }
    abort();
    sqlite3_close(db);
    LOG_debug << "Database closed " << dbfile;
}

bool SqliteDbTable::readhkey()
{
    if (!db)
    {
        return false;
    }

    sqlite3_stmt *stmt = NULL;
    string buf;
    bool result = false;

    // key for nodehandles
    if (sqlite3_prepare(db, "SELECT content FROM init WHERE id = ?", -1, &stmt, NULL) == SQLITE_OK)
    {
        if (sqlite3_bind_int(stmt, 1, 4) == SQLITE_OK)    // index=0 -> scsn; index=[1-3]; hkey=4; phkey=5
        {
            if (sqlite3_step(stmt) == SQLITE_ROW)
            {
                buf.assign((char*)sqlite3_column_blob(stmt, 0), sqlite3_column_bytes(stmt, 0));

                hkey = (byte*) malloc(HANDLEKEYLENGTH);
                Base64::atob(buf.data(), (byte *)hkey, buf.size());

                // key for parenthandles
                sqlite3_reset(stmt);

                if (sqlite3_prepare(db, "SELECT content FROM init WHERE id = ?", -1, &stmt, NULL) == SQLITE_OK)
                {
                    if (sqlite3_bind_int(stmt, 1, 5) == SQLITE_OK)    // index=0 -> scsn; index=[1-3]; hkey=4; phkey=5
                    {
                        if (sqlite3_step(stmt) == SQLITE_ROW)
                        {
                            buf.assign((char*)sqlite3_column_blob(stmt, 0), sqlite3_column_bytes(stmt, 0));

                            phkey = (byte*) malloc(HANDLEKEYLENGTH);
                            Base64::atob(buf.data(), (byte *)phkey, buf.size());

                            result = true;
                        }
                    }
                }
            }
        }
    }

    sqlite3_finalize(stmt);

    return result;
}

// retrieve record by index
bool SqliteDbTable::getscsn(string* data)
{
    if (!db)
    {
        return false;
    }

    sqlite3_stmt *stmt = NULL;
    bool result = false;

    if (sqlite3_prepare(db, "SELECT content FROM init WHERE id = ?", -1, &stmt, NULL) == SQLITE_OK)
    {
        if (sqlite3_bind_int(stmt, 1, 0) == SQLITE_OK)
        {
            if (sqlite3_step(stmt) == SQLITE_ROW)
            {
                data->assign((char*)sqlite3_column_blob(stmt, 0), sqlite3_column_bytes(stmt, 0));

                result = true;
            }
        }
    }

    sqlite3_finalize(stmt); // no-op if stmt=NULL
    return result;
}

bool SqliteDbTable::getrootnode(int index, string *data)
{
    if (!db)
    {
        return false;
    }

    sqlite3_stmt *stmt = NULL;
    bool result = false;

    if (sqlite3_prepare(db, "SELECT content FROM init WHERE id = ?", -1, &stmt, NULL) == SQLITE_OK)
    {
        if (sqlite3_bind_int(stmt, 1, index) == SQLITE_OK)    // index=0 -> scsn; index=[1-3] -> rootnodes
        {
            if (sqlite3_step(stmt) == SQLITE_ROW)
            {
                data->assign((char*)sqlite3_column_blob(stmt,0), sqlite3_column_bytes(stmt,0));

                result = true;
            }
        }
    }

    sqlite3_finalize(stmt);
    return result;
}

//bool SqliteDbTable::getnodebyhandle(string * h, string *data)
bool SqliteDbTable::getnodebyhandle(handle h, string *data)
{
    if (!db)
    {
        return false;
    }

    sqlite3_stmt *stmt = NULL;
    bool result = false;

    if (sqlite3_prepare(db, "SELECT node FROM nodes WHERE nodehandle = ?", -1, &stmt, NULL) == SQLITE_OK)
    {
        if (sqlite3_bind_int64(stmt, 1, h) == SQLITE_OK)
        {
            if (sqlite3_step(stmt) == SQLITE_ROW)
            {
                data->assign((char*)sqlite3_column_blob(stmt,0), sqlite3_column_bytes(stmt,0));

                result = true;
            }
        }
    }

    sqlite3_finalize(stmt);
    return result;
}

bool SqliteDbTable::getnodebyfingerprint(string *fp, string *data)
{
    if (!db)
    {
        return false;
    }

    sqlite3_stmt *stmt = NULL;
    bool result = false;

    if (sqlite3_prepare(db, "SELECT node FROM nodes WHERE fingerprint = ?", -1, &stmt, NULL) == SQLITE_OK)
    {
        if (sqlite3_bind_blob(stmt, 1, fp->data(), fp->size(), SQLITE_STATIC) == SQLITE_OK)
        {
            if (sqlite3_step(stmt) == SQLITE_ROW)
            {
                data->assign((char*)sqlite3_column_blob(stmt,0), sqlite3_column_bytes(stmt,0));

                result = true;
            }
        }
    }

    sqlite3_finalize(stmt);
    return result;
}

bool SqliteDbTable::getnumchildrenquery(handle ph, int *count)
{
    if (!db)
    {
        return false;
    }

    sqlite3_stmt *stmt = NULL;
    bool result = false;

    *count = 0;

    if (sqlite3_prepare(db, "SELECT COUNT(*) FROM nodes WHERE parenthandle = ?", -1, &stmt, NULL) == SQLITE_OK)
    {
        if (sqlite3_bind_int64(stmt, 1, ph) == SQLITE_OK)
        {
            if (sqlite3_step(stmt) == SQLITE_ROW)
            {
                *count = sqlite3_column_int(stmt,0);

                result = true;
            }
        }
    }

    sqlite3_finalize(stmt);
    return result;
}

bool SqliteDbTable::getnumchildfilesquery(handle ph, int *count)
{
    if (!db)
    {
        return false;
    }

    sqlite3_stmt *stmt = NULL;
    bool result = false;

    *count = 0;

    if (sqlite3_prepare(db, "SELECT COUNT(*) FROM nodes WHERE parenthandle = ? AND fingerprint IS NOT NULL", -1, &stmt, NULL) == SQLITE_OK)
    {
        if (sqlite3_bind_int64(stmt, 1, ph) == SQLITE_OK)
        {
            if (sqlite3_step(stmt) == SQLITE_ROW)
            {
                *count = sqlite3_column_int(stmt,0);

                result = true;
            }
        }
    }

    sqlite3_finalize(stmt);
    return result;
}

bool SqliteDbTable::getnumchildfoldersquery(handle ph, int *count)
{
    if (!db)
    {
        return false;
    }

    sqlite3_stmt *stmt = NULL;
    bool result = false;

    *count = 0;

    if (sqlite3_prepare(db, "SELECT COUNT(*) FROM nodes WHERE parenthandle = ? AND fingerprint IS NULL", -1, &stmt, NULL) == SQLITE_OK)
    {
        if (sqlite3_bind_int64(stmt, 1, ph) == SQLITE_OK)
        {
            if (sqlite3_step(stmt) == SQLITE_ROW)
            {
                *count = sqlite3_column_int(stmt,0);

                result = true;
            }
        }
    }

    sqlite3_finalize(stmt);
    return result;
}

void SqliteDbTable::rewinduser()
{
    if (!db)
    {
        return;
    }

    if (pStmt)
    {
        sqlite3_reset(pStmt);
    }

    sqlite3_prepare(db, "SELECT user FROM users", -1, &pStmt, NULL);

}

void SqliteDbTable::rewindpcr()
{
    if (!db)
    {
        return;
    }

    if (pStmt)
    {
        sqlite3_reset(pStmt);
    }

    sqlite3_prepare(db, "SELECT pcr FROM pcrs", -1, &pStmt, NULL);
}

void SqliteDbTable::rewindnode()
{
    if (!db)
    {
        return;
    }

    if (pStmt)
    {
        sqlite3_reset(pStmt);
    }

    sqlite3_prepare(db, "SELECT node FROM nodes", -1, &pStmt, NULL);
}

void SqliteDbTable::rewindhandleschildren(handle ph)
{
    if (!db)
    {
        return;
    }

    if (pStmt)
    {
        sqlite3_reset(pStmt);
    }

    sqlite3_prepare(db, "SELECT nodehandle FROM nodes WHERE parenthandle = ?", -1, &pStmt, NULL);

    if (pStmt)
    {
        sqlite3_bind_int64(pStmt, 1, ph);
    }
}

void SqliteDbTable::rewindhandlesencryptednodes()
{
    if (!db)
    {
        return;
    }

    if (pStmt)
    {
        sqlite3_reset(pStmt);
    }

    sqlite3_prepare(db, "SELECT nodehandle FROM nodes WHERE attrstring IS NOT NULL", -1, &pStmt, NULL);
}

void SqliteDbTable::rewindhandlesoutshares(handle ph)
{
    if (!db)
    {
        return;
    }

    if (pStmt)
    {
        sqlite3_reset(pStmt);
    }

    sqlite3_prepare(db, "SELECT nodehandle FROM nodes WHERE parenthandle = ? AND shared = 1 OR shared = 4", -1, &pStmt, NULL);
    // shared values: 0:notshared 1:outshare 2:inshare 3:pendingshare 4:outshare+pendingshare

    if (pStmt)
    {
        sqlite3_bind_int64(pStmt, 1, ph);
    }

}

void SqliteDbTable::rewindhandlesoutshares()
{
    if (!db)
    {
        return;
    }

    if (pStmt)
    {
        sqlite3_reset(pStmt);
    }

    sqlite3_prepare(db, "SELECT nodehandle FROM nodes WHERE shared = 1 OR shared = 4", -1, &pStmt, NULL);
    // shared values: 0:notshared 1:outshare 2:inshare 3:pendingshare 4:outshare+pendingshare
}

void SqliteDbTable::rewindhandlespendingshares(handle ph)
{
    if (!db)
    {
        return;
    }

    if (pStmt)
    {
        sqlite3_reset(pStmt);
    }

    sqlite3_prepare(db, "SELECT nodehandle FROM nodes WHERE parenthandle = ? AND shared = 3 OR shared = 4", -1, &pStmt, NULL);
    // shared values: 0:notshared 1:outshare 2:inshare 3:pendingshare 4:outshare+pendingshare

    if (pStmt)
    {
        sqlite3_bind_int64(pStmt, 1, ph);
    }
}

void SqliteDbTable::rewindhandlespendingshares()
{
    if (!db)
    {
        return;
    }

    if (pStmt)
    {
        sqlite3_reset(pStmt);
    }

    sqlite3_prepare(db, "SELECT nodehandle FROM nodes WHERE shared = 3 OR shared = 4", -1, &pStmt, NULL);
}

bool SqliteDbTable::next(string *data)
{
    if (!db)
    {
        return false;
    }

    if (!pStmt)
    {
        return false;
    }

    int rc = sqlite3_step(pStmt);

    if (rc != SQLITE_ROW)   // no more results
    {
        sqlite3_finalize(pStmt);
        pStmt = NULL;
        return false;
    }

    data->assign((char*)sqlite3_column_blob(pStmt, 0), sqlite3_column_bytes(pStmt, 0));

    return true;
}

bool SqliteDbTable::nexthandle(handle *h)
{
    if (!db)
    {
        return false;
    }

    if (!pStmt)
    {
        return false;
    }

    int rc = sqlite3_step(pStmt);

    if (rc != SQLITE_ROW)   // no more results
    {
        sqlite3_finalize(pStmt);
        pStmt = NULL;
        return false;
    }

    *h = sqlite3_column_int64(pStmt, 0);

    return true;
}

// update SCSN
bool SqliteDbTable::putscsn(char* data, unsigned len)
{
    if (!db)
    {
        return false;
    }

    sqlite3_stmt *stmt = NULL;
    bool result = false;

    if (sqlite3_prepare(db, "INSERT OR REPLACE INTO init (id, content) VALUES (?, ?)", -1, &stmt, NULL) == SQLITE_OK)
    {
        // `id` for the `scsn` is always the same (0), only one row
        if (sqlite3_bind_int(stmt, 1, 0) == SQLITE_OK)
        {
            if (sqlite3_bind_blob(stmt, 2, data, len, SQLITE_STATIC) == SQLITE_OK)
            {
                if (sqlite3_step(stmt) == SQLITE_DONE)
                {
                    result = true;
                }
            }
        }
    }

    sqlite3_finalize(stmt);
    return result;
}

bool SqliteDbTable::putrootnode(int index, string *data)
{
    if (!db)
    {
        return false;
    }

    sqlite3_stmt *stmt = NULL;
    bool result = false;

    if (sqlite3_prepare(db, "INSERT OR REPLACE INTO init (id, content) VALUES (?, ?)", -1, &stmt, NULL) == SQLITE_OK)
    {
        if (sqlite3_bind_int(stmt, 1, index) == SQLITE_OK) // 0: scsn 1-3: rootnodes
        {
            if (sqlite3_bind_blob(stmt, 2, data->data(), data->size(), SQLITE_STATIC) == SQLITE_OK)
            {
                if (sqlite3_step(stmt) == SQLITE_DONE)
                {
                    result = true;
                }
            }
        }
    }

    sqlite3_finalize(stmt);
    return result;
}

bool SqliteDbTable::putnode(handle h, handle ph, string *fp, string *attr, int shared, string *node)
{
    if (!db)
    {
        return false;
    }

    sqlite3_stmt *stmt = NULL;
    bool result = false;

    if (sqlite3_prepare(db, "INSERT OR REPLACE INTO nodes (nodehandle, parenthandle, fingerprint, attrstring, shared, node) VALUES (?, ?, ?, ?, ?, ?)", -1, &stmt, NULL) == SQLITE_OK)
    {
        if (sqlite3_bind_int64(stmt, 1, h) == SQLITE_OK)
        {
            if (sqlite3_bind_int64(stmt, 2, ph) == SQLITE_OK)
            {
                // if fp is empty, the node is a folder, so fingerprint is NULL
                if (sqlite3_bind_blob(stmt, 3, fp->size() ? fp->data() : NULL, fp->size(), SQLITE_STATIC) == SQLITE_OK)
                {
                    if (sqlite3_bind_text(stmt, 4, attr ? attr->data() : NULL, attr ? attr->size() : 0, SQLITE_STATIC) == SQLITE_OK)
                    {
                        if (sqlite3_bind_int(stmt, 5, shared) == SQLITE_OK)
                        {
                            if (sqlite3_bind_blob(stmt, 6, node->data(), node->size(), SQLITE_STATIC) == SQLITE_OK)
                            {
                                if (sqlite3_step(stmt) == SQLITE_DONE)
                                {
                                    result = true;
                                }
                            }
                        }
                    }
                }
            }
        }
    }

    sqlite3_finalize(stmt);
    return result;
}

bool SqliteDbTable::putuser(handle userhandle, string *user)
{
    if (!db)
    {
        return false;
    }

    sqlite3_stmt *stmt = NULL;
    bool result = false;

    if (sqlite3_prepare(db, "INSERT OR REPLACE INTO users (userhandle, user) VALUES (?, ?)", -1, &stmt, NULL) == SQLITE_OK)
    {
        if (sqlite3_bind_int64(stmt, 1, userhandle) == SQLITE_OK)
        {
            if (sqlite3_bind_blob(stmt, 2, user->data(), user->size(), SQLITE_STATIC) == SQLITE_OK)
            {
                if (sqlite3_step(stmt) == SQLITE_DONE)
                {
                    result = true;
                }
            }
        }
    }

    sqlite3_finalize(stmt);
    return result;
}

bool SqliteDbTable::putpcr(handle id, string *pcr)
{
    if (!db)
    {
        return false;
    }

    sqlite3_stmt *stmt = NULL;
    bool result = false;

    if (sqlite3_prepare(db, "INSERT OR REPLACE INTO pcrs (id, pcr) VALUES (?, ?)", -1, &stmt, NULL) == SQLITE_OK)
    {
        if (sqlite3_bind_int64(stmt, 1, id) == SQLITE_OK)
        {
            if (sqlite3_bind_blob(stmt, 2, pcr->data(), pcr->size(), SQLITE_STATIC) == SQLITE_OK)
            {
                if (sqlite3_step(stmt) == SQLITE_DONE)
                {
                    result = true;
                }
            }
        }
    }

    sqlite3_finalize(stmt);
    return result;
}

bool SqliteDbTable::delnode(handle h)
{
    if (!db)
    {
        return false;
    }

    sqlite3_stmt *stmt = NULL;
    bool result = false;

    if (sqlite3_prepare(db, "DELETE FROM nodes WHERE nodehandle = ?", -1, &stmt, NULL) == SQLITE_OK)
    {
        if (sqlite3_bind_int64(stmt, 1, h) == SQLITE_OK)
        {
            if (sqlite3_step(stmt) == SQLITE_DONE)
            {
                result = true;
            }
        }
    }

    sqlite3_finalize(stmt);
    return result;
}

bool SqliteDbTable::delpcr(handle id)
{
    if (!db)
    {
        return false;
    }

    sqlite3_stmt *stmt = NULL;
    bool result = false;

    if (sqlite3_prepare(db, "DELETE FROM pcrs WHERE id = ?", -1, &stmt, NULL) == SQLITE_OK)
    {
        if (sqlite3_bind_int64(stmt, 1, id) == SQLITE_OK)
        {
            if (sqlite3_step(stmt) == SQLITE_DONE)
            {
                result = true;
            }
        }
    }

    sqlite3_finalize(stmt);
    return result;
}

// truncate table
void SqliteDbTable::truncate()
{
    if (!db)
    {
        return;
    }

    sqlite3_exec(db, "DELETE FROM scsn", 0, 0, NULL);
    sqlite3_exec(db, "DELETE FROM nodes", 0, 0, NULL);
    sqlite3_exec(db, "DELETE FROM users", 0, 0, NULL);
    sqlite3_exec(db, "DELETE FROM pcrs", 0, 0, NULL);
}

// begin transaction
void SqliteDbTable::begin()
{
    if (!db)
    {
        return;
    }

    LOG_debug << "DB transaction BEGIN " << dbfile;
    sqlite3_exec(db, "BEGIN", 0, 0, NULL);
}

// commit transaction
void SqliteDbTable::commit()
{
    if (!db)
    {
        return;
    }

    LOG_debug << "DB transaction COMMIT " << dbfile;
    sqlite3_exec(db, "COMMIT", 0, 0, NULL);
}

// abort transaction
void SqliteDbTable::abort()
{
    if (!db)
    {
        return;
    }

    LOG_debug << "DB transaction ROLLBACK " << dbfile;
    sqlite3_exec(db, "ROLLBACK", 0, 0, NULL);
}

void SqliteDbTable::remove()
{
    if (!db)
    {
        return;
    }

    if (pStmt)
    {
        sqlite3_finalize(pStmt);
    }
    abort();
    sqlite3_close(db);

    db = NULL;

    if (fsaccess)   // For DbThread, 'fsaccess' should be NULL
    {
        string localpath;
        fsaccess->path2local(&dbfile, &localpath);
        fsaccess->unlinklocal(&localpath);
    }
}

// set cursor to first record
void SqliteDbTable::rewind()
{
    if (!db)
    {
        return;
    }

    if (pStmt)
    {
        sqlite3_reset(pStmt);
    }
    else
    {
        sqlite3_prepare(db, "SELECT id, content FROM statecache", -1, &pStmt, NULL);
    }
}

// retrieve next record through cursor
bool SqliteDbTable::next(uint32_t* index, string* data)
{
    if (!db)
    {
        return false;
    }

    if (!pStmt)
    {
        return false;
    }

    int rc = sqlite3_step(pStmt);

    if (rc != SQLITE_ROW)
    {
        sqlite3_finalize(pStmt);
        pStmt = NULL;
        return false;
    }

    *index = sqlite3_column_int(pStmt, 0);

    data->assign((char*)sqlite3_column_blob(pStmt, 1), sqlite3_column_bytes(pStmt, 1));

    return true;
}

// retrieve record by index
bool SqliteDbTable::get(uint32_t index, string* data)
{
    if (!db)
    {
        return false;
    }

    sqlite3_stmt *stmt;
    bool result = false;

    if (sqlite3_prepare(db, "SELECT content FROM statecache WHERE id = ?", -1, &stmt, NULL) == SQLITE_OK)
    {
        if (sqlite3_bind_int(stmt, 1, index) == SQLITE_OK)
        {
            if (sqlite3_step(stmt) == SQLITE_ROW)
            {
                data->assign((char*)sqlite3_column_blob(stmt, 0), sqlite3_column_bytes(stmt, 0));

                result = true;
            }
        }
    }

    sqlite3_finalize(stmt);
    return result;
}

// add/update record by index
bool SqliteDbTable::put(uint32_t index, char* data, unsigned len)
{
    if (!db)
    {
        return false;
    }

    sqlite3_stmt *stmt;
    bool result = false;

    if (sqlite3_prepare(db, "INSERT OR REPLACE INTO statecache (id, content) VALUES (?, ?)", -1, &stmt, NULL) == SQLITE_OK)
    {
        if (sqlite3_bind_int(stmt, 1, index) == SQLITE_OK)
        {
            if (sqlite3_bind_blob(stmt, 2, data, len, SQLITE_STATIC) == SQLITE_OK)
            {
                if (sqlite3_step(stmt) == SQLITE_DONE)
                {
                    result = true;
                }
            }
        }
    }

    sqlite3_finalize(stmt);
    return result;
}

// delete record by index
bool SqliteDbTable::del(uint32_t index)
{
    if (!db)
    {
        return false;
    }

    char buf[64];

    sprintf(buf, "DELETE FROM statecache WHERE id = %" PRIu32, index);

    return !sqlite3_exec(db, buf, 0, 0, NULL);
}

} // namespace

#endif<|MERGE_RESOLUTION|>--- conflicted
+++ resolved
@@ -35,7 +35,6 @@
 {
 }
 
-<<<<<<< HEAD
 // return true if no current DB version, but legacy DB to be converted is available
 bool SqliteDbAccess::legacydb(FileSystemAccess *fsaccess, string* name)
 {
@@ -71,9 +70,6 @@
 }
 
 DbTable* SqliteDbAccess::openlegacy(FileSystemAccess* fsaccess, string* name)
-=======
-DbTable* SqliteDbAccess::open(FileSystemAccess* fsaccess, string* name, bool recycleLegacyDB)
->>>>>>> 0ec5073f
 {
     sqlite3* db;
 
@@ -83,86 +79,24 @@
     legacyoss << LEGACY_DB_VERSION;
     legacyoss << "_" << *name << ".db";
 
-<<<<<<< HEAD
     string dbfile = legacyoss.str();
-=======
-    ostringstream newoss;
-    newoss << dbpath;
-    newoss << "megaclient_statecache";
-    newoss << DB_VERSION;
-    newoss << "_" << *name << ".db";
-    string currentdbpath = newoss.str();
-
-    string locallegacydbpath;
-    FileAccess *fa = fsaccess->newfileaccess();
-    fsaccess->path2local(&legacydbpath, &locallegacydbpath);
-    bool legacydbavailable = fa->fopen(&locallegacydbpath);
-    delete fa;
->>>>>>> 0ec5073f
 
     int rc;
     rc = sqlite3_open(dbfile.c_str(), &db);
-
     if (rc)
     {
-<<<<<<< HEAD
         return NULL;
-=======
-        if (currentDbVersion == LEGACY_DB_VERSION)
-        {
-            LOG_debug << "Using a legacy DB";
-            dbfile = legacydbpath;
-        }
-        else
-        {
-            if (!recycleLegacyDB)
-            {
-                LOG_debug << "Legacy DB is outdated. Deleting.";
-                fsaccess->unlinklocal(&locallegacydbpath);
-            }
-            else
-            {
-                LOG_debug << "Trying to recycle a legacy DB";
-                string localcurrentdbpath;
-                fsaccess->path2local(&currentdbpath, &localcurrentdbpath);
-                if (fsaccess->renamelocal(&locallegacydbpath, &localcurrentdbpath, false))
-                {
-                    string suffix = "-shm";
-                    string localsuffix;
-                    fsaccess->path2local(&suffix, &localsuffix);
-
-                    string oldfile = locallegacydbpath + localsuffix;
-                    string newfile = localcurrentdbpath + localsuffix;
-                    fsaccess->renamelocal(&oldfile, &newfile, true);
-
-                    suffix = "-wal";
-                    fsaccess->path2local(&suffix, &localsuffix);
-                    oldfile = locallegacydbpath + localsuffix;
-                    newfile = localcurrentdbpath + localsuffix;
-                    fsaccess->renamelocal(&oldfile, &newfile, true);
-                    LOG_debug << "Legacy DB recycled";
-                }
-                else
-                {
-                    LOG_debug << "Unable to recycle legacy DB. Deleting.";
-                    fsaccess->unlinklocal(&locallegacydbpath);
-                }
-            }
-        }
->>>>>>> 0ec5073f
     }
 
 #if !(TARGET_OS_IPHONE)
     sqlite3_exec(db, "PRAGMA journal_mode=WAL;", NULL, NULL, NULL);
 #endif
 
-    const char *sql = "CREATE TABLE IF NOT EXISTS statecache (id INTEGER PRIMARY KEY ASC NOT NULL, content BLOB NOT NULL)";
-
-    rc = sqlite3_exec(db, sql, NULL, NULL, NULL);
-
+    string sql = "CREATE TABLE IF NOT EXISTS statecache (id INTEGER PRIMARY KEY ASC NOT NULL, content BLOB NOT NULL)";
+
+    rc = sqlite3_exec(db, sql.c_str(), NULL, NULL, NULL);
     if (rc)
     {
-<<<<<<< HEAD
         return NULL;
     }
 
@@ -179,11 +113,6 @@
     if (sqlite3_config(SQLITE_CONFIG_MULTITHREAD) != SQLITE_OK && !sqlite3_threadsafe())
     {
         LOG_warn << "Cannot establish multithread mode for Sqlite";
-=======
-        LOG_debug << "Using an upgraded DB";
-        dbfile = currentdbpath;
-        currentDbVersion = DB_VERSION;
->>>>>>> 0ec5073f
     }
 
     ostringstream oss;
@@ -194,9 +123,7 @@
 
     string dbfile = oss.str();
 
-    int rc;
-    rc = sqlite3_open(dbfile.c_str(), &db);
-
+    int rc = sqlite3_open(dbfile.c_str(), &db);
     if (rc)
     {
         return NULL;
@@ -206,8 +133,6 @@
     sqlite3_exec(db, "PRAGMA journal_mode=WAL;", NULL, NULL, NULL);
 #endif
 
-    string sql;
-
     // 0. Check if DB is already initialized
     bool tableExists = true;
     sqlite3_stmt *stmt = NULL;
@@ -220,9 +145,8 @@
     }
     sqlite3_finalize(stmt); // no-op if stmt=NULL
 
-
     // 1. Create table 'scsn'
-    sql = "CREATE TABLE IF NOT EXISTS init (id INTEGER PRIMARY KEY NOT NULL, content BLOB NOT NULL)";
+    string sql = "CREATE TABLE IF NOT EXISTS init (id INTEGER PRIMARY KEY NOT NULL, content BLOB NOT NULL)";
     rc = sqlite3_exec(db, sql.c_str(), NULL, NULL, NULL);
     if (rc)
     {
@@ -316,6 +240,203 @@
     return new SqliteDbTable(db, fsaccess, &dbfile, key);
 }
 
+DbTable* SqliteDbAccess::open(FileSystemAccess* fsaccess, string* name)
+{
+    sqlite3* db;
+
+    ostringstream legacyoss;
+    legacyoss << dbpath;
+    legacyoss << "megaclient_statecache";
+    legacyoss << LEGACY_DB_VERSION;
+    legacyoss << "_" << *name << ".db";
+
+    ostringstream newoss;
+    newoss << dbpath;
+    newoss << "megaclient_statecache";
+    newoss << DB_VERSION;
+    newoss << "_" << *name << ".db";
+    string currentdbpath = newoss.str();
+
+    string locallegacydbpath;
+    FileAccess *fa = fsaccess->newfileaccess();
+    fsaccess->path2local(&legacydbpath, &locallegacydbpath);
+    bool legacydbavailable = fa->fopen(&locallegacydbpath);
+    delete fa;
+
+    int rc = sqlite3_open(dbfile.c_str(), &db);
+    if (rc)
+    {
+        if (currentDbVersion == LEGACY_DB_VERSION)
+        {
+            LOG_debug << "Using a legacy DB";
+            dbfile = legacydbpath;
+        }
+        else
+        {
+            LOG_debug << "Trying to recycle a legacy DB";
+            string localcurrentdbpath;
+            fsaccess->path2local(&currentdbpath, &localcurrentdbpath);
+            if (fsaccess->renamelocal(&locallegacydbpath, &localcurrentdbpath, false))
+            {
+                string suffix = "-shm";
+                string localsuffix;
+                fsaccess->path2local(&suffix, &localsuffix);
+
+                string oldfile = locallegacydbpath + localsuffix;
+                string newfile = localcurrentdbpath + localsuffix;
+                fsaccess->renamelocal(&oldfile, &newfile, true);
+
+                suffix = "-wal";
+                fsaccess->path2local(&suffix, &localsuffix);
+                oldfile = locallegacydbpath + localsuffix;
+                newfile = localcurrentdbpath + localsuffix;
+                fsaccess->renamelocal(&oldfile, &newfile, true);
+                LOG_debug << "Legacy DB recycled";
+            }
+        }
+    }
+
+#if !(TARGET_OS_IPHONE)
+    sqlite3_exec(db, "PRAGMA journal_mode=WAL;", NULL, NULL, NULL);
+#endif
+
+    string sql = "CREATE TABLE IF NOT EXISTS statecache (id INTEGER PRIMARY KEY ASC NOT NULL, content BLOB NOT NULL)";
+
+    rc = sqlite3_exec(db, sql.c_str(), NULL, NULL, NULL);
+
+    if (rc)
+    {
+        LOG_debug << "Using an upgraded DB";
+        dbfile = currentdbpath;
+        currentDbVersion = DB_VERSION;
+    }
+
+    ostringstream oss;
+    oss << dbpath;
+    oss << "megaclient_statecache";
+    oss << DB_VERSION;
+    oss << "_" << *name << ".db";
+
+    string dbfile = oss.str();
+
+    rc = sqlite3_open(dbfile.c_str(), &db);
+    if (rc)
+    {
+        return NULL;
+    }
+
+#if !(TARGET_OS_IPHONE)
+    sqlite3_exec(db, "PRAGMA journal_mode=WAL;", NULL, NULL, NULL);
+#endif
+
+    // 0. Check if DB is already initialized
+    bool tableExists = true;
+    sqlite3_stmt *stmt = NULL;
+    if (sqlite3_prepare(db, "SELECT name FROM sqlite_master WHERE type='table' AND name='init'", -1, &stmt, NULL) == SQLITE_OK)
+    {
+        if (sqlite3_step(stmt) == SQLITE_DONE)
+        {
+            tableExists = false;
+        }
+    }
+    sqlite3_finalize(stmt); // no-op if stmt=NULL
+
+
+    // 1. Create table 'scsn'
+    sql = "CREATE TABLE IF NOT EXISTS init (id INTEGER PRIMARY KEY NOT NULL, content BLOB NOT NULL)";
+    rc = sqlite3_exec(db, sql.c_str(), NULL, NULL, NULL);
+    if (rc)
+    {
+        return NULL;
+    }
+
+    // 2. Create table for 'nodes'
+    sql = "CREATE TABLE IF NOT EXISTS nodes (nodehandle INTEGER PRIMARY KEY NOT NULL, parenthandle INTEGER NOT NULL, fingerprint BLOB, attrstring TEXT, shared INTEGER NOT NULL, node BLOB NOT NULL)";
+    rc = sqlite3_exec(db, sql.c_str(), NULL, NULL, NULL);
+    if (rc)
+    {
+        return NULL;
+    }
+
+    // 3. Create table for 'users'
+    sql = "CREATE TABLE IF NOT EXISTS users (userhandle INTEGER PRIMARY KEY NOT NULL, user BLOB NOT NULL)";
+    rc = sqlite3_exec(db, sql.c_str(), NULL, NULL, NULL);
+    if (rc)
+    {
+        return NULL;
+    }
+
+    // 4. Create table for 'pcrs'
+    sql = "CREATE TABLE IF NOT EXISTS pcrs (id INTEGER PRIMARY KEY NOT NULL, pcr BLOB NOT NULL)";
+    rc = sqlite3_exec(db, sql.c_str(), NULL, NULL, NULL);
+    if (rc)
+    {
+        return NULL;
+    }
+
+    // 5. If no previous records, generate and save the keys to encrypt handles
+    if (!tableExists)
+    {
+        // one key for nodehandles
+        byte *hkey = NULL;
+        hkey = (byte*) malloc(HANDLEKEYLENGTH);
+        PrnGen::genblock(hkey, HANDLEKEYLENGTH);
+
+        string buf;
+        buf.resize(HANDLEKEYLENGTH * 4/3 + 3);
+        buf.resize(Base64::btoa((const byte *)hkey, HANDLEKEYLENGTH, (char *) buf.data()));
+
+        PaddedCBC::encrypt(&buf, key);
+
+        bool result = false;
+        sqlite3_stmt *stmt = NULL;
+        if (sqlite3_prepare(db, "INSERT OR REPLACE INTO init (id, content) VALUES (?, ?)", -1, &stmt, NULL) == SQLITE_OK)
+        {
+            // `id` for the `hkey` is always the same (4), only one row
+            if (sqlite3_bind_int(stmt, 1, 4) == SQLITE_OK)
+            {
+                if (sqlite3_bind_blob(stmt, 2, buf.data(), buf.size(), SQLITE_STATIC) == SQLITE_OK)
+                {
+                    if (sqlite3_step(stmt) == SQLITE_DONE)
+                    {
+                        // one key for parenthandles (to avoid figure out the folder structure by analyzing relationship between nodehandles and parenthandles)
+                        sqlite3_reset(stmt);
+
+                        PrnGen::genblock(hkey, HANDLEKEYLENGTH);
+
+                        buf.resize(HANDLEKEYLENGTH * 4/3 + 3);
+                        buf.resize(Base64::btoa((const byte *)hkey, HANDLEKEYLENGTH, (char *) buf.data()));
+
+                        PaddedCBC::encrypt(&buf, key);
+                        if (sqlite3_prepare(db, "INSERT OR REPLACE INTO init (id, content) VALUES (?, ?)", -1, &stmt, NULL) == SQLITE_OK)
+                        {
+                            // `id` for the `hkey` is always the same (5), only one row
+                            if (sqlite3_bind_int(stmt, 1, 5) == SQLITE_OK)
+                            {
+                                if (sqlite3_bind_blob(stmt, 2, buf.data(), buf.size(), SQLITE_STATIC) == SQLITE_OK)
+                                {
+                                    if (sqlite3_step(stmt) == SQLITE_DONE)
+                                    {
+                                        result = true;
+                                    }
+                                }
+                            }
+                        }
+                    }
+                }
+            }
+        }
+
+        sqlite3_finalize(stmt);
+        free(hkey);
+
+        if (!result)
+            return NULL;
+    }
+
+    return new SqliteDbTable(db, fsaccess, &dbfile, key);
+}
+
 SqliteDbTable::SqliteDbTable(sqlite3* cdb, FileSystemAccess *fs, string *filepath, SymmCipher *key)
     : DbTable(key)
 {
@@ -501,6 +622,32 @@
     return result;
 }
 
+bool SqliteDbTable::getnumtotalnodes(long long *count)
+{
+    if (!db)
+    {
+        return false;
+    }
+
+    sqlite3_stmt *stmt = NULL;
+    bool result = false;
+
+    *count = 0;
+
+    if (sqlite3_prepare(db, "SELECT COUNT(*) FROM nodes", -1, &stmt, NULL) == SQLITE_OK)
+    {
+        if (sqlite3_step(stmt) == SQLITE_ROW)
+        {
+            *count = sqlite3_column_int64(stmt,0);
+
+            result = true;
+        }
+    }
+
+    sqlite3_finalize(stmt);
+    return result;
+}
+
 bool SqliteDbTable::getnumchildrenquery(handle ph, int *count)
 {
     if (!db)
@@ -741,6 +888,26 @@
     }
 
     sqlite3_prepare(db, "SELECT nodehandle FROM nodes WHERE shared = 3 OR shared = 4", -1, &pStmt, NULL);
+}
+
+void SqliteDbTable::rewindhandlesfingerprint(string *fp)
+{
+    if (!db)
+    {
+        return;
+    }
+
+    if (pStmt)
+    {
+        sqlite3_reset(pStmt);
+    }
+
+    sqlite3_prepare(db, "SELECT nodehandle FROM nodes WHERE fingerprint = ?", -1, &pStmt, NULL);
+
+    if (pStmt)
+    {
+        sqlite3_bind_blob(pStmt, 1, fp->data(), fp->size(), SQLITE_STATIC);
+    }
 }
 
 bool SqliteDbTable::next(string *data)
@@ -1000,6 +1167,31 @@
     return result;
 }
 
+bool SqliteDbTable::deluser(handle id)
+{
+    if (!db)
+    {
+        return false;
+    }
+
+    sqlite3_stmt *stmt = NULL;
+    bool result = false;
+
+    if (sqlite3_prepare(db, "DELETE FROM users WHERE id = ?", -1, &stmt, NULL) == SQLITE_OK)
+    {
+        if (sqlite3_bind_int64(stmt, 1, id) == SQLITE_OK)
+        {
+            if (sqlite3_step(stmt) == SQLITE_DONE)
+            {
+                result = true;
+            }
+        }
+    }
+
+    sqlite3_finalize(stmt);
+    return result;
+}
+
 // truncate table
 void SqliteDbTable::truncate()
 {
