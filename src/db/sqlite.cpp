/**
 * @file sqlite.cpp
 * @brief SQLite DB access layer
 *
 * (c) 2013-2014 by Mega Limited, Auckland, New Zealand
 *
 * This file is part of the MEGA SDK - Client Access Engine.
 *
 * Applications using the MEGA API must present a valid application key
 * and comply with the the rules set forth in the Terms of Service.
 *
 * The MEGA SDK is distributed in the hope that it will be useful,
 * but WITHOUT ANY WARRANTY; without even the implied warranty of
 * MERCHANTABILITY or FITNESS FOR A PARTICULAR PURPOSE.
 *
 * @copyright Simplified (2-clause) BSD License.
 *
 * You should have received a copy of the license along with this
 * program.
 */

#include "mega.h"

#ifdef USE_SQLITE
namespace mega {
SqliteDbAccess::SqliteDbAccess(string* path)
{
    if (path)
    {
        dbpath = *path;
    }
}

SqliteDbAccess::~SqliteDbAccess()
{
}

DbTable* SqliteDbAccess::open(FileSystemAccess* fsaccess, string* name, SymmCipher *key)
{
    //Each table will use its own database object and its own file
    //The previous implementation was closing the first database
    //when the second one was opened.
    sqlite3* db;

    if (sqlite3_config(SQLITE_CONFIG_MULTITHREAD) != SQLITE_OK && !sqlite3_threadsafe())
    {
        LOG_warn << "Cannot establish multithread mode for Sqlite";
    }

    string dbdir = dbpath + "megaclient_statecache7_" + *name + ".db";

    int rc;
    rc = sqlite3_open(dbdir.c_str(), &db);

    if (rc)
    {
        return NULL;
    }

#if !(TARGET_OS_IPHONE)
    sqlite3_exec(db, "PRAGMA journal_mode=WAL;", NULL, NULL, NULL);
#endif

    string sql;

    // 0. Check if DB is already initialized
    bool tableExists = true;
    sqlite3_stmt *stmt = NULL;
    if (sqlite3_prepare(db, "SELECT name FROM sqlite_master WHERE type='table' AND name='init'", -1, &stmt, NULL) == SQLITE_OK)
    {
        if (sqlite3_step(stmt) == SQLITE_DONE)
        {
            tableExists = false;
        }
    }
    sqlite3_finalize(stmt); // no-op if stmt=NULL


    // 1. Create table 'scsn'
    sql = "CREATE TABLE IF NOT EXISTS init (id INTEGER PRIMARY KEY NOT NULL, content BLOB NOT NULL)";
    rc = sqlite3_exec(db, sql.c_str(), NULL, NULL, NULL);
    if (rc)
    {
        return NULL;
    }

    // 2. Create table for 'nodes'
    sql = "CREATE TABLE IF NOT EXISTS nodes (nodehandle INTEGER PRIMARY KEY NOT NULL, parenthandle INTEGER NOT NULL, fingerprint BLOB, attrstring TEXT, shared INTEGER NOT NULL, node BLOB NOT NULL)";
    rc = sqlite3_exec(db, sql.c_str(), NULL, NULL, NULL);
    if (rc)
    {
        return NULL;
    }

    // 3. Create table for 'users'
    sql = "CREATE TABLE IF NOT EXISTS users (userhandle INTEGER PRIMARY KEY NOT NULL, user BLOB NOT NULL)";
    rc = sqlite3_exec(db, sql.c_str(), NULL, NULL, NULL);
    if (rc)
    {
        return NULL;
    }

    // 4. Create table for 'pcrs'
    sql = "CREATE TABLE IF NOT EXISTS pcrs (id INTEGER PRIMARY KEY NOT NULL, pcr BLOB NOT NULL)";
    rc = sqlite3_exec(db, sql.c_str(), NULL, NULL, NULL);
    if (rc)
    {
        return NULL;
    }

    // 5. If no previous records, generate and save the keys to encrypt handles
    if (!tableExists)
    {
        // one key for nodehandles
        byte *hkey = NULL;
        hkey = (byte*) malloc(HANDLEKEYLENGTH);
        PrnGen::genblock(hkey, HANDLEKEYLENGTH);

        string buf;
        buf.resize(HANDLEKEYLENGTH * 4/3 + 3);
        buf.resize(Base64::btoa((const byte *)hkey, HANDLEKEYLENGTH, (char *) buf.data()));

        PaddedCBC::encrypt(&buf, key);

        bool result = false;
        sqlite3_stmt *stmt = NULL;
        if (sqlite3_prepare(db, "INSERT OR REPLACE INTO init (id, content) VALUES (?, ?)", -1, &stmt, NULL) == SQLITE_OK)
        {
            // `id` for the `hkey` is always the same (4), only one row
            if (sqlite3_bind_int(stmt, 1, 4) == SQLITE_OK)
            {
                if (sqlite3_bind_blob(stmt, 2, buf.data(), buf.size(), SQLITE_STATIC) == SQLITE_OK)
                {
                    if (sqlite3_step(stmt) == SQLITE_DONE)
                    {
                        // one key for parenthandles (to avoid figure out the folder structure by analyzing relationship between nodehandles and parenthandles)
                        sqlite3_reset(stmt);

                        PrnGen::genblock(hkey, HANDLEKEYLENGTH);

                        buf.resize(HANDLEKEYLENGTH * 4/3 + 3);
                        buf.resize(Base64::btoa((const byte *)hkey, HANDLEKEYLENGTH, (char *) buf.data()));

                        PaddedCBC::encrypt(&buf, key);
                        if (sqlite3_prepare(db, "INSERT OR REPLACE INTO init (id, content) VALUES (?, ?)", -1, &stmt, NULL) == SQLITE_OK)
                        {
                            // `id` for the `hkey` is always the same (5), only one row
                            if (sqlite3_bind_int(stmt, 1, 5) == SQLITE_OK)
                            {
                                if (sqlite3_bind_blob(stmt, 2, buf.data(), buf.size(), SQLITE_STATIC) == SQLITE_OK)
                                {
                                    if (sqlite3_step(stmt) == SQLITE_DONE)
                                    {
                                        result = true;
                                    }
                                }
                            }
                        }
                    }
                }
            }
        }

        sqlite3_finalize(stmt);
        delete hkey;

        if (!result)
            return NULL;
    }

    return new SqliteDbTable(db, fsaccess, &dbdir, key);
}

SqliteDbTable::SqliteDbTable(sqlite3* cdb, FileSystemAccess *fs, string *filepath, SymmCipher *key)
    : DbTable(key)
{
    db = cdb;
    pStmt = NULL;
    fsaccess = fs;
    dbfile = *filepath;
}

SqliteDbTable::~SqliteDbTable()
{
    if (!db)
    {
        return;
    }

    if (pStmt)
    {
        sqlite3_finalize(pStmt);
    }
    abort();
    sqlite3_close(db);
    LOG_debug << "Database closed " << dbfile;
}

bool SqliteDbTable::readhkey()
{
    if (!db)
    {
        return false;
    }

    sqlite3_stmt *stmt = NULL;
    string buf;
    bool result = false;

    // key for nodehandles
    if (sqlite3_prepare(db, "SELECT content FROM init WHERE id = ?", -1, &stmt, NULL) == SQLITE_OK)
    {
        if (sqlite3_bind_int(stmt, 1, 4) == SQLITE_OK)    // index=0 -> scsn; index=[1-3]; hkey=4; phkey=5
        {
            if (sqlite3_step(stmt) == SQLITE_ROW)
            {
                buf.assign((char*)sqlite3_column_blob(stmt, 0), sqlite3_column_bytes(stmt, 0));

                hkey = (byte*) malloc(HANDLEKEYLENGTH);
                Base64::atob(buf.data(), (byte *)hkey, buf.size());

                // key for parenthandles
                sqlite3_reset(stmt);

                if (sqlite3_prepare(db, "SELECT content FROM init WHERE id = ?", -1, &stmt, NULL) == SQLITE_OK)
                {
                    if (sqlite3_bind_int(stmt, 1, 5) == SQLITE_OK)    // index=0 -> scsn; index=[1-3]; hkey=4; phkey=5
                    {
                        if (sqlite3_step(stmt) == SQLITE_ROW)
                        {
                            buf.assign((char*)sqlite3_column_blob(stmt, 0), sqlite3_column_bytes(stmt, 0));

                            phkey = (byte*) malloc(HANDLEKEYLENGTH);
                            Base64::atob(buf.data(), (byte *)phkey, buf.size());

                            result = true;
                        }
                    }
                }
            }
        }
    }

    sqlite3_finalize(stmt);

    return result;
}

// retrieve record by index
bool SqliteDbTable::getscsn(string* data)
{
    if (!db)
    {
        return false;
    }

    sqlite3_stmt *stmt = NULL;
    bool result = false;

    if (sqlite3_prepare(db, "SELECT content FROM init WHERE id = ?", -1, &stmt, NULL) == SQLITE_OK)
    {
        if (sqlite3_bind_int(stmt, 1, 0) == SQLITE_OK)
        {
            if (sqlite3_step(stmt) == SQLITE_ROW)
            {
                data->assign((char*)sqlite3_column_blob(stmt, 0), sqlite3_column_bytes(stmt, 0));

                result = true;
            }
        }
    }

    sqlite3_finalize(stmt); // no-op if stmt=NULL
    return result;
}

bool SqliteDbTable::getrootnode(int index, string *data)
{
    if (!db)
    {
        return false;
    }

    sqlite3_stmt *stmt = NULL;
    bool result = false;

    if (sqlite3_prepare(db, "SELECT content FROM init WHERE id = ?", -1, &stmt, NULL) == SQLITE_OK)
    {
        if (sqlite3_bind_int(stmt, 1, index) == SQLITE_OK)    // index=0 -> scsn; index=[1-3] -> rootnodes
        {
            if (sqlite3_step(stmt) == SQLITE_ROW)
            {
                data->assign((char*)sqlite3_column_blob(stmt,0), sqlite3_column_bytes(stmt,0));

                result = true;
            }
        }
    }

    sqlite3_finalize(stmt);
    return result;
}

//bool SqliteDbTable::getnodebyhandle(string * h, string *data)
bool SqliteDbTable::getnodebyhandle(handle h, string *data)
{
    if (!db)
    {
        return false;
    }

    sqlite3_stmt *stmt = NULL;
    bool result = false;

    if (sqlite3_prepare(db, "SELECT node FROM nodes WHERE nodehandle = ?", -1, &stmt, NULL) == SQLITE_OK)
    {
        if (sqlite3_bind_int64(stmt, 1, h) == SQLITE_OK)
        {
            if (sqlite3_step(stmt) == SQLITE_ROW)
            {
                data->assign((char*)sqlite3_column_blob(stmt,0), sqlite3_column_bytes(stmt,0));

                result = true;
            }
        }
    }

    sqlite3_finalize(stmt);
    return result;
}

bool SqliteDbTable::getnodebyfingerprint(string *fp, string *data)
{
    if (!db)
    {
        return false;
    }

    sqlite3_stmt *stmt = NULL;
    bool result = false;

    if (sqlite3_prepare(db, "SELECT node FROM nodes WHERE fingerprint = ?", -1, &stmt, NULL) == SQLITE_OK)
    {
        if (sqlite3_bind_blob(stmt, 1, fp->data(), fp->size(), SQLITE_STATIC) == SQLITE_OK)
        {
            if (sqlite3_step(stmt) == SQLITE_ROW)
            {
                data->assign((char*)sqlite3_column_blob(stmt,0), sqlite3_column_bytes(stmt,0));

                result = true;
            }
        }
    }

    sqlite3_finalize(stmt);
    return result;
}

bool SqliteDbTable::getnumchildrenquery(handle ph, int *count)
{
    if (!db)
    {
        return false;
    }

    sqlite3_stmt *stmt = NULL;
    bool result = false;

    *count = 0;

    if (sqlite3_prepare(db, "SELECT COUNT(*) FROM nodes WHERE parenthandle = ?", -1, &stmt, NULL) == SQLITE_OK)
    {
        if (sqlite3_bind_int64(stmt, 1, ph) == SQLITE_OK)
        {
            if (sqlite3_step(stmt) == SQLITE_ROW)
            {
                *count = sqlite3_column_int(stmt,0);

                result = true;
            }
        }
    }

    sqlite3_finalize(stmt);
    return result;
}

bool SqliteDbTable::getnumchildfilesquery(handle ph, int *count)
{
    if (!db)
    {
        return false;
    }

    sqlite3_stmt *stmt = NULL;
    bool result = false;

    *count = 0;

    if (sqlite3_prepare(db, "SELECT COUNT(*) FROM nodes WHERE parenthandle = ? AND fingerprint IS NOT NULL", -1, &stmt, NULL) == SQLITE_OK)
    {
        if (sqlite3_bind_int64(stmt, 1, ph) == SQLITE_OK)
        {
            if (sqlite3_step(stmt) == SQLITE_ROW)
            {
                *count = sqlite3_column_int(stmt,0);

                result = true;
            }
        }
    }

    sqlite3_finalize(stmt);
    return result;
}

bool SqliteDbTable::getnumchildfoldersquery(handle ph, int *count)
{
    if (!db)
    {
        return false;
    }

    sqlite3_stmt *stmt = NULL;
    bool result = false;

    *count = 0;

    if (sqlite3_prepare(db, "SELECT COUNT(*) FROM nodes WHERE parenthandle = ? AND fingerprint IS NULL", -1, &stmt, NULL) == SQLITE_OK)
    {
        if (sqlite3_bind_int64(stmt, 1, ph) == SQLITE_OK)
        {
            if (sqlite3_step(stmt) == SQLITE_ROW)
            {
                *count = sqlite3_column_int(stmt,0);

                result = true;
            }
        }
    }

    sqlite3_finalize(stmt);
    return result;
}

void SqliteDbTable::rewinduser()
{
    if (!db)
    {
        return;
    }

    if (pStmt)
    {
        sqlite3_reset(pStmt);
    }

    sqlite3_prepare(db, "SELECT user FROM users", -1, &pStmt, NULL);

}

void SqliteDbTable::rewindpcr()
{
    if (!db)
    {
        return;
    }

<<<<<<< HEAD
    if (pStmt)
    {
        sqlite3_reset(pStmt);
    }

    sqlite3_prepare(db, "SELECT pcr FROM pcrs", -1, &pStmt, NULL);
=======
    LOG_debug << "DB transaction BEGIN " << dbfile;
    sqlite3_exec(db, "BEGIN", 0, 0, NULL);
>>>>>>> 2809cf6c
}

void SqliteDbTable::rewindhandleschildren(handle ph)
{
    if (!db)
    {
        return;
    }

<<<<<<< HEAD
    if (pStmt)
    {
        sqlite3_reset(pStmt);
    }

    sqlite3_prepare(db, "SELECT nodehandle FROM nodes WHERE parenthandle = ?", -1, &pStmt, NULL);

    if (pStmt)
    {
        sqlite3_bind_int64(pStmt, 1, ph);
    }
=======
    LOG_debug << "DB transaction COMMIT " << dbfile;
    sqlite3_exec(db, "COMMIT", 0, 0, NULL);
>>>>>>> 2809cf6c
}

void SqliteDbTable::rewindhandlesencryptednodes()
{
    if (!db)
    {
        return;
    }

<<<<<<< HEAD
    if (pStmt)
    {
        sqlite3_reset(pStmt);
    }

    sqlite3_prepare(db, "SELECT nodehandle FROM nodes WHERE attrstring IS NOT NULL", -1, &pStmt, NULL);
=======
    LOG_debug << "DB transaction ROLLBACK " << dbfile;
    sqlite3_exec(db, "ROLLBACK", 0, 0, NULL);
>>>>>>> 2809cf6c
}

void SqliteDbTable::rewindhandlesoutshares(handle ph)
{
    if (!db)
    {
        return;
    }

    if (pStmt)
    {
        sqlite3_reset(pStmt);
    }

    sqlite3_prepare(db, "SELECT nodehandle FROM nodes WHERE parenthandle = ? AND shared = 1 OR shared = 4", -1, &pStmt, NULL);
    // shared values: 0:notshared 1:outshare 2:inshare 3:pendingshare 4:outshare+pendingshare

    if (pStmt)
    {
        sqlite3_bind_int64(pStmt, 1, ph);
    }

}

void SqliteDbTable::rewindhandlesoutshares()
{
    if (!db)
    {
        return;
    }

    if (pStmt)
    {
        sqlite3_reset(pStmt);
    }

    sqlite3_prepare(db, "SELECT nodehandle FROM nodes WHERE shared = 1 OR shared = 4", -1, &pStmt, NULL);
    // shared values: 0:notshared 1:outshare 2:inshare 3:pendingshare 4:outshare+pendingshare
}

void SqliteDbTable::rewindhandlespendingshares(handle ph)
{
    if (!db)
    {
        return;
    }

    if (pStmt)
    {
        sqlite3_reset(pStmt);
    }

    sqlite3_prepare(db, "SELECT nodehandle FROM nodes WHERE parenthandle = ? AND shared = 3 OR shared = 4", -1, &pStmt, NULL);
    // shared values: 0:notshared 1:outshare 2:inshare 3:pendingshare 4:outshare+pendingshare

    if (pStmt)
    {
        sqlite3_bind_int64(pStmt, 1, ph);
    }
}

void SqliteDbTable::rewindhandlespendingshares()
{
    if (!db)
    {
        return;
    }

    if (pStmt)
    {
        sqlite3_reset(pStmt);
    }

    sqlite3_prepare(db, "SELECT nodehandle FROM nodes WHERE shared = 3 OR shared = 4", -1, &pStmt, NULL);
}

bool SqliteDbTable::next(string *data)
{
    if (!db)
    {
        return false;
    }

    if (!pStmt)
    {
        return false;
    }

    int rc = sqlite3_step(pStmt);

    if (rc != SQLITE_ROW)   // no more results
    {
        sqlite3_finalize(pStmt);
        pStmt = NULL;
        return false;
    }

    data->assign((char*)sqlite3_column_blob(pStmt, 0), sqlite3_column_bytes(pStmt, 0));

    return true;
}

bool SqliteDbTable::nexthandle(handle *h)
{
    if (!db)
    {
        return false;
    }

    if (!pStmt)
    {
        return false;
    }

    int rc = sqlite3_step(pStmt);

    if (rc != SQLITE_ROW)   // no more results
    {
        sqlite3_finalize(pStmt);
        pStmt = NULL;
        return false;
    }

    *h = sqlite3_column_int64(pStmt, 0);

    return true;
}

// update SCSN
bool SqliteDbTable::putscsn(char* data, unsigned len)
{
    if (!db)
    {
        return false;
    }

    sqlite3_stmt *stmt = NULL;
    bool result = false;

    if (sqlite3_prepare(db, "INSERT OR REPLACE INTO init (id, content) VALUES (?, ?)", -1, &stmt, NULL) == SQLITE_OK)
    {
        // `id` for the `scsn` is always the same (0), only one row
        if (sqlite3_bind_int(stmt, 1, 0) == SQLITE_OK)
        {
            if (sqlite3_bind_blob(stmt, 2, data, len, SQLITE_STATIC) == SQLITE_OK)
            {
                if (sqlite3_step(stmt) == SQLITE_DONE)
                {
                    result = true;
                }
            }
        }
    }

    sqlite3_finalize(stmt);
    return result;
}

bool SqliteDbTable::putrootnode(int index, string *data)
{
    if (!db)
    {
        return false;
    }

    sqlite3_stmt *stmt = NULL;
    bool result = false;

    if (sqlite3_prepare(db, "INSERT OR REPLACE INTO init (id, content) VALUES (?, ?)", -1, &stmt, NULL) == SQLITE_OK)
    {
        if (sqlite3_bind_int(stmt, 1, index) == SQLITE_OK) // 0: scsn 1-3: rootnodes
        {
            if (sqlite3_bind_blob(stmt, 2, data->data(), data->size(), SQLITE_STATIC) == SQLITE_OK)
            {
                if (sqlite3_step(stmt) == SQLITE_DONE)
                {
                    result = true;
                }
            }
        }
    }

    sqlite3_finalize(stmt);
    return result;
}

bool SqliteDbTable::putnode(handle h, handle ph, string *fp, string *attr, int shared, string *node)
{
    if (!db)
    {
        return false;
    }

    sqlite3_stmt *stmt = NULL;
    bool result = false;

    if (sqlite3_prepare(db, "INSERT OR REPLACE INTO nodes (nodehandle, parenthandle, fingerprint, attrstring, shared, node) VALUES (?, ?, ?, ?, ?, ?)", -1, &stmt, NULL) == SQLITE_OK)
    {
        if (sqlite3_bind_int64(stmt, 1, h) == SQLITE_OK)
        {
            if (sqlite3_bind_int64(stmt, 2, ph) == SQLITE_OK)
            {
                // if fp is empty, the node is a folder, so fingerprint is NULL
                if (sqlite3_bind_blob(stmt, 3, fp->size() ? fp->data() : NULL, fp->size(), SQLITE_STATIC) == SQLITE_OK)
                {
                    if (sqlite3_bind_text(stmt, 4, attr ? attr->data() : NULL, attr ? attr->size() : 0, SQLITE_STATIC) == SQLITE_OK)
                    {
                        if (sqlite3_bind_int(stmt, 5, shared) == SQLITE_OK)
                        {
                            if (sqlite3_bind_blob(stmt, 6, node->data(), node->size(), SQLITE_STATIC) == SQLITE_OK)
                            {
                                if (sqlite3_step(stmt) == SQLITE_DONE)
                                {
                                    result = true;
                                }
                            }
                        }
                    }
                }
            }
        }
    }

    sqlite3_finalize(stmt);
    return result;
}

bool SqliteDbTable::putuser(handle userhandle, string *user)
{
    if (!db)
    {
        return false;
    }

    sqlite3_stmt *stmt = NULL;
    bool result = false;

    if (sqlite3_prepare(db, "INSERT OR REPLACE INTO users (userhandle, user) VALUES (?, ?)", -1, &stmt, NULL) == SQLITE_OK)
    {
        if (sqlite3_bind_int64(stmt, 1, userhandle) == SQLITE_OK)
        {
            if (sqlite3_bind_blob(stmt, 2, user->data(), user->size(), SQLITE_STATIC) == SQLITE_OK)
            {
                if (sqlite3_step(stmt) == SQLITE_DONE)
                {
                    result = true;
                }
            }
        }
    }

    sqlite3_finalize(stmt);
    return result;
}

bool SqliteDbTable::putpcr(handle id, string *pcr)
{
    if (!db)
    {
        return false;
    }

    sqlite3_stmt *stmt = NULL;
    bool result = false;

    if (sqlite3_prepare(db, "INSERT OR REPLACE INTO pcrs (id, pcr) VALUES (?, ?)", -1, &stmt, NULL) == SQLITE_OK)
    {
        if (sqlite3_bind_int64(stmt, 1, id) == SQLITE_OK)
        {
            if (sqlite3_bind_blob(stmt, 2, pcr->data(), pcr->size(), SQLITE_STATIC) == SQLITE_OK)
            {
                if (sqlite3_step(stmt) == SQLITE_DONE)
                {
                    result = true;
                }
            }
        }
    }

    sqlite3_finalize(stmt);
    return result;
}

bool SqliteDbTable::delnode(handle h)
{
    if (!db)
    {
        return false;
    }

    sqlite3_stmt *stmt = NULL;
    bool result = false;

    if (sqlite3_prepare(db, "DELETE FROM nodes WHERE nodehandle = ?", -1, &stmt, NULL) == SQLITE_OK)
    {
        if (sqlite3_bind_int64(stmt, 1, h) == SQLITE_OK)
        {
            if (sqlite3_step(stmt) == SQLITE_DONE)
            {
                result = true;
            }
        }
    }

    sqlite3_finalize(stmt);
    return result;
}

bool SqliteDbTable::delpcr(handle id)
{
    if (!db)
    {
        return false;
    }

    sqlite3_stmt *stmt = NULL;
    bool result = false;

    if (sqlite3_prepare(db, "DELETE FROM pcrs WHERE id = ?", -1, &stmt, NULL) == SQLITE_OK)
    {
        if (sqlite3_bind_int64(stmt, 1, id) == SQLITE_OK)
        {
            if (sqlite3_step(stmt) == SQLITE_DONE)
            {
                result = true;
            }
        }
    }

    sqlite3_finalize(stmt);
    return result;
}

// truncate table
void SqliteDbTable::truncate()
{
    if (!db)
    {
        return;
    }

    sqlite3_exec(db, "DELETE FROM scsn", 0, 0, NULL);
    sqlite3_exec(db, "DELETE FROM nodes", 0, 0, NULL);
    sqlite3_exec(db, "DELETE FROM users", 0, 0, NULL);
    sqlite3_exec(db, "DELETE FROM pcrs", 0, 0, NULL);
}

// begin transaction
void SqliteDbTable::begin()
{
    if (!db)
    {
        return;
    }

    sqlite3_exec(db, "BEGIN", 0, 0, NULL);
}

// commit transaction
void SqliteDbTable::commit()
{
    if (!db)
    {
        return;
    }

    sqlite3_exec(db, "COMMIT", 0, 0, NULL);
}

// abort transaction
void SqliteDbTable::abort()
{
    if (!db)
    {
        return;
    }

    sqlite3_exec(db, "ROLLBACK", 0, 0, NULL);
}

void SqliteDbTable::remove()
{
    if (!db)
    {
        return;
    }

    if (pStmt)
    {
        sqlite3_finalize(pStmt);
    }
    abort();
    sqlite3_close(db);

    db = NULL;

    if (fsaccess)   // For DbThread, 'fsaccess' should be NULL
    {
        string localpath;
        fsaccess->path2local(&dbfile, &localpath);
        fsaccess->unlinklocal(&localpath);
    }
}

// set cursor to first record
void SqliteDbTable::rewind()
{
    if (!db)
    {
        return;
    }

    if (pStmt)
    {
        sqlite3_reset(pStmt);
    }
    else
    {
        sqlite3_prepare(db, "SELECT id, content FROM statecache", -1, &pStmt, NULL);
    }
}

// retrieve next record through cursor
bool SqliteDbTable::next(uint32_t* index, string* data)
{
    if (!db)
    {
        return false;
    }

    if (!pStmt)
    {
        return false;
    }

    int rc = sqlite3_step(pStmt);

    if (rc != SQLITE_ROW)
    {
        sqlite3_finalize(pStmt);
        pStmt = NULL;
        return false;
    }

    *index = sqlite3_column_int(pStmt, 0);

    data->assign((char*)sqlite3_column_blob(pStmt, 1), sqlite3_column_bytes(pStmt, 1));

    return true;
}

// retrieve record by index
bool SqliteDbTable::get(uint32_t index, string* data)
{
    if (!db)
    {
        return false;
    }

    sqlite3_stmt *stmt;
    bool result = false;

    if (sqlite3_prepare(db, "SELECT content FROM statecache WHERE id = ?", -1, &stmt, NULL) == SQLITE_OK)
    {
        if (sqlite3_bind_int(stmt, 1, index) == SQLITE_OK)
        {
            if (sqlite3_step(stmt) == SQLITE_ROW)
            {
                data->assign((char*)sqlite3_column_blob(stmt, 0), sqlite3_column_bytes(stmt, 0));

                result = true;
            }
        }
    }

    sqlite3_finalize(stmt);
    return result;
}

// add/update record by index
bool SqliteDbTable::put(uint32_t index, char* data, unsigned len)
{
    if (!db)
    {
        return false;
    }

    sqlite3_stmt *stmt;
    bool result = false;

    if (sqlite3_prepare(db, "INSERT OR REPLACE INTO statecache (id, content) VALUES (?, ?)", -1, &stmt, NULL) == SQLITE_OK)
    {
        if (sqlite3_bind_int(stmt, 1, index) == SQLITE_OK)
        {
            if (sqlite3_bind_blob(stmt, 2, data, len, SQLITE_STATIC) == SQLITE_OK)
            {
                if (sqlite3_step(stmt) == SQLITE_DONE)
                {
                    result = true;
                }
            }
        }
    }

    sqlite3_finalize(stmt);
    return result;
}

// delete record by index
bool SqliteDbTable::del(uint32_t index)
{
    if (!db)
    {
        return false;
    }

    char buf[64];

    sprintf(buf, "DELETE FROM statecache WHERE id = %" PRIu32, index);

    return !sqlite3_exec(db, buf, 0, 0, NULL);
}

} // namespace

#endif<|MERGE_RESOLUTION|>--- conflicted
+++ resolved
@@ -466,17 +466,12 @@
         return;
     }
 
-<<<<<<< HEAD
     if (pStmt)
     {
         sqlite3_reset(pStmt);
     }
 
     sqlite3_prepare(db, "SELECT pcr FROM pcrs", -1, &pStmt, NULL);
-=======
-    LOG_debug << "DB transaction BEGIN " << dbfile;
-    sqlite3_exec(db, "BEGIN", 0, 0, NULL);
->>>>>>> 2809cf6c
 }
 
 void SqliteDbTable::rewindhandleschildren(handle ph)
@@ -486,7 +481,6 @@
         return;
     }
 
-<<<<<<< HEAD
     if (pStmt)
     {
         sqlite3_reset(pStmt);
@@ -498,10 +492,6 @@
     {
         sqlite3_bind_int64(pStmt, 1, ph);
     }
-=======
-    LOG_debug << "DB transaction COMMIT " << dbfile;
-    sqlite3_exec(db, "COMMIT", 0, 0, NULL);
->>>>>>> 2809cf6c
 }
 
 void SqliteDbTable::rewindhandlesencryptednodes()
@@ -511,17 +501,12 @@
         return;
     }
 
-<<<<<<< HEAD
     if (pStmt)
     {
         sqlite3_reset(pStmt);
     }
 
     sqlite3_prepare(db, "SELECT nodehandle FROM nodes WHERE attrstring IS NOT NULL", -1, &pStmt, NULL);
-=======
-    LOG_debug << "DB transaction ROLLBACK " << dbfile;
-    sqlite3_exec(db, "ROLLBACK", 0, 0, NULL);
->>>>>>> 2809cf6c
 }
 
 void SqliteDbTable::rewindhandlesoutshares(handle ph)
@@ -877,6 +862,7 @@
         return;
     }
 
+    LOG_debug << "DB transaction BEGIN " << dbfile;
     sqlite3_exec(db, "BEGIN", 0, 0, NULL);
 }
 
@@ -888,6 +874,7 @@
         return;
     }
 
+    LOG_debug << "DB transaction COMMIT " << dbfile;
     sqlite3_exec(db, "COMMIT", 0, 0, NULL);
 }
 
@@ -899,6 +886,7 @@
         return;
     }
 
+    LOG_debug << "DB transaction ROLLBACK " << dbfile;
     sqlite3_exec(db, "ROLLBACK", 0, 0, NULL);
 }
 
