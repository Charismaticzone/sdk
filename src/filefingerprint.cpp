/**
 * @file filefingerprint.cpp
 * @brief Sparse file fingerprint
 *
 * (c) 2013-2014 by Mega Limited, Auckland, New Zealand
 *
 * This file is part of the MEGA SDK - Client Access Engine.
 *
 * Applications using the MEGA API must present a valid application key
 * and comply with the the rules set forth in the Terms of Service.
 *
 * The MEGA SDK is distributed in the hope that it will be useful,
 * but WITHOUT ANY WARRANTY; without even the implied warranty of
 * MERCHANTABILITY or FITNESS FOR A PARTICULAR PURPOSE.
 *
 * @copyright Simplified (2-clause) BSD License.
 *
 * You should have received a copy of the license along with this
 * program.
 */

#include "mega/filefingerprint.h"
#include "mega/serialize64.h"
#include "mega/base64.h"
#include "mega/logging.h"
#include "mega/utils.h"

namespace {

constexpr int MAXFULL = 8192;

} // anonymous

namespace mega {

bool operator==(const FileFingerprint& lhs, const FileFingerprint& rhs)
{
    // size differs - cannot be equal
    if (lhs.size != rhs.size)
    {
        return false;
    }

#ifndef __ANDROID__
    // mtime check disabled on Android due to this bug:
    // https://code.google.com/p/android/issues/detail?id=18624

#ifndef WINDOWS_PHONE
    // disabled on Windows Phone too because SetFileTime() isn't available

    // mtime differs - cannot be equal
    if (abs(lhs.mtime-rhs.mtime) > 2)
    {
        return false;
    }
#endif
#endif

    // FileFingerprints not fully available - give it the benefit of the doubt
    if (!lhs.isvalid || !rhs.isvalid)
    {
        return true;
    }

    return !memcmp(lhs.crc, rhs.crc, sizeof lhs.crc);
}

bool FileFingerprint::serialize(string *d)
{
    d->append((const char*)&size, sizeof(size));
    d->append((const char*)&mtime, sizeof(mtime));
    d->append((const char*)crc, sizeof(crc));
    d->append((const char*)&isvalid, sizeof(isvalid));

    return true;
}

FileFingerprint *FileFingerprint::unserialize(string *d)
{
    const char* ptr = d->data();
    const char* end = ptr + d->size();

    if (ptr + sizeof(m_off_t) + sizeof(m_time_t) + 4 * sizeof(int32_t) + sizeof(bool) > end)
    {
        LOG_err << "FileFingerprint unserialization failed - serialized string too short";
        return NULL;
    }

    FileFingerprint *fp = new FileFingerprint();

    fp->size = MemAccess::get<m_off_t>(ptr);
    ptr += sizeof(m_off_t);

    fp->mtime = MemAccess::get<m_time_t>(ptr);
    ptr += sizeof(m_time_t);

    memcpy(fp->crc, ptr, sizeof(fp->crc));
    ptr += sizeof(fp->crc);

    fp->isvalid = MemAccess::get<bool>(ptr);
    ptr += sizeof(bool);

    d->erase(0, ptr - d->data());
    return fp;
}

FileFingerprint::FileFingerprint(const FileFingerprint& other)
: size{other.size}
, mtime{other.mtime}
, isvalid{other.isvalid}
{
    memcpy(crc, other.crc, sizeof(crc));
}

FileFingerprint& FileFingerprint::operator=(const FileFingerprint& other)
{
    assert(this != &other);
    size = other.size;
    mtime = other.mtime;
    memcpy(crc, other.crc, sizeof(crc));
    isvalid = other.isvalid;
    return *this;
}

bool FileFingerprint::genfingerprint(FileAccess* fa, bool ignoremtime)
{
    bool changed = false;
    int32_t newcrc[sizeof crc / sizeof *crc], crcval;

    if (mtime != fa->mtime)
    {
        mtime = fa->mtime;
        changed = !ignoremtime;
    }

    if (size != fa->size)
    {
        size = fa->size;
        changed = true;
    }

    if (!fa->openf())
    {
        size = -1;
        return true;
    }

    if (size <= (m_off_t)sizeof crc)
    {
        // tiny file: read verbatim, NUL pad
        if (!fa->frawread((byte*)newcrc, static_cast<unsigned>(size), 0, true))
        {
            size = -1;
            fa->closef();
            return true;
        }

        if (size < (m_off_t)sizeof(crc))
        {
            memset((byte*)newcrc + size, 0, size_t(sizeof(crc) - size));
        }
    }
    else if (size <= MAXFULL)
    {
        // small file: full coverage, four full CRC32s
        HashCRC32 crc32;
        byte buf[MAXFULL];

        if (!fa->frawread(buf, static_cast<unsigned>(size), 0, true))
        {
            size = -1;
            fa->closef();
            return true;
        }

        for (unsigned i = 0; i < sizeof crc / sizeof *crc; i++)
        {
            int begin = int(i * size / (sizeof crc / sizeof *crc));
            int end = int((i + 1) * size / (sizeof crc / sizeof *crc));

            crc32.add(buf + begin, end - begin);
            crc32.get((byte*)&crcval);

            newcrc[i] = htonl(crcval);
        }
    }
    else
    {
        // large file: sparse coverage, four sparse CRC32s
        HashCRC32 crc32;
        byte block[4 * sizeof crc];
        const unsigned blocks = MAXFULL / (sizeof block * sizeof crc / sizeof *crc);

        for (unsigned i = 0; i < sizeof crc / sizeof *crc; i++)
        {
            for (unsigned j = 0; j < blocks; j++)
            {
                if (!fa->frawread(block, sizeof block,
                                  (size - sizeof block)
                                  * (i * blocks + j)
<<<<<<< HEAD
                                  / (sizeof crc / sizeof *crc * blocks - 1), i || j, true))
=======
                                  / (sizeof crc / sizeof *crc * blocks - 1), true))
>>>>>>> 195e0906
                {
                    size = -1;
                    fa->closef();
                    return true;
                }

                crc32.add(block, sizeof block);
            }

            crc32.get((byte*)&crcval);
            newcrc[i] = htonl(crcval);
        }
        fa->closef();
    }

    if (memcmp(crc, newcrc, sizeof crc))
    {
        memcpy(crc, newcrc, sizeof crc);
        changed = true;
    }

    if (!isvalid)
    {
        isvalid = true;
        changed = true;
    }

    fa->closef();
    return changed;
}

bool FileFingerprint::genfingerprint(InputStreamAccess *is, m_time_t cmtime, bool ignoremtime)
{
    bool changed = false;
    int32_t newcrc[sizeof crc / sizeof *crc], crcval;

    if (mtime != cmtime)
    {
        mtime = cmtime;
        changed = !ignoremtime;
    }

    if (size != is->size())
    {
        size = is->size();
        changed = true;
    }

    if (size < 0)
    {
        size = -1;
        return true;
    }

    if (size <= (m_off_t)sizeof crc)
    {
        // tiny file: read verbatim, NUL pad
        if (!is->read((byte*)newcrc, (unsigned int)size))
        {
            size = -1;
            return true;
        }

        if (size < (m_off_t)sizeof(crc))
        {
            memset((byte*)newcrc + size, 0, size_t(sizeof(crc) - size));
        }
    }
    else if (size <= MAXFULL)
    {
        // small file: full coverage, four full CRC32s
        HashCRC32 crc32;
        byte buf[MAXFULL];

        if (!is->read(buf, int(size)))
        {
            size = -1;
            return true;
        }

        for (unsigned i = 0; i < sizeof crc / sizeof *crc; i++)
        {
            int begin = int(i * size / (sizeof crc / sizeof *crc));
            int end = int((i + 1) * size / (sizeof crc / sizeof *crc));

            crc32.add(buf + begin, end - begin);
            crc32.get((byte*)&crcval);

            newcrc[i] = htonl(crcval);
        }
    }
    else
    {
        // large file: sparse coverage, four sparse CRC32s
        HashCRC32 crc32;
        byte block[4 * sizeof crc];
        const unsigned blocks = MAXFULL / (sizeof block * sizeof crc / sizeof *crc);
        m_off_t current = 0;

        for (unsigned i = 0; i < sizeof crc / sizeof *crc; i++)
        {
            for (unsigned j = 0; j < blocks; j++)
            {
                m_off_t offset = (size - sizeof block)
                        * (i * blocks + j)
                        / (sizeof crc / sizeof *crc * blocks - 1);

                //Seek
                for (m_off_t fullstep = offset - current; fullstep > 0; )  // 500G or more and the step doesn't fit in 32 bits
                {
                    unsigned step = fullstep > UINT_MAX ? UINT_MAX : unsigned(fullstep);
                    if (!is->read(NULL, step))
                    {
                        size = -1;
                        return true;
                    }
                    fullstep -= (uint64_t)step;
                }

                current += (offset - current);

                if (!is->read(block, sizeof block))
                {
                    size = -1;
                    return true;
                }
                current += sizeof block;

                crc32.add(block, sizeof block);
            }

            crc32.get((byte*)&crcval);
            newcrc[i] = htonl(crcval);
        }
    }

    if (memcmp(crc, newcrc, sizeof crc))
    {
        memcpy(crc, newcrc, sizeof crc);
        changed = true;
    }

    if (!isvalid)
    {
        isvalid = true;
        changed = true;
    }

    return changed;
}

// convert this FileFingerprint to string
void FileFingerprint::serializefingerprint(string* d) const
{
    byte buf[sizeof crc + 1 + sizeof mtime];
    int l;

    memcpy(buf, crc, sizeof crc);
    l = Serialize64::serialize(buf + sizeof crc, mtime);

    d->resize((sizeof crc + l) * 4 / 3 + 4);
    d->resize(Base64::btoa(buf, sizeof crc + l, (char*)d->c_str()));
}

// decode and set base64-encoded fingerprint
int FileFingerprint::unserializefingerprint(string* d)
{
    byte buf[sizeof crc + sizeof mtime + 1];
    unsigned l;
    uint64_t t;

    if ((l = Base64::atob(d->c_str(), buf, sizeof buf)) < sizeof crc + 1)
    {
        return 0;
    }

    if (Serialize64::unserialize(buf + sizeof crc, l - sizeof crc, &t) < 0)
    {
        return 0;
    }

    memcpy(crc, buf, sizeof crc);

    mtime = t;

    isvalid = true;

    return 1;
}

bool FileFingerprintCmp::operator()(const FileFingerprint* a, const FileFingerprint* b) const
{
    if (a->size < b->size)
    {
        return true;
    }

    if (a->size > b->size)
    {
        return false;
    }

    if (a->mtime < b->mtime)
    {
        return true;
    }

    if (a->mtime > b->mtime)
    {
        return false;
    }

    return memcmp(a->crc, b->crc, sizeof a->crc) < 0;
}
} // namespace<|MERGE_RESOLUTION|>--- conflicted
+++ resolved
@@ -198,11 +198,7 @@
                 if (!fa->frawread(block, sizeof block,
                                   (size - sizeof block)
                                   * (i * blocks + j)
-<<<<<<< HEAD
-                                  / (sizeof crc / sizeof *crc * blocks - 1), i || j, true))
-=======
                                   / (sizeof crc / sizeof *crc * blocks - 1), true))
->>>>>>> 195e0906
                 {
                     size = -1;
                     fa->closef();
