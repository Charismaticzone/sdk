--- conflicted
+++ resolved
@@ -99,11 +99,7 @@
     char bizMode = 0;
     if (mBizMode != BIZ_MODE_UNKNOWN) // convert number to ascii
     {
-<<<<<<< HEAD
         bizMode = static_cast<char>('0' + mBizMode);
-=======
-        bizMode = '0' + mBizMode;
->>>>>>> 04856768
     }
 
     d->append((char*)&bizMode, 1);
@@ -863,10 +859,7 @@
         case ATTR_ALIAS:
         case ATTR_CAMERA_UPLOADS_FOLDER:
         case ATTR_UNSHAREABLE_KEY:
-<<<<<<< HEAD
         case ATTR_DEVICE_NAMES:
-=======
->>>>>>> 04856768
             return 1;
 
         case ATTR_STORAGE_STATE: //putua is forbidden for this attribute
@@ -1317,14 +1310,10 @@
             changed.unshareablekey = true;
             break;
 
-<<<<<<< HEAD
         case ATTR_DEVICE_NAMES:
             changed.devicenames = true;
             break;
 
-
-=======
->>>>>>> 04856768
         default:
             return false;
     }
