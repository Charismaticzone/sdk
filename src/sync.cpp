/**
 * @file sync.cpp
 * @brief Class for synchronizing local and remote trees
 *
 * (c) 2013-2014 by Mega Limited, Auckland, New Zealand
 *
 * This file is part of the MEGA SDK - Client Access Engine.
 *
 * Applications using the MEGA API must present a valid application key
 * and comply with the the rules set forth in the Terms of Service.
 *
 * The MEGA SDK is distributed in the hope that it will be useful,
 * but WITHOUT ANY WARRANTY; without even the implied warranty of
 * MERCHANTABILITY or FITNESS FOR A PARTICULAR PURPOSE.
 *
 * @copyright Simplified (2-clause) BSD License.
 *
 * You should have received a copy of the license along with this
 * program.
 */

#include <type_traits>
#include <unordered_set>

#include "mega.h"

#ifdef ENABLE_SYNC
#include "mega/sync.h"
#include "mega/megaapp.h"
#include "mega/transfer.h"
#include "mega/megaclient.h"
#include "mega/base64.h"

namespace mega {

const int Sync::SCANNING_DELAY_DS = 5;
const int Sync::EXTRA_SCANNING_DELAY_DS = 150;
const int Sync::FILE_UPDATE_DELAY_DS = 30;
const int Sync::FILE_UPDATE_MAX_DELAY_SECS = 60;
const dstime Sync::RECENT_VERSION_INTERVAL_SECS = 10800;

namespace {

// Need this to store `LightFileFingerprint` by-value in `FingerprintSet`
struct LightFileFingerprintComparator
{
    bool operator()(const LightFileFingerprint& lhs, const LightFileFingerprint& rhs) const
    {
        return LightFileFingerprintCmp{}(&lhs, &rhs);
    }
};

// Represents a file/folder for use in assigning fs IDs
struct FsFile
{
    handle fsid;
    LocalPath path;
};

// Caches fingerprints
class FingerprintCache
{
public:
    using FingerprintSet = std::set<LightFileFingerprint, LightFileFingerprintComparator>;

    // Adds a new fingerprint
    template<typename T, typename = typename std::enable_if<std::is_same<LightFileFingerprint, typename std::decay<T>::type>::value>::type>
    const LightFileFingerprint* add(T&& ffp)
    {
         const auto insertPair = mFingerprints.insert(std::forward<T>(ffp));
         return &*insertPair.first;
    }

    // Returns the set of all fingerprints
    const FingerprintSet& all() const
    {
        return mFingerprints;
    }

private:
    FingerprintSet mFingerprints;
};

using FingerprintLocalNodeMap = std::multimap<const LightFileFingerprint*, LocalNode*, LightFileFingerprintCmp>;
using FingerprintFileMap = std::multimap<const LightFileFingerprint*, FsFile, LightFileFingerprintCmp>;

// Collects all syncable filesystem paths in the given folder under `localpath`
set<LocalPath> collectAllPathsInFolder(Sync& sync, MegaApp& app, FileSystemAccess& fsaccess, LocalPath& localpath,
                                    LocalPath& localdebris)
{
    auto fa = fsaccess.newfileaccess(false);
    if (!fa->fopen(localpath, true, false))
    {
        LOG_err << "Unable to open path: " << localpath.toPath(fsaccess);
        return {};
    }
    if (fa->mIsSymLink)
    {
        LOG_debug << "Ignoring symlink: " << localpath.toPath(fsaccess);
        return {};
    }
    assert(fa->type == FOLDERNODE);

    auto da = std::unique_ptr<DirAccess>{fsaccess.newdiraccess()};
    if (!da->dopen(&localpath, fa.get(), false))
    {
        LOG_err << "Unable to open directory: " << localpath.toPath(fsaccess);
        return {};
    }

    set<LocalPath> paths; // has to be a std::set to enforce same sorting as `children` of `LocalNode`

    LocalPath localname;
    while (da->dnext(localpath, localname, false))
    {
        ScopedLengthRestore restoreLength(localpath);
        localpath.appendWithSeparator(localname, false, fsaccess.localseparator);

        // check if this record is to be ignored
        if (app.sync_syncable(&sync, localname.toName(fsaccess).c_str(), localpath))
        {
            // skip the sync's debris folder
            if (!localdebris.isContainingPathOf(localpath, fsaccess))
            {
                paths.insert(localpath);
            }
        }
    }

    return paths;
}

// Combines another fingerprint into `ffp`
void hashCombineFingerprint(LightFileFingerprint& ffp, const LightFileFingerprint& other)
{
    hashCombine(ffp.size, other.size);
    hashCombine(ffp.mtime, other.mtime);
}

// Combines the fingerprints of all file nodes in the given map
bool combinedFingerprint(LightFileFingerprint& ffp, const localnode_map& nodeMap)
{
    bool success = false;
    for (const auto& nodePair : nodeMap)
    {
        const LocalNode& l = *nodePair.second;
        if (l.type == FILENODE)
        {
            LightFileFingerprint lFfp;
            lFfp.genfingerprint(l.size, l.mtime);
            hashCombineFingerprint(ffp, lFfp);
            success = true;
        }
    }
    return success;
}

// Combines the fingerprints of all files in the given paths
bool combinedFingerprint(LightFileFingerprint& ffp, FileSystemAccess& fsaccess, const set<LocalPath>& paths)
{
    bool success = false;
    for (auto& path : paths)
    {
        auto fa = fsaccess.newfileaccess(false);
        auto pathArg = path; // todo: sort out const
        if (!fa->fopen(pathArg, true, false))
        {
            LOG_err << "Unable to open path: " << path.toPath(fsaccess);
            success = false;
            break;
        }
        if (fa->mIsSymLink)
        {
            LOG_debug << "Ignoring symlink: " << path.toPath(fsaccess);
            continue;
        }
        if (fa->type == FILENODE)
        {
            LightFileFingerprint faFfp;
            faFfp.genfingerprint(fa->size, fa->mtime);
            hashCombineFingerprint(ffp, faFfp);
            success = true;
        }
    }
    return success;
}

// Computes the fingerprint of the given `l` (file or folder) and stores it in `ffp`
bool computeFingerprint(LightFileFingerprint& ffp, const LocalNode& l)
{
    if (l.type == FILENODE)
    {
        ffp.genfingerprint(l.size, l.mtime);
        return true;
    }
    else if (l.type == FOLDERNODE)
    {
        return combinedFingerprint(ffp, l.children);
    }
    else
    {
        assert(false && "Invalid node type");
        return false;
    }
}

// Computes the fingerprint of the given `fa` (file or folder) and stores it in `ffp`
bool computeFingerprint(LightFileFingerprint& ffp, FileSystemAccess& fsaccess,
                        FileAccess& fa, LocalPath& path, const set<LocalPath>& paths)
{
    if (fa.type == FILENODE)
    {
        assert(paths.empty());
        ffp.genfingerprint(fa.size, fa.mtime);
        return true;
    }
    else if (fa.type == FOLDERNODE)
    {
        return combinedFingerprint(ffp, fsaccess, paths);
    }
    else
    {
        assert(false && "Invalid node type");
        return false;
    }
}

// Collects all `LocalNode`s by storing them in `localnodes`, keyed by LightFileFingerprint.
// Invalidates the fs IDs of all local nodes.
// Stores all fingerprints in `fingerprints` for later reference.
void collectAllLocalNodes(FingerprintCache& fingerprints, FingerprintLocalNodeMap& localnodes,
                          LocalNode& l, handlelocalnode_map& fsidnodes)
{
    // invalidate fsid of `l`
    l.fsid = mega::UNDEF;
    if (l.fsid_it != fsidnodes.end())
    {
        fsidnodes.erase(l.fsid_it);
        l.fsid_it = fsidnodes.end();
    }
    // collect fingerprint
    LightFileFingerprint ffp;
    if (computeFingerprint(ffp, l))
    {
        const auto ffpPtr = fingerprints.add(std::move(ffp));
        localnodes.insert(std::make_pair(ffpPtr, &l));
    }
    if (l.type == FILENODE)
    {
        return;
    }
    for (auto& childPair : l.children)
    {
        collectAllLocalNodes(fingerprints, localnodes, *childPair.second, fsidnodes);
    }
}

// Collects all `File`s by storing them in `files`, keyed by FileFingerprint.
// Stores all fingerprints in `fingerprints` for later reference.
void collectAllFiles(bool& success, FingerprintCache& fingerprints, FingerprintFileMap& files,
                     Sync& sync, MegaApp& app, FileSystemAccess& fsaccess, LocalPath& localpath,
                     LocalPath& localdebris)
{
    auto insertFingerprint = [&files, &fingerprints](FileSystemAccess& fsaccess, FileAccess& fa,
                                                     LocalPath& path, const set<LocalPath>& paths)
    {
        LightFileFingerprint ffp;
        if (computeFingerprint(ffp, fsaccess, fa, path, paths))
        {
            const auto ffpPtr = fingerprints.add(std::move(ffp));
            files.insert(std::make_pair(ffpPtr, FsFile{fa.fsid, path}));
        }
    };

    auto fa = fsaccess.newfileaccess(false);
    if (!fa->fopen(localpath, true, false))
    {
        LOG_err << "Unable to open path: " << localpath.toPath(fsaccess);
        success = false;
        return;
    }
    if (fa->mIsSymLink)
    {
        LOG_debug << "Ignoring symlink: " << localpath.toPath(fsaccess);
        return;
    }
    if (!fa->fsidvalid)
    {
        LOG_err << "Invalid fs id for: " << localpath.toPath(fsaccess);
        success = false;
        return;
    }

    if (fa->type == FILENODE)
    {
        insertFingerprint(fsaccess, *fa, localpath, {});
    }
    else if (fa->type == FOLDERNODE)
    {
        const auto paths = collectAllPathsInFolder(sync, app, fsaccess, localpath, localdebris);
        insertFingerprint(fsaccess, *fa, localpath, paths);
        fa.reset();
        for (const auto& path : paths)
        {
            LocalPath tmpPath = path;
            collectAllFiles(success, fingerprints, files, sync, app, fsaccess, tmpPath, localdebris);
        }
    }
    else
    {
        assert(false && "Invalid file type");
        success = false;
        return;
    }
}

// Assigns fs IDs from `files` to those `localnodes` that match the fingerprints found in `files`.
// If there are multiple matches we apply a best-path heuristic.
size_t assignFilesystemIdsImpl(const FingerprintCache& fingerprints, FingerprintLocalNodeMap& localnodes,
                               FingerprintFileMap& files, handlelocalnode_map& fsidnodes, FileSystemAccess& fsaccess)
{
    LocalPath nodePath;
    string accumulated;
    size_t assignmentCount = 0;
    for (const auto& fp : fingerprints.all())
    {
        const auto nodeRange = localnodes.equal_range(&fp);
        const auto nodeCount = std::distance(nodeRange.first, nodeRange.second);
        if (nodeCount <= 0)
        {
            continue;
        }

        const auto fileRange = files.equal_range(&fp);
        const auto fileCount = std::distance(fileRange.first, fileRange.second);
        if (fileCount <= 0)
        {
            // without files we cannot assign fs IDs to these localnodes, so no need to keep them
            localnodes.erase(nodeRange.first, nodeRange.second);
            continue;
        }

        struct Element
        {
            int score;
            handle fsid;
            LocalNode* l;
        };
        std::vector<Element> elements;
        elements.reserve(nodeCount * fileCount);

        for (auto nodeIt = nodeRange.first; nodeIt != nodeRange.second; ++nodeIt)
        {
            auto l = nodeIt->second;
            if (l != l->sync->localroot.get()) // never assign fs ID to the root localnode
            {
                nodePath = l->getLocalPath(false);
                for (auto fileIt = fileRange.first; fileIt != fileRange.second; ++fileIt)
                {
                    auto& filePath = fileIt->second.path;
                    const auto score = computeReversePathMatchScore(accumulated, nodePath, filePath, fsaccess);
                    if (score > 0) // leaf name must match
                    {
                        elements.push_back({score, fileIt->second.fsid, l});
                    }
                }
            }
        }

        // Sort in descending order by score. Elements with highest score come first
        std::sort(elements.begin(), elements.end(), [](const Element& e1, const Element& e2)
                                                    {
                                                        return e1.score > e2.score;
                                                    });

        std::unordered_set<handle> usedFsIds;
        for (const auto& e : elements)
        {
            if (e.l->fsid == mega::UNDEF // node not assigned
                && usedFsIds.find(e.fsid) == usedFsIds.end()) // fsid not used
            {
                e.l->setfsid(e.fsid, fsidnodes);
                usedFsIds.insert(e.fsid);
                ++assignmentCount;
            }
        }

        // the fingerprint that these files and localnodes correspond to has now finished processing
        files.erase(fileRange.first, fileRange.second);
        localnodes.erase(nodeRange.first, nodeRange.second);
    }
    return assignmentCount;
}

} // anonymous

int computeReversePathMatchScore(string& accumulated, const LocalPath& path1Arg, const LocalPath& path2Arg, const FileSystemAccess& fsaccess)
{
    const string& path1 = *path1Arg.editStringDirect();
    const string& path2 = *path2Arg.editStringDirect();

    if (path1.empty() || path2.empty())
    {
        return 0;
    }

    accumulated.clear();

    const auto path1End = path1.size() - 1;
    const auto path2End = path2.size() - 1;

    size_t index = 0;
    size_t separatorBias = 0;
    while (index <= path1End && index <= path2End)
    {
        const auto value1 = path1[path1End - index];
        const auto value2 = path2[path2End - index];
        if (value1 != value2)
        {
            break;
        }

        accumulated.push_back(value1);
        ++index;

        if (accumulated.size() >= fsaccess.localseparator.size())
        {
            const auto diffSize = accumulated.size() - fsaccess.localseparator.size();
            if (std::equal(accumulated.begin() + diffSize, accumulated.end(), fsaccess.localseparator.begin()))
            {
                separatorBias += fsaccess.localseparator.size();
                accumulated.clear();
            }
        }
    }

    if (index > path1End && index > path2End) // we got to the beginning of both paths (full score)
    {
        return static_cast<int>(index - separatorBias);
    }
    else // the paths only partly match
    {
        return static_cast<int>(index - separatorBias - accumulated.size());
    }
}

bool assignFilesystemIds(Sync& sync, MegaApp& app, FileSystemAccess& fsaccess, handlelocalnode_map& fsidnodes,
                         LocalPath& localdebris)
{
    auto& rootpath = sync.localroot->localname;
    LOG_info << "Assigning fs IDs at rootpath: " << rootpath.toPath(fsaccess);

    auto fa = fsaccess.newfileaccess(false);
    if (!fa->fopen(rootpath, true, false))
    {
        LOG_err << "Unable to open rootpath";
        return false;
    }
    if (fa->type != FOLDERNODE)
    {
        LOG_err << "rootpath not a folder";
        assert(false);
        return false;
    }
    if (fa->mIsSymLink)
    {
        LOG_err << "rootpath is a symlink";
        assert(false);
        return false;
    }
    fa.reset();

    bool success = true;

    FingerprintCache fingerprints;

    FingerprintLocalNodeMap localnodes;
    collectAllLocalNodes(fingerprints, localnodes, *sync.localroot, fsidnodes);
    LOG_info << "Number of localnodes: " << localnodes.size();

    if (localnodes.empty())
    {
        return success;
    }

    FingerprintFileMap files;
    collectAllFiles(success, fingerprints, files, sync, app, fsaccess, rootpath, localdebris);
    LOG_info << "Number of files: " << files.size();

    LOG_info << "Number of fingerprints: " << fingerprints.all().size();
    const auto assignmentCount = assignFilesystemIdsImpl(fingerprints, localnodes, files, fsidnodes, fsaccess);
    LOG_info << "Number of fsid assignments: " << assignmentCount;

    return success;
}

SyncConfigBag::SyncConfigBag(DbAccess& dbaccess, FileSystemAccess& fsaccess, PrnGen& rng, const std::string& id)
{
    std::string dbname = "syncconfigsv2_" + id;
    mTable.reset(dbaccess.open(rng, &fsaccess, &dbname, false, false));
    if (!mTable)
    {
        LOG_err << "Unable to open DB table: " << dbname;
        assert(false);
        return;
    }

    mTable->rewind();

    uint32_t tableId;
    std::string data;
    while (mTable->next(&tableId, &data))
    {
        auto syncConfig = SyncConfig::unserialize(data);
        if (!syncConfig)
        {
            LOG_err << "Unable to unserialize sync config at id: " << tableId;
            assert(false);
            continue;
        }
        syncConfig->dbid = tableId;

        mSyncConfigs.insert(std::make_pair(syncConfig->getTag(), *syncConfig));
        if (tableId > mTable->nextid)
        {
            mTable->nextid = tableId;
        }
    }
    ++mTable->nextid;
}

void SyncConfigBag::insert(const SyncConfig& syncConfig)
{
    auto insertOrUpdate = [this](const uint32_t id, const SyncConfig& syncConfig)
    {
        std::string data;
        const_cast<SyncConfig&>(syncConfig).serialize(&data);
        DBTableTransactionCommitter committer{mTable.get()};
        if (!mTable->put(id, &data)) // put either inserts or updates
        {
            LOG_err << "Incomplete database put at id: " << mTable->nextid;
            assert(false);
            mTable->abort();
            return false;
        }
        return true;
    };

    map<int, SyncConfig>::iterator syncConfigIt = mSyncConfigs.find(syncConfig.getTag());
    if (syncConfigIt == mSyncConfigs.end()) // syncConfig is new
    {
        if (mTable)
        {
            if (!insertOrUpdate(mTable->nextid, syncConfig))
            {
                return;
            }
        }
        auto insertPair = mSyncConfigs.insert(std::make_pair(syncConfig.getTag(), syncConfig));
        if (mTable)
        {
            insertPair.first->second.dbid = mTable->nextid;
            ++mTable->nextid;
        }
    }
    else // syncConfig exists already
    {
        const uint32_t tableId = syncConfigIt->second.dbid;
        if (mTable)
        {
            if (!insertOrUpdate(tableId, syncConfig))
            {
                return;
            }
        }
        syncConfigIt->second = syncConfig;
        syncConfigIt->second.dbid = tableId;
    }
}

bool SyncConfigBag::removeByTag(const int tag)
{
    auto syncConfigPair = mSyncConfigs.find(tag);
    if (syncConfigPair != mSyncConfigs.end())
    {
        if (mTable)
        {
            DBTableTransactionCommitter committer{mTable.get()};
            if (!mTable->del(syncConfigPair->second.dbid))
            {
                LOG_err << "Incomplete database del at id: " << syncConfigPair->second.dbid;
                assert(false);
                mTable->abort();
            }
        }
        mSyncConfigs.erase(syncConfigPair);
        return true;
    }
    return false;
}

const SyncConfig* SyncConfigBag::get(const int tag) const
{
    auto syncConfigPair = mSyncConfigs.find(tag);
    if (syncConfigPair != mSyncConfigs.end())
    {
        return &syncConfigPair->second;
    }
    return nullptr;
}


const SyncConfig* SyncConfigBag::getByNodeHandle(handle nodeHandle) const
{
    for (const auto& syncConfigPair : mSyncConfigs)
    {
        if (syncConfigPair.second.getRemoteNode() == nodeHandle)
            return &syncConfigPair.second;
    }
    return nullptr;
}

void SyncConfigBag::clear()
{
    if (mTable)
    {
        mTable->truncate();
        mTable->nextid = 0;
    }
    mSyncConfigs.clear();
}

std::vector<SyncConfig> SyncConfigBag::all() const
{
    std::vector<SyncConfig> syncConfigs;
    for (const auto& syncConfigPair : mSyncConfigs)
    {
        syncConfigs.push_back(syncConfigPair.second);
    }
    return syncConfigs;
}

// new Syncs are automatically inserted into the session's syncs list
// and a full read of the subtree is initiated
Sync::Sync(MegaClient* cclient, SyncConfig &config, const char* cdebris,
           string* clocaldebris, Node* remotenode, bool cinshare, int ctag, void *cappdata)
: localroot(new LocalNode)
{
    isnetwork = false;
    client = cclient;
    tag = ctag;
    inshare = cinshare;
    appData = cappdata;
    errorCode = NO_SYNC_ERROR;
    tmpfa = NULL;
    initializing = true;
    updatedfilesize = ~0;
    updatedfilets = 0;
    updatedfileinitialts = 0;

    localbytes = 0;
    localnodes[FILENODE] = 0;
    localnodes[FOLDERNODE] = 0;

    state = SYNC_INITIALSCAN;
    statecachetable = NULL;

    fullscan = true;
    scanseqno = 0;

    mLocalPath = config.getLocalPath();
    LocalPath crootpath = LocalPath::fromPath(mLocalPath, *client->fsaccess);

    if (cdebris)
    {
        debris = cdebris;
        localdebris = LocalPath::fromPath(debris, *client->fsaccess);

        dirnotify.reset(client->fsaccess->newdirnotify(crootpath, localdebris, client->waiter));

        localdebris.prependWithSeparator(crootpath, client->fsaccess->localseparator);
    }
    else
    {
        localdebris = LocalPath::fromLocalname(*clocaldebris);

        // FIXME: pass last segment of localdebris
        dirnotify.reset(client->fsaccess->newdirnotify(crootpath, localdebris, client->waiter));
    }
    dirnotify->sync = this;

    // set specified fsfp or get from fs if none
    const auto cfsfp = config.getLocalFingerprint();
    if (cfsfp)
    {
        fsfp = cfsfp;
    }
    else
    {
        fsfp = dirnotify->fsfingerprint();
        config.setLocalFingerprint(fsfp);
    }

    fsstableids = dirnotify->fsstableids();
    LOG_info << "Filesystem IDs are stable: " << fsstableids;

    mFilesystemType = client->fsaccess->getFilesystemType(crootpath);

    localroot->init(this, FOLDERNODE, NULL, crootpath, nullptr);  // the root node must have the absolute path.  We don't store shortname, to avoid accidentally using relative paths.
    localroot->setnode(remotenode);

#ifdef __APPLE__
    if (macOSmajorVersion() >= 19) //macOS catalina+
    {
        LOG_debug << "macOS 10.15+ filesystem detected. Checking fseventspath.";
        string supercrootpath = "/System/Volumes/Data" + *crootpath.editStringDirect();

        int fd = open(supercrootpath.c_str(), O_RDONLY);
        if (fd == -1)
        {
            LOG_debug << "Unable to open path using fseventspath.";
            mFsEventsPath = *crootpath.editStringDirect();
        }
        else
        {
            char buf[MAXPATHLEN];
            if (fcntl(fd, F_GETPATH, buf) < 0)
            {
                LOG_debug << "Using standard paths to detect filesystem notifications.";
                mFsEventsPath = *crootpath.editStringDirect();
            }
            else
            {
                LOG_debug << "Using fsevents paths to detect filesystem notifications.";
                mFsEventsPath = supercrootpath;
            }
            close(fd);
        }
    }
#endif

    sync_it = client->syncs.insert(client->syncs.end(), this);

    if (client->dbaccess)
    {
        // open state cache table
        handle tableid[3];
        string dbname;

        auto fas = client->fsaccess->newfileaccess(false);

        if (fas->fopen(crootpath, true, false))
        {
            tableid[0] = fas->fsid;
            tableid[1] = remotenode->nodehandle;
            tableid[2] = client->me;

            dbname.resize(sizeof tableid * 4 / 3 + 3);
            dbname.resize(Base64::btoa((byte*)tableid, sizeof tableid, (char*)dbname.c_str()));

            statecachetable = client->dbaccess->open(client->rng, client->fsaccess, &dbname, false, false);

            readstatecache();
        }
    }
}

Sync::~Sync()
{
    // must be set to prevent remote mass deletion while rootlocal destructor runs
<<<<<<< HEAD
    assert(state == SYNC_CANCELED || state == SYNC_FAILED || state == SYNC_DISABLED);
=======
    assert(state == SYNC_CANCELED || state == SYNC_FAILED);
    mDestructorRunning = true;

    if (!statecachetable && client->syncConfigs)
    {
        // if there's no localnode cache then remove the sync config
        client->syncConfigs->remove(mLocalPath);
    }
>>>>>>> e70d608c

    // unlock tmp lock
    tmpfa.reset();

    // stop all active and pending downloads
    if (localroot->node)
    {
        TreeProcDelSyncGet tdsg;
        // Create a committer to ensure we update the transfer database in an efficient single commit,
        // if there are transactions in progress.
        DBTableTransactionCommitter committer(client->tctable);
        client->proctree(localroot->node, &tdsg);
    }

    delete statecachetable;

    client->syncs.erase(sync_it);
    client->syncactivity = true;

    {
        // Create a committer and recursively delete all the associated LocalNodes, and their associated transfer and file objects.
        // If any have transactions in progress, the committer will ensure we update the transfer database in an efficient single commit.
        DBTableTransactionCommitter committer(client->tctable);
        localroot.reset();
    }
}

void Sync::addstatecachechildren(uint32_t parent_dbid, idlocalnode_map* tmap, LocalPath& localpath, LocalNode *p, int maxdepth)
{
    auto range = tmap->equal_range(parent_dbid);

    for (auto it = range.first; it != range.second; it++)
    {
        ScopedLengthRestore restoreLen(localpath);
        
        localpath.appendWithSeparator(it->second->localname, true, client->fsaccess->localseparator);

        LocalNode* l = it->second;
        Node* node = l->node;
        handle fsid = l->fsid;
        m_off_t size = l->size;

        // clear localname to force newnode = true in setnameparent
        l->localname.clear();

        // if we already have the shortname from database, use that, otherwise (db is from old code) look it up
        std::unique_ptr<LocalPath> shortname;
        if (l->slocalname_in_db)
        {
            // null if there is no shortname, or the shortname matches the localname.
            shortname.reset(l->slocalname.release());
        }
        else
        {
            shortname = client->fsaccess->fsShortname(localpath);
        }

        l->init(this, l->type, p, localpath, std::move(shortname));

#ifdef DEBUG
        auto fa = client->fsaccess->newfileaccess(false);
        if (fa->fopen(localpath))  // exists, is file
        {
            auto sn = client->fsaccess->fsShortname(localpath);
            assert(!l->localname.empty() && 
                ((!l->slocalname && (!sn || l->localname == *sn)) ||
                (l->slocalname && sn && !l->slocalname->empty() && *l->slocalname != l->localname && *l->slocalname == *sn)));
        }
#endif

        l->parent_dbid = parent_dbid;
        l->size = size;
        l->setfsid(fsid, client->fsidnode);
        l->setnode(node);

        if (!l->slocalname_in_db)
        {
            statecacheadd(l);
            if (insertq.size() > 50000)
            {
                cachenodes();  // periodically output updated nodes with shortname updates, so people who restart megasync still make progress towards a fast startup
            }
        }

        if (maxdepth)
        {
            addstatecachechildren(l->dbid, tmap, localpath, l, maxdepth - 1);
        }
    }
}

bool Sync::readstatecache()
{
    if (statecachetable && state == SYNC_INITIALSCAN)
    {
        string cachedata;
        idlocalnode_map tmap;
        uint32_t cid;
        LocalNode* l;

        statecachetable->rewind();

        // bulk-load cached nodes into tmap
        while (statecachetable->next(&cid, &cachedata, &client->key))
        {
            if ((l = LocalNode::unserialize(this, &cachedata)))
            {
                l->dbid = cid;
                tmap.insert(pair<int32_t,LocalNode*>(l->parent_dbid,l));
            }
        }

        // recursively build LocalNode tree, set scanseqnos to sync's current scanseqno
        addstatecachechildren(0, &tmap, localroot->localname, localroot.get(), 100);
        cachenodes();

        // trigger a single-pass full scan to identify deleted nodes
        fullscan = true;
        scanseqno++;

        return true;
    }

    return false;
}

const SyncConfig& Sync::getConfig() const
{
    assert(client->syncConfigs && "Calling getConfig() requires sync configs");
    const auto config = client->syncConfigs->get(tag);
    assert(config);
    return *config;
}

// remove LocalNode from DB cache
void Sync::statecachedel(LocalNode* l)
{
    if (state == SYNC_CANCELED)
    {
        return;
    }

    insertq.erase(l);

    if (l->dbid)
    {
        deleteq.insert(l->dbid);
    }
}

// insert LocalNode into DB cache
void Sync::statecacheadd(LocalNode* l)
{
    if (state == SYNC_CANCELED)
    {
        return;
    }

    if (l->dbid)
    {
        deleteq.erase(l->dbid);
    }

    insertq.insert(l);
}

void Sync::cachenodes()
{
    if (statecachetable && (state == SYNC_ACTIVE || (state == SYNC_INITIALSCAN && insertq.size() > 100)) && (deleteq.size() || insertq.size()))
    {
        LOG_debug << "Saving LocalNode database with " << insertq.size() << " additions and " << deleteq.size() << " deletions";
        statecachetable->begin();

        // deletions
        for (set<uint32_t>::iterator it = deleteq.begin(); it != deleteq.end(); it++)
        {
            statecachetable->del(*it);
        }

        deleteq.clear();

        // additions - we iterate until completion or until we get stuck
        bool added;

        do {
            added = false;

            for (set<LocalNode*>::iterator it = insertq.begin(); it != insertq.end(); )
            {
                if ((*it)->parent->dbid || (*it)->parent == localroot.get())
                {
                    statecachetable->put(MegaClient::CACHEDLOCALNODE, *it, &client->key);
                    insertq.erase(it++);
                    added = true;
                }
                else it++;
            }
        } while (added);

        statecachetable->commit();

        if (insertq.size())
        {
            LOG_err << "LocalNode caching did not complete";
        }
    }
}

void Sync::changestate(syncstate_t newstate, SyncError newSyncError)
{
    if (newstate != state || newSyncError != errorCode)
    {
        LOG_debug << "Sync state/error changing. from " << state << "/" << errorCode << " to "  << newstate << "/" << newSyncError;
        if (newstate != SYNC_CANCELED)
        {
            client->changeSyncState(tag, newstate, newSyncError);
        }

        state = newstate;
        errorCode = newSyncError;
        fullscan = false;
    }
}

// walk path and return corresponding LocalNode and its parent
// path must be relative to l or start with the root prefix if l == NULL
// path must be a full sync path, i.e. start with localroot->localname
// NULL: no match, optionally returns residual path
LocalNode* Sync::localnodebypath(LocalNode* l, const LocalPath& localpath, LocalNode** parent, string* rpath)
{
    const char* ptr = localpath.editStringDirect()->data();
    const char* end = ptr + localpath.editStringDirect()->size();
    size_t separatorlen = client->fsaccess->localseparator.size();

    if (rpath)
    {
        assert(!rpath->size());
    }

    if (!l)
    {
        // verify matching localroot prefix - this should always succeed for
        // internal use
        if (!localroot->localname.isContainingPathOf(localpath, *client->fsaccess))
        {
            if (parent)
            {
                *parent = NULL;
            }

            return NULL;
        }

        l = localroot.get();
        ptr += l->localname.editStringDirect()->size();
        if (!memcmp(ptr, client->fsaccess->localseparator.data(), client->fsaccess->localseparator.size()))
        {
            ptr += client->fsaccess->localseparator.size();
        }
    }

    const char* nptr = ptr;
    localnode_map::iterator it;
    string t;

    for (;;)
    {
        if (nptr > end)
        {
            LOG_err << "Invalid parameter in localnodebypath: " << localpath.toPath(*client->fsaccess);

            if (rpath)
            {
                rpath->clear();
            }

            return NULL;
        }

        if (nptr == end || !memcmp(nptr, client->fsaccess->localseparator.data(), separatorlen))
        {
            if (parent)
            {
                *parent = l;
            }

            LocalPath t = LocalPath::fromLocalname(std::string(ptr, nptr - ptr));
            if ((it = l->children.find(&t)) == l->children.end()
             && (it = l->schildren.find(&t)) == l->schildren.end())
            {
                // no full match: store residual path, return NULL with the
                // matching component LocalNode in parent
                if (rpath)
                {
                    rpath->assign(ptr, localpath.editStringDirect()->data() - ptr + localpath.editStringDirect()->size());
                }

                return NULL;
            }

            l = it->second;

            if (nptr == end)
            {
                // full match: no residual path, return corresponding LocalNode
                if (rpath)
                {
                    rpath->clear();
                }

                return l;
            }

            ptr = nptr + separatorlen;
            nptr = ptr;
        }
        else
        {
            nptr += separatorlen;
        }
    }
}

bool Sync::assignfsids()
{
    return assignFilesystemIds(*this, *client->app, *client->fsaccess, client->fsidnode,
                               localdebris);
}

// scan localpath, add or update child nodes, call recursively for folder nodes
// localpath must be prefixed with Sync
bool Sync::scan(LocalPath* localpath, FileAccess* fa)
{
    if (fa)
    {
        assert(fa->type == FOLDERNODE);
    }
    if (!localdebris.isContainingPathOf(*localpath, *client->fsaccess))
    {
        DirAccess* da;
        LocalPath localname;
        string name;
        bool success;

        if (SimpleLogger::logCurrentLevel >= logDebug)
        {
            LOG_debug << "Scanning folder: " << localpath->toPath(*client->fsaccess);
        }

        da = client->fsaccess->newdiraccess();

        // scan the dir, mark all items with a unique identifier
        if ((success = da->dopen(localpath, fa, false)))
        {
            while (da->dnext(*localpath, localname, client->followsymlinks))
            {
                name = localname.toName(*client->fsaccess);

                ScopedLengthRestore restoreLen(*localpath);
                localpath->appendWithSeparator(localname, false, client->fsaccess->localseparator);

                // check if this record is to be ignored
                if (client->app->sync_syncable(this, name.c_str(), *localpath))
                {
                    // skip the sync's debris folder
                    if (!localdebris.isContainingPathOf(*localpath, *client->fsaccess))
                    {
                        LocalNode *l = NULL;
                        if (initializing)
                        {
                            // preload all cached LocalNodes
                            l = checkpath(NULL, localpath, nullptr, nullptr, false, da);
                        }

                        if (!l || l == (LocalNode*)~0)
                        {
                            // new record: place in notification queue
                            dirnotify->notify(DirNotify::DIREVENTS, NULL, LocalPath(*localpath));
                        }
                    }
                }
                else
                {
                    LOG_debug << "Excluded: " << name;
                }
            }
        }

        delete da;

        return success;
    }
    else return false;
}

// check local path - if !localname, localpath is relative to l, with l == NULL
// being the root of the sync
// if localname is set, localpath is absolute and localname its last component
// path references a new FOLDERNODE: returns created node
// path references a existing FILENODE: returns node
// otherwise, returns NULL
LocalNode* Sync::checkpath(LocalNode* l, LocalPath* input_localpath, string* const localname, dstime *backoffds, bool wejustcreatedthisfolder, DirAccess* iteratingDir)
{
    LocalNode* ll = l;
    bool newnode = false, changed = false;
    bool isroot;

    LocalNode* parent;
    string path;        // UTF-8 representation of tmppath
    LocalPath tmppath;     // full path represented by l + localpath
    string newname;     // portion of tmppath not covered by the existing
                        // LocalNode structure (always the last path component
                        // that does not have a corresponding LocalNode yet)

    if (localname)
    {
        // shortcut case (from within syncdown())
        isroot = false;
        parent = l;
        l = NULL;

        path = input_localpath->toPath(*client->fsaccess);
        assert(path.size());
    }
    else
    {
        // construct full filesystem path in tmppath
        if (l)
        {
            tmppath = l->getLocalPath();
        }

        if (!input_localpath->empty())
        {
            tmppath.appendWithSeparator(*input_localpath, false, client->fsaccess->localseparator);
        }

        // look up deepest existing LocalNode by path, store remainder (if any)
        // in newname
        LocalNode *tmp = localnodebypath(l, *input_localpath, &parent, &newname);

        size_t index = 0;
        while ((index = newname.find(client->fsaccess->localseparator, index)) != string::npos)
        {
            if(!(index % client->fsaccess->localseparator.size()))
            {
                string utf8newname;
                client->fsaccess->local2path(&newname, &utf8newname);
                LOG_warn << "Parent not detected yet. Unknown reminder: " << utf8newname;
                string parentpath = input_localpath->substrTo(input_localpath->editStringDirect()->size() - newname.size() + index);
                dirnotify->notify(DirNotify::DIREVENTS, l, LocalPath::fromLocalname(parentpath), true);
                return NULL;
            }

            LOG_debug << "Skipping invalid separator detection";
            index++;
        }

        l = tmp;

        path = tmppath.toPath(*client->fsaccess);

        // path invalid?
        if ( ( !l && !newname.size() ) || !path.size())
        {
            LOG_warn << "Invalid path: " << path;
            return NULL;
        }

        string name = newname.size() ? newname : l->name;
        client->fsaccess->local2name(&name, mFilesystemType);

        if (!client->app->sync_syncable(this, name.c_str(), tmppath))
        {
            LOG_debug << "Excluded: " << path;
            return NULL;
        }

        isroot = l == localroot.get() && !newname.size();
    }

    LOG_verbose << "Scanning: " << path << " in=" << initializing << " full=" << fullscan << " l=" << l;
    LocalPath* localpathNew = localname ? input_localpath : &tmppath;

    if (parent)
    {
        if (state != SYNC_INITIALSCAN && !parent->node)
        {
            LOG_warn << "Parent doesn't exist yet: " << path;
            return (LocalNode*)~0;
        }
    }

    // attempt to open/type this file
    auto fa = client->fsaccess->newfileaccess(false);

    if (initializing || fullscan)
    {
        // find corresponding LocalNode by file-/foldername
        size_t lastpart = localpathNew->lastpartlocal(*client->fsaccess);

        LocalPath fname(localpathNew->subpathFrom(lastpart));

        LocalNode* cl = (parent ? parent : localroot.get())->childbyname(&fname);
        if (initializing && cl)
        {
            // the file seems to be still in the folder
            // mark as present to prevent deletions if the file is not accesible
            // in that case, the file would be checked again after the initialization
            cl->deleted = false;
            cl->setnotseen(0);
            l->scanseqno = scanseqno;
        }

        // match cached LocalNode state during initial/rescan to prevent costly re-fingerprinting
        // (just compare the fsids, sizes and mtimes to detect changes)
        if (fa->fopen(*localpathNew, false, false, iteratingDir))
        {
            if (cl && fa->fsidvalid && fa->fsid == cl->fsid)
            {
                // node found and same file
                l = cl;
                l->deleted = false;
                l->setnotseen(0);

                // if it's a file, size and mtime must match to qualify
                if (l->type != FILENODE || (l->size == fa->size && l->mtime == fa->mtime))
                {
                    LOG_verbose << "Cached localnode is still valid. Type: " << l->type << "  Size: " << l->size << "  Mtime: " << l->mtime;
                    l->scanseqno = scanseqno;

                    if (l->type == FOLDERNODE)
                    {
                        scan(localpathNew, fa.get());
                    }
                    else
                    {
                        localbytes += l->size;
                    }

                    return l;
                }
            }
        }
        else
        {
            LOG_warn << "Error opening file during the initialization: " << path;
        }

        if (initializing)
        {
            if (cl)
            {
                LOG_verbose << "Outdated localnode. Type: " << cl->type << "  Size: " << cl->size << "  Mtime: " << cl->mtime
                            << "    FaType: " << fa->type << "  FaSize: " << fa->size << "  FaMtime: " << fa->mtime;
            }
            else
            {
                LOG_verbose << "New file. FaType: " << fa->type << "  FaSize: " << fa->size << "  FaMtime: " << fa->mtime;
            }
            return NULL;
        }

        fa = client->fsaccess->newfileaccess(false);
    }

    if (fa->fopen(*localpathNew, true, false))
    {
        if (!isroot)
        {
            if (l)
            {
                if (l->type == fa->type)
                {
                    // mark as present
                    l->setnotseen(0);

                    if (fa->type == FILENODE)
                    {
                        // has the file been overwritten or changed since the last scan?
                        // or did the size or mtime change?
                        if (fa->fsidvalid)
                        {
                            // if fsid has changed, the file was overwritten
                            // (FIXME: handle type changes)
                            if (l->fsid != fa->fsid)
                            {
                                handlelocalnode_map::iterator it;
#ifdef _WIN32
                                const char *colon;
#endif
                                fsfp_t fp1, fp2;

                                // was the file overwritten by moving an existing file over it?
                                if ((it = client->fsidnode.find(fa->fsid)) != client->fsidnode.end()
                                        && (l->sync == it->second->sync
                                            || ((fp1 = l->sync->dirnotify->fsfingerprint())
                                                && (fp2 = it->second->sync->dirnotify->fsfingerprint())
                                                && (fp1 == fp2)
                                            #ifdef _WIN32
                                                // only consider fsid matches between different syncs for local drives with the
                                                // same drive letter, to prevent problems with cloned Volume IDs
                                                && (colon = strstr(parent->sync->localroot->name.c_str(), ":"))
                                                && !memcmp(parent->sync->localroot->name.c_str(),
                                                       it->second->sync->localroot->name.c_str(),
                                                       colon - parent->sync->localroot->name.c_str())
                                            #endif
                                                )
                                            )
                                    )
                                {
                                    // catch the not so unlikely case of a false fsid match due to
                                    // e.g. a file deletion/creation cycle that reuses the same inode
                                    if (it->second->mtime != fa->mtime || it->second->size != fa->size)
                                    {
                                        l->mtime = -1;  // trigger change detection
                                        delete it->second;   // delete old LocalNode
                                    }
                                    else
                                    {
                                        LOG_debug << "File move/overwrite detected";

                                        // delete existing LocalNode...
                                        delete l;

                                        // ...move remote node out of the way...
                                        client->execsyncdeletions();

                                        // ...and atomically replace with moved one
                                        client->app->syncupdate_local_move(this, it->second, path.c_str());

                                        // (in case of a move, this synchronously updates l->parent and l->node->parent)
                                        it->second->setnameparent(parent, localpathNew, client->fsaccess->fsShortname(*localpathNew));

                                        // mark as seen / undo possible deletion
                                        it->second->setnotseen(0);

                                        statecacheadd(it->second);

                                        return it->second;
                                    }
                                }
                                else
                                {
                                    l->mtime = -1;  // trigger change detection
                                }
                            }
                        }

                        // no fsid change detected or overwrite with unknown file:
                        if (fa->mtime != l->mtime || fa->size != l->size)
                        {
                            if (fa->fsidvalid && l->fsid != fa->fsid)
                            {
                                l->setfsid(fa->fsid, client->fsidnode);
                            }

                            m_off_t dsize = l->size > 0 ? l->size : 0;

                            if (l->genfingerprint(fa.get()) && l->size >= 0)
                            {
                                localbytes -= dsize - l->size;
                            }

                            client->app->syncupdate_local_file_change(this, l, path.c_str());

                            DBTableTransactionCommitter committer(client->tctable);
                            client->stopxfer(l, &committer); // TODO:  can we use one committer for all the files in the folder?  Or for the whole recursion?
                            l->bumpnagleds();
                            l->deleted = false;

                            client->syncactivity = true;

                            statecacheadd(l);

                            fa.reset();

                            if (isnetwork && l->type == FILENODE)
                            {
                                LOG_debug << "Queueing extra fs notification for modified file";
                                dirnotify->notify(DirNotify::EXTRA, NULL, LocalPath(*localpathNew));
                            }
                            return l;
                        }
                    }
                    else
                    {
                        // (we tolerate overwritten folders, because we do a
                        // content scan anyway)
                        if (fa->fsidvalid && fa->fsid != l->fsid)
                        {
                            l->setfsid(fa->fsid, client->fsidnode);
                            newnode = true;
                        }
                    }
                }
                else
                {
                    LOG_debug << "node type changed: recreate";
                    delete l;
                    l = NULL;
                }
            }

            // new node
            if (!l)
            {
                // rename or move of existing node?
                handlelocalnode_map::iterator it;
#ifdef _WIN32
                const char *colon;
#endif
                fsfp_t fp1, fp2;
                if (fa->fsidvalid && (it = client->fsidnode.find(fa->fsid)) != client->fsidnode.end()
                    // additional checks to prevent wrong fsid matches
                    && it->second->type == fa->type
                    && (!parent
                        || (it->second->sync == parent->sync)
                        || ((fp1 = it->second->sync->dirnotify->fsfingerprint())
                            && (fp2 = parent->sync->dirnotify->fsfingerprint())
                            && (fp1 == fp2)
                        #ifdef _WIN32
                            // allow moves between different syncs only for local drives with the
                            // same drive letter, to prevent problems with cloned Volume IDs
                            && (colon = strstr(parent->sync->localroot->name.c_str(), ":"))
                            && !memcmp(parent->sync->localroot->name.c_str(),
                                   it->second->sync->localroot->name.c_str(),
                                   colon - parent->sync->localroot->name.c_str())
                        #endif
                            )
                       )
                    && ((it->second->type != FILENODE && !wejustcreatedthisfolder)
                        || (it->second->mtime == fa->mtime && it->second->size == fa->size)))
                {
                    LOG_debug << client->clientname << "Move detected by fsid in checkpath. Type: " << it->second->type << " new path: " << path << " old localnode: " << it->second->localnodedisplaypath(*client->fsaccess);

                    if (fa->type == FILENODE && backoffds)
                    {
                        // logic to detect files being updated in the local computer moving the original file
                        // to another location as a temporary backup

                        m_time_t currentsecs = m_time();
                        if (!updatedfileinitialts)
                        {
                            updatedfileinitialts = currentsecs;
                        }

                        if (currentsecs >= updatedfileinitialts)
                        {
                            if (currentsecs - updatedfileinitialts <= FILE_UPDATE_MAX_DELAY_SECS)
                            {
                                bool waitforupdate = false;
                                auto local = it->second->getLocalPath(true);
                                auto prevfa = client->fsaccess->newfileaccess(false);

                                bool exists = prevfa->fopen(local);
                                if (exists)
                                {
                                    LOG_debug << "File detected in the origin of a move";

                                    if (currentsecs >= updatedfilets)
                                    {
                                        if ((currentsecs - updatedfilets) < (FILE_UPDATE_DELAY_DS / 10))
                                        {
                                            LOG_verbose << "currentsecs = " << currentsecs << "  lastcheck = " << updatedfilets
                                                      << "  currentsize = " << prevfa->size << "  lastsize = " << updatedfilesize;
                                            LOG_debug << "The file was checked too recently. Waiting...";
                                            waitforupdate = true;
                                        }
                                        else if (updatedfilesize != prevfa->size)
                                        {
                                            LOG_verbose << "currentsecs = " << currentsecs << "  lastcheck = " << updatedfilets
                                                      << "  currentsize = " << prevfa->size << "  lastsize = " << updatedfilesize;
                                            LOG_debug << "The file size has changed since the last check. Waiting...";
                                            updatedfilesize = prevfa->size;
                                            updatedfilets = currentsecs;
                                            waitforupdate = true;
                                        }
                                        else
                                        {
                                            LOG_debug << "The file size seems stable";
                                        }
                                    }
                                    else
                                    {
                                        LOG_warn << "File checked in the future";
                                    }

                                    if (!waitforupdate)
                                    {
                                        if (currentsecs >= prevfa->mtime)
                                        {
                                            if (currentsecs - prevfa->mtime < (FILE_UPDATE_DELAY_DS / 10))
                                            {
                                                LOG_verbose << "currentsecs = " << currentsecs << "  mtime = " << prevfa->mtime;
                                                LOG_debug << "File modified too recently. Waiting...";
                                                waitforupdate = true;
                                            }
                                            else
                                            {
                                                LOG_debug << "The modification time seems stable.";
                                            }
                                        }
                                        else
                                        {
                                            LOG_warn << "File modified in the future";
                                        }
                                    }
                                }
                                else
                                {
                                    if (prevfa->retry)
                                    {
                                        LOG_debug << "The file in the origin is temporarily blocked. Waiting...";
                                        waitforupdate = true;
                                    }
                                    else
                                    {
                                        LOG_debug << "There isn't anything in the origin path";
                                    }
                                }

                                if (waitforupdate)
                                {
                                    LOG_debug << "Possible file update detected.";
                                    *backoffds = FILE_UPDATE_DELAY_DS;
                                    return NULL;
                                }
                            }
                            else
                            {
                                int creqtag = client->reqtag;
                                client->reqtag = 0;
                                client->sendevent(99438, "Timeout waiting for file update");
                                client->reqtag = creqtag;
                            }
                        }
                        else
                        {
                            LOG_warn << "File check started in the future";
                        }
                    }

                    client->app->syncupdate_local_move(this, it->second, path.c_str());

                    // (in case of a move, this synchronously updates l->parent
                    // and l->node->parent)
                    it->second->setnameparent(parent, localpathNew, client->fsaccess->fsShortname(*localpathNew));

                    // make sure that active PUTs receive their updated filenames
                    client->updateputs();

                    statecacheadd(it->second);

                    // unmark possible deletion
                    it->second->setnotseen(0);

                    // immediately scan folder to detect deviations from cached state
                    if (fullscan && fa->type == FOLDERNODE)
                    {
                        scan(localpathNew, fa.get());
                    }
                }
                else if (fa->mIsSymLink)
                {
                    LOG_debug << "checked path is a symlink.  Parent: " << (parent ? parent->name : "NO");
                    //doing nothing for the moment
                }
                else
                {
                    // this is a new node: add
                    LOG_debug << "New localnode.  Parent: " << (parent ? parent->name : "NO");
                    l = new LocalNode;
                    l->init(this, fa->type, parent, *localpathNew, client->fsaccess->fsShortname(*localpathNew));

                    if (fa->fsidvalid)
                    {
                        l->setfsid(fa->fsid, client->fsidnode);
                    }

                    newnode = true;
                }
            }
        }

        if (l)
        {
            // detect file changes or recurse into new subfolders
            if (l->type == FOLDERNODE)
            {
                if (newnode)
                {
                    scan(localpathNew, fa.get());
                    client->app->syncupdate_local_folder_addition(this, l, path.c_str());

                    if (!isroot)
                    {
                        statecacheadd(l);
                    }
                }
                else
                {
                    l = NULL;
                }
            }
            else
            {
                if (isroot)
                {
                    // root node cannot be a file
                    LOG_err << "The local root node is a file";
                    changestate(SYNC_FAILED, INVALID_LOCAL_TYPE);
                }
                else
                {
                    if (fa->fsidvalid && l->fsid != fa->fsid)
                    {
                        l->setfsid(fa->fsid, client->fsidnode);
                    }

                    if (l->size > 0)
                    {
                        localbytes -= l->size;
                    }

                    if (l->genfingerprint(fa.get()))
                    {
                        changed = true;
                        l->bumpnagleds();
                        l->deleted = false;
                    }

                    if (l->size > 0)
                    {
                        localbytes += l->size;
                    }

                    if (newnode)
                    {
                        client->app->syncupdate_local_file_addition(this, l, path.c_str());
                    }
                    else if (changed)
                    {
                        client->app->syncupdate_local_file_change(this, l, path.c_str());
                        DBTableTransactionCommitter committer(client->tctable); // TODO:  can we use one committer for all the files in the folder?  Or for the whole recursion?
                        client->stopxfer(l, &committer);
                    }

                    if (newnode || changed)
                    {
                        statecacheadd(l);
                    }
                }
            }
        }

        if (changed || newnode)
        {
            if (isnetwork && l->type == FILENODE)
            {
                LOG_debug << "Queueing extra fs notification for new file";
                dirnotify->notify(DirNotify::EXTRA, NULL, LocalPath(*localpathNew));
            }

            client->syncactivity = true;
        }
    }
    else
    {
        LOG_warn << "Error opening file";
        if (fa->retry)
        {
            // fopen() signals that the failure is potentially transient - do
            // nothing and request a recheck
            LOG_warn << "File blocked. Adding notification to the retry queue: " << path;
            dirnotify->notify(DirNotify::RETRY, ll, LocalPath(*localpathNew));
            client->syncfslockretry = true;
            client->syncfslockretrybt.backoff(SCANNING_DELAY_DS);
            client->blockedfile = *localpathNew;
        }
        else if (l)
        {
            // immediately stop outgoing transfer, if any
            if (l->transfer)
            {
                DBTableTransactionCommitter committer(client->tctable); // TODO:  can we use one committer for all the files in the folder?  Or for the whole recursion?
                client->stopxfer(l, &committer);
            }

            client->syncactivity = true;

            // in fullscan mode, missing files are handled in bulk in deletemissing()
            // rather than through setnotseen()
            if (!fullscan)
            {
                l->setnotseen(1);
            }
        }

        l = NULL;
    }

    return l;
}

bool Sync::checkValidNotification(int q, Notification& notification)
{
    // This code moved from filtering before going on notifyq, to filtering after when it's thread-safe to do so 

    if (q == DirNotify::DIREVENTS || q == DirNotify::EXTRA)
    {
        Notification next;
        while (dirnotify->notifyq[q].peekFront(next)
            && next.localnode == notification.localnode && next.path == notification.path)
        {
            dirnotify->notifyq[q].popFront(next);  // this is the only thread removing from the queue so it will be the same item
            if (!notification.timestamp || !next.timestamp)
            {
                notification.timestamp = 0;  // immediate
            }
            else
            {
                notification.timestamp = std::max(notification.timestamp, next.timestamp);
            }
            LOG_debug << "Next notification repeats, skipping duplicate";
        }
    }

    if (notification.timestamp && !initializing && q == DirNotify::DIREVENTS)
    {
        LocalPath tmppath;
        if (notification.localnode)
        {
            tmppath = notification.localnode->getLocalPath(true);
        }

        if (!notification.path.empty())
        {
            tmppath.appendWithSeparator(notification.path, false, client->fsaccess->localseparator);
        }

        attr_map::iterator ait;
        auto fa = client->fsaccess->newfileaccess(false);
        bool success = fa->fopen(tmppath, false, false);
        LocalNode *ll = localnodebypath(notification.localnode, notification.path);
        if ((!ll && !success && !fa->retry) // deleted file
            || (ll && success && ll->node && ll->node->localnode == ll
                && (ll->type != FILENODE || (*(FileFingerprint *)ll) == (*(FileFingerprint *)ll->node))
                && (ait = ll->node->attrs.map.find('n')) != ll->node->attrs.map.end()
                && ait->second == ll->name
                && fa->fsidvalid && fa->fsid == ll->fsid && fa->type == ll->type
                && (ll->type != FILENODE || (ll->mtime == fa->mtime && ll->size == fa->size))))
        {
            LOG_debug << "Self filesystem notification skipped";
            return false;
        }
    }
    return true;
}

// add or refresh local filesystem item from scan stack, add items to scan stack
// returns 0 if a parent node is missing, ~0 if control should be yielded, or the time
// until a retry should be made (500 ms minimum latency).
dstime Sync::procscanq(int q)
{
    dstime dsmin = Waiter::ds - SCANNING_DELAY_DS;
    LocalNode* l;

    Notification notification;
    while (dirnotify->notifyq[q].popFront(notification))
    {
        if (!checkValidNotification(q, notification))
        {
            continue;
        }

        LOG_verbose << "Scanning... Remaining files: " << dirnotify->notifyq[q].size();

        if (notification.timestamp > dsmin)
        {
            LOG_verbose << "Scanning postponed. Modification too recent";
            dirnotify->notifyq[q].unpopFront(notification);
            return notification.timestamp - dsmin;
        }

        if ((l = notification.localnode) != (LocalNode*)~0)
        {
            dstime backoffds = 0;
            LOG_verbose << "Checkpath: " << notification.path.toPath(*client->fsaccess);

            l = checkpath(l, &notification.path, NULL, &backoffds, false, nullptr);
            if (backoffds)
            {
                LOG_verbose << "Scanning deferred during " << backoffds << " ds";
                notification.timestamp = Waiter::ds + backoffds - SCANNING_DELAY_DS;
                dirnotify->notifyq[q].unpopFront(notification);
                return backoffds;
            }
            updatedfilesize = ~0;
            updatedfilets = 0;
            updatedfileinitialts = 0;

            // defer processing because of a missing parent node?
            if (l == (LocalNode*)~0)
            {
                LOG_verbose << "Scanning deferred";
                dirnotify->notifyq[q].unpopFront(notification);
                return 0;
            }
        }
        else
        {
            string utf8path = notification.path.toPath(*client->fsaccess);
            LOG_debug << "Notification skipped: " << utf8path;
        }

        // we return control to the application in case a filenode was added
        // (in order to avoid lengthy blocking episodes due to multiple
        // consecutive fingerprint calculations)
        // or if new nodes are being added due to a copy/delete operation
        if ((l && l != (LocalNode*)~0 && l->type == FILENODE) || client->syncadding)
        {
            break;
        }
    }

    if (dirnotify->notifyq[q].empty())
    {
        if (q == DirNotify::DIREVENTS)
        {
            client->syncactivity = true;
        }
    }
    else if (dirnotify->notifyq[!q].empty())
    {
        cachenodes();
    }

    return dstime(~0);
}

// delete all child LocalNodes that have been missing for two consecutive scans (*l must still exist)
void Sync::deletemissing(LocalNode* l)
{
    LocalPath path;
    std::unique_ptr<FileAccess> fa;
    for (localnode_map::iterator it = l->children.begin(); it != l->children.end(); )
    {
        if (scanseqno-it->second->scanseqno > 1)
        {
            if (!fa)
            {
                fa = client->fsaccess->newfileaccess();
            }
            client->unlinkifexists(it->second, fa.get(), path);
            delete it++->second;
        }
        else
        {
            deletemissing(it->second);
            it++;
        }
    }
}

bool Sync::movetolocaldebris(LocalPath& localpath)
{
    char buf[32];
    struct tm tms;
    string day, localday;
    bool havedir = false;
    struct tm* ptm = m_localtime(m_time(), &tms);

    for (int i = -3; i < 100; i++)
    {
        ScopedLengthRestore restoreLen(localdebris);

        if (i == -2 || i > 95)
        {
            LOG_verbose << "Creating local debris folder";
            client->fsaccess->mkdirlocal(localdebris, true);
        }

        sprintf(buf, "%04d-%02d-%02d", ptm->tm_year + 1900, ptm->tm_mon + 1, ptm->tm_mday);

        if (i >= 0)
        {
            sprintf(strchr(buf, 0), " %02d.%02d.%02d.%02d", ptm->tm_hour,  ptm->tm_min, ptm->tm_sec, i);
        }

        day = buf;
        localdebris.appendWithSeparator(LocalPath::fromPath(day, *client->fsaccess), true, client->fsaccess->localseparator);

        if (i > -3)
        {
            LOG_verbose << "Creating daily local debris folder";
            havedir = client->fsaccess->mkdirlocal(localdebris, false) || client->fsaccess->target_exists;
        }

        localdebris.appendWithSeparator(localpath.subpathFrom(localpath.lastpartlocal(*client->fsaccess)), true, client->fsaccess->localseparator);

        client->fsaccess->skip_errorreport = i == -3;  // we expect a problem on the first one when the debris folders or debris day folders don't exist yet
        if (client->fsaccess->renamelocal(localpath, localdebris, false))
        {
            client->fsaccess->skip_errorreport = false;
            return true;
        }
        client->fsaccess->skip_errorreport = false;

        if (client->fsaccess->transient_error)
        {
            return false;
        }

        if (havedir && !client->fsaccess->target_exists)
        {
            return false;
        }
    }

    return false;
}
} // namespace
#endif<|MERGE_RESOLUTION|>--- conflicted
+++ resolved
@@ -768,18 +768,8 @@
 Sync::~Sync()
 {
     // must be set to prevent remote mass deletion while rootlocal destructor runs
-<<<<<<< HEAD
     assert(state == SYNC_CANCELED || state == SYNC_FAILED || state == SYNC_DISABLED);
-=======
-    assert(state == SYNC_CANCELED || state == SYNC_FAILED);
     mDestructorRunning = true;
-
-    if (!statecachetable && client->syncConfigs)
-    {
-        // if there's no localnode cache then remove the sync config
-        client->syncConfigs->remove(mLocalPath);
-    }
->>>>>>> e70d608c
 
     // unlock tmp lock
     tmpfa.reset();
