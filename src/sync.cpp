/**
 * @file sync.cpp
 * @brief Class for synchronizing local and remote trees
 *
 * (c) 2013-2014 by Mega Limited, Auckland, New Zealand
 *
 * This file is part of the MEGA SDK - Client Access Engine.
 *
 * Applications using the MEGA API must present a valid application key
 * and comply with the the rules set forth in the Terms of Service.
 *
 * The MEGA SDK is distributed in the hope that it will be useful,
 * but WITHOUT ANY WARRANTY; without even the implied warranty of
 * MERCHANTABILITY or FITNESS FOR A PARTICULAR PURPOSE.
 *
 * @copyright Simplified (2-clause) BSD License.
 *
 * You should have received a copy of the license along with this
 * program.
 */

#include <type_traits>
#include <unordered_set>

#include "mega.h"

#ifdef ENABLE_SYNC
#include "mega/sync.h"
#include "mega/megaapp.h"
#include "mega/transfer.h"
#include "mega/megaclient.h"
#include "mega/base64.h"

namespace mega {

const int Sync::SCANNING_DELAY_DS = 5;
const int Sync::EXTRA_SCANNING_DELAY_DS = 150;
const int Sync::FILE_UPDATE_DELAY_DS = 30;
const int Sync::FILE_UPDATE_MAX_DELAY_SECS = 60;
const dstime Sync::RECENT_VERSION_INTERVAL_SECS = 10800;

namespace {

// Need this to store `LightFileFingerprint` by-value in `FingerprintSet`
struct LightFileFingerprintComparator
{
    bool operator()(const LightFileFingerprint& lhs, const LightFileFingerprint& rhs) const
    {
        return LightFileFingerprintCmp{}(&lhs, &rhs);
    }
};

// Represents a file/folder for use in assigning fs IDs
struct FsFile
{
    handle fsid;
    string path;
};

// Caches fingerprints
class FingerprintCache
{
public:
    using FingerprintSet = std::set<LightFileFingerprint, LightFileFingerprintComparator>;

    // Adds a new fingerprint
    template<typename T, typename = typename std::enable_if<std::is_same<LightFileFingerprint, typename std::decay<T>::type>::value>::type>
    const LightFileFingerprint* add(T&& ffp)
    {
         const auto insertPair = mFingerprints.insert(std::forward<T>(ffp));
         return &*insertPair.first;
    }

    // Returns the set of all fingerprints
    const FingerprintSet& all() const
    {
        return mFingerprints;
    }

private:
    FingerprintSet mFingerprints;
};

using FingerprintLocalNodeMap = std::multimap<const LightFileFingerprint*, LocalNode*, LightFileFingerprintCmp>;
using FingerprintFileMap = std::multimap<const LightFileFingerprint*, FsFile, LightFileFingerprintCmp>;

// Collects all syncable filesystem paths in the given folder under `localpath`
set<string> collectAllPathsInFolder(Sync& sync, MegaApp& app, FileSystemAccess& fsaccess, string localpath,
                                    const string& localdebris, const string& localseparator)
{
    auto fa = fsaccess.newfileaccess(false);
    if (!fa->fopen(&localpath, true, false))
    {
        LOG_err << "Unable to open path: " << localpath;
        return {};
    }
    if (fa->mIsSymLink)
    {
        LOG_debug << "Ignoring symlink: " << localpath;
        return {};
    }
    assert(fa->type == FOLDERNODE);

    auto da = std::unique_ptr<DirAccess>{fsaccess.newdiraccess()};
    if (!da->dopen(&localpath, fa.get(), false))
    {
        LOG_err << "Unable to open directory: " << localpath;
        return {};
    }

    set<string> paths; // has to be a std::set to enforce same sorting as `children` of `LocalNode`

    const size_t localpathSize = localpath.size();

    string localname;
    while (da->dnext(&localpath, &localname, false))
    {
        auto name = localname;
        fsaccess.local2name(&name);

        if (localpathSize > 0)
        {
            localpath.append(localseparator);
        }

        localpath.append(localname);

        // check if this record is to be ignored
        if (app.sync_syncable(&sync, name.c_str(), &localpath))
        {
            // skip the sync's debris folder
            if (isPathSyncable(localpath, localdebris, localseparator))
            {
                paths.insert(localpath);
            }
        }

        localpath.resize(localpathSize);
    }

    return paths;
}

// Combines another fingerprint into `ffp`
void hashCombineFingerprint(LightFileFingerprint& ffp, const LightFileFingerprint& other)
{
    hashCombine(ffp.size, other.size);
    hashCombine(ffp.mtime, other.mtime);
}

// Combines the fingerprints of all file nodes in the given map
bool combinedFingerprint(LightFileFingerprint& ffp, const localnode_map& nodeMap)
{
    bool success = false;
    for (const auto& nodePair : nodeMap)
    {
        const LocalNode& l = *nodePair.second;
        if (l.type == FILENODE)
        {
            LightFileFingerprint lFfp;
            lFfp.genfingerprint(l.size, l.mtime);
            hashCombineFingerprint(ffp, lFfp);
            success = true;
        }
    }
    return success;
}

// Combines the fingerprints of all files in the given paths
bool combinedFingerprint(LightFileFingerprint& ffp, FileSystemAccess& fsaccess, const set<string>& paths)
{
    bool success = false;
    for (const auto& path : paths)
    {
        auto fa = fsaccess.newfileaccess(false);
        if (!fa->fopen(const_cast<string*>(&path), true, false))
        {
            LOG_err << "Unable to open path: " << path;
            success = false;
            break;
        }
        if (fa->mIsSymLink)
        {
            LOG_debug << "Ignoring symlink: " << path;
            continue;
        }
        if (fa->type == FILENODE)
        {
            LightFileFingerprint faFfp;
            faFfp.genfingerprint(fa->size, fa->mtime);
            hashCombineFingerprint(ffp, faFfp);
            success = true;
        }
    }
    return success;
}

// Computes the fingerprint of the given `l` (file or folder) and stores it in `ffp`
bool computeFingerprint(LightFileFingerprint& ffp, const LocalNode& l)
{
    if (l.type == FILENODE)
    {
        ffp.genfingerprint(l.size, l.mtime);
        return true;
    }
    else if (l.type == FOLDERNODE)
    {
        return combinedFingerprint(ffp, l.children);
    }
    else
    {
        assert(false && "Invalid node type");
        return false;
    }
}

// Computes the fingerprint of the given `fa` (file or folder) and stores it in `ffp`
bool computeFingerprint(LightFileFingerprint& ffp, FileSystemAccess& fsaccess,
                        FileAccess& fa, const std::string& path, const set<string>& paths)
{
    if (fa.type == FILENODE)
    {
        assert(paths.empty());
        ffp.genfingerprint(fa.size, fa.mtime);
        return true;
    }
    else if (fa.type == FOLDERNODE)
    {
        return combinedFingerprint(ffp, fsaccess, paths);
    }
    else
    {
        assert(false && "Invalid node type");
        return false;
    }
}

// Collects all `LocalNode`s by storing them in `localnodes`, keyed by LightFileFingerprint.
// Invalidates the fs IDs of all local nodes.
// Stores all fingerprints in `fingerprints` for later reference.
void collectAllLocalNodes(FingerprintCache& fingerprints, FingerprintLocalNodeMap& localnodes,
                          LocalNode& l, handlelocalnode_map& fsidnodes, const string& localseparator)
{
    // invalidate fsid of `l`
    l.fsid = mega::UNDEF;
    if (l.fsid_it != fsidnodes.end())
    {
        fsidnodes.erase(l.fsid_it);
        l.fsid_it = fsidnodes.end();
    }
    // collect fingerprint
    LightFileFingerprint ffp;
    if (computeFingerprint(ffp, l))
    {
        const auto ffpPtr = fingerprints.add(std::move(ffp));
        localnodes.insert(std::make_pair(ffpPtr, &l));
    }
    if (l.type == FILENODE)
    {
        return;
    }
    for (auto& childPair : l.children)
    {
        collectAllLocalNodes(fingerprints, localnodes, *childPair.second, fsidnodes, localseparator);
    }
}

// Collects all `File`s by storing them in `files`, keyed by FileFingerprint.
// Stores all fingerprints in `fingerprints` for later reference.
void collectAllFiles(bool& success, FingerprintCache& fingerprints, FingerprintFileMap& files,
                     Sync& sync, MegaApp& app, FileSystemAccess& fsaccess, const string& localpath,
                     const string& localdebris, const string& localseparator)
{
    auto insertFingerprint = [&files, &fingerprints](FileSystemAccess& fsaccess, FileAccess& fa,
                                                     const std::string& path, const set<string>& paths)
    {
        LightFileFingerprint ffp;
        if (computeFingerprint(ffp, fsaccess, fa, path, paths))
        {
            const auto ffpPtr = fingerprints.add(std::move(ffp));
            files.insert(std::make_pair(ffpPtr, FsFile{fa.fsid, path}));
        }
    };

<<<<<<< HEAD
    auto fa = std::unique_ptr<FileAccess>{fsaccess.newfileaccess(false)};
    if (!fa->fopen(const_cast<string*>(&localpath), true, false))
=======
        bestNodeIt->second->setfsid(fsId);
        fingerprints.erase(bestNodeIt);
    }
}

// Recursively assigns fs IDs
void assignFilesystemIdsImpl(bool& success, Sync& sync, MegaApp& app, handlelocalnode_map& fsidnodes,
                             FileSystemAccess& fsaccess, string localpath, const string& localdebris,
                             const string& localseparator, FingerprintMap& fingerprints)
{
    auto fa = fsaccess.newfileaccess(false);
    if (!(success = fa->fopen(&localpath, true, false)))
>>>>>>> fd585615
    {
        LOG_err << "Unable to open path: " << localpath;
        success = false;
        return;
    }
    if (fa->mIsSymLink)
    {
        LOG_debug << "Ignoring symlink: " << localpath;
        return;
    }
    if (!fa->fsidvalid)
    {
        LOG_err << "Invalid fs id for: " << localpath;
        success = false;
        return;
    }

    if (fa->type == FILENODE)
    {
        insertFingerprint(fsaccess, *fa, localpath, {});
    }
    else if (fa->type == FOLDERNODE)
    {
        const auto paths = collectAllPathsInFolder(sync, app, fsaccess, localpath, localdebris, localseparator);
        insertFingerprint(fsaccess, *fa, localpath, paths);
        fa.reset();
        for (const auto& path : paths)
        {
            collectAllFiles(success, fingerprints, files, sync, app, fsaccess, path, localdebris, localseparator);
        }
    }
    else
    {
        assert(false && "Invalid file type");
        success = false;
        return;
    }
}

// Assigns fs IDs from `files` to those `localnodes` that match the fingerprints found in `files`.
// If there are multiple matches we apply a best-path heuristic.
size_t assignFilesystemIdsImpl(const FingerprintCache& fingerprints, FingerprintLocalNodeMap& localnodes,
                               FingerprintFileMap& files, handlelocalnode_map& fsidnodes, const string& localseparator)
{
    string nodePath;
    string accumulated;
    size_t assignmentCount = 0;
    for (const auto& fp : fingerprints.all())
    {
        const auto nodeRange = localnodes.equal_range(&fp);
        const auto nodeCount = std::distance(nodeRange.first, nodeRange.second);
        if (nodeCount <= 0)
        {
            continue;
        }

        const auto fileRange = files.equal_range(&fp);
        const auto fileCount = std::distance(fileRange.first, fileRange.second);
        if (fileCount <= 0)
        {
            // without files we cannot assign fs IDs to these localnodes, so no need to keep them
            localnodes.erase(nodeRange.first, nodeRange.second);
            continue;
        }

        struct Element
        {
            int score;
            handle fsid;
            LocalNode* l;
        };
        std::vector<Element> elements;
        elements.reserve(nodeCount * fileCount);

        for (auto nodeIt = nodeRange.first; nodeIt != nodeRange.second; ++nodeIt)
        {
            auto l = nodeIt->second;
            if (l != &l->sync->localroot) // never assign fs ID to the root localnode
            {
                nodePath.clear();
                l->getlocalpath(&nodePath, false, &localseparator);
                for (auto fileIt = fileRange.first; fileIt != fileRange.second; ++fileIt)
                {
                    const auto& filePath = fileIt->second.path;
                    const auto score = computeReversePathMatchScore(accumulated, nodePath, filePath, localseparator);
                    if (score > 0) // leaf name must match
                    {
                        elements.push_back({score, fileIt->second.fsid, l});
                    }
                }
            }
        }

        // Sort in descending order by score. Elements with highest score come first
        std::sort(elements.begin(), elements.end(), [](const Element& e1, const Element& e2)
                                                    {
                                                        return e1.score > e2.score;
                                                    });

        std::unordered_set<handle> usedFsIds;
        for (const auto& e : elements)
        {
            if (e.l->fsid == mega::UNDEF // node not assigned
                && usedFsIds.find(e.fsid) == usedFsIds.end()) // fsid not used
            {
                e.l->setfsid(e.fsid, fsidnodes);
                usedFsIds.insert(e.fsid);
                ++assignmentCount;
            }
        }

        // the fingerprint that these files and localnodes correspond to has now finished processing
        files.erase(fileRange.first, fileRange.second);
        localnodes.erase(nodeRange.first, nodeRange.second);
    }
    return assignmentCount;
}

} // anonymous

bool isPathSyncable(const string& localpath, const string& localdebris, const string& localseparator)
{
    return localpath.size() < localdebris.size()
         || memcmp(localpath.data(), localdebris.data(), localdebris.size())
         || (localpath.size() != localdebris.size()
          && memcmp(localpath.data() + localdebris.size(),
                    localseparator.data(),
                    localseparator.size()));
}

int computeReversePathMatchScore(string& accumulated, const string& path1, const string& path2, const string& localseparator)
{
    if (path1.empty() || path2.empty())
    {
        return 0;
    }

    accumulated.clear();

    const auto path1End = path1.size() - 1;
    const auto path2End = path2.size() - 1;

    size_t index = 0;
    size_t separatorBias = 0;
    while (index <= path1End && index <= path2End)
    {
        const auto value1 = path1[path1End - index];
        const auto value2 = path2[path2End - index];
        if (value1 != value2)
        {
            break;
        }

        accumulated.push_back(value1);
        ++index;

        if (accumulated.size() >= localseparator.size())
        {
            const auto diffSize = accumulated.size() - localseparator.size();
            if (std::equal(accumulated.begin() + diffSize, accumulated.end(), localseparator.begin()))
            {
                separatorBias += localseparator.size();
                accumulated.clear();
            }
        }
    }

    if (index > path1End && index > path2End) // we got to the beginning of both paths (full score)
    {
        return static_cast<int>(index - separatorBias);
    }
    else // the paths only partly match
    {
        return static_cast<int>(index - separatorBias - accumulated.size());
    }
}

bool assignFilesystemIds(Sync& sync, MegaApp& app, FileSystemAccess& fsaccess, handlelocalnode_map& fsidnodes,
                         const string& localdebris, const string& localseparator)
{
    const auto& rootpath = sync.localroot.localname;
    LOG_info << "Assigning fs IDs at rootpath: " << rootpath;

<<<<<<< HEAD
    auto fa = std::unique_ptr<FileAccess>{fsaccess.newfileaccess(false)};
    if (!fa->fopen(const_cast<string*>(&rootpath), true, false))
=======
    auto fa = fsaccess.newfileaccess(false);
    if (!fa->fopen(&rootpath, true, false))
>>>>>>> fd585615
    {
        LOG_err << "Unable to open rootpath";
        return false;
    }
    if (fa->type != FOLDERNODE)
    {
        LOG_err << "rootpath not a folder";
        assert(false);
        return false;
    }
    if (fa->mIsSymLink)
    {
        LOG_err << "rootpath is a symlink";
        assert(false);
        return false;
    }
    fa.reset();

    bool success = true;

    FingerprintCache fingerprints;

    FingerprintLocalNodeMap localnodes;
    collectAllLocalNodes(fingerprints, localnodes, sync.localroot, fsidnodes, localseparator);
    LOG_info << "Number of localnodes: " << localnodes.size();

    if (localnodes.empty())
    {
        return success;
    }

    FingerprintFileMap files;
    collectAllFiles(success, fingerprints, files, sync, app, fsaccess, rootpath, localdebris, localseparator);
    LOG_info << "Number of files: " << files.size();

    LOG_info << "Number of fingerprints: " << fingerprints.all().size();
    const auto assignmentCount = assignFilesystemIdsImpl(fingerprints, localnodes, files, fsidnodes, localseparator);
    LOG_info << "Number of fsid assignments: " << assignmentCount;

    return success;
}

// new Syncs are automatically inserted into the session's syncs list
// and a full read of the subtree is initiated
Sync::Sync(MegaClient* cclient, string* crootpath, const char* cdebris,
           string* clocaldebris, Node* remotenode, fsfp_t cfsfp, bool cinshare, int ctag, void *cappdata)
{
    isnetwork = false;
    client = cclient;
    tag = ctag;
    inshare = cinshare;
    appData = cappdata;
    errorcode = API_OK;
    tmpfa = NULL;
    initializing = true;
    updatedfilesize = ~0;
    updatedfilets = 0;
    updatedfileinitialts = 0;

    localbytes = 0;
    localnodes[FILENODE] = 0;
    localnodes[FOLDERNODE] = 0;

    state = SYNC_INITIALSCAN;
    statecachetable = NULL;

    fullscan = true;
    scanseqno = 0;

    if (cdebris)
    {
        debris = cdebris;
        client->fsaccess->path2local(&debris, &localdebris);

        dirnotify.reset(client->fsaccess->newdirnotify(crootpath, &localdebris));

        localdebris.insert(0, client->fsaccess->localseparator);
        localdebris.insert(0, *crootpath);
    }
    else
    {
        localdebris = *clocaldebris;

        // FIXME: pass last segment of localdebris
        dirnotify.reset(client->fsaccess->newdirnotify(crootpath, &localdebris));
    }
    dirnotify->sync = this;

    // set specified fsfp or get from fs if none
    if (cfsfp)
    {
        fsfp = cfsfp;
    }
    else
    {
        fsfp = dirnotify->fsfingerprint();
    }

    fsstableids = dirnotify->fsstableids();
    LOG_info << "Filesystem IDs are stable: " << fsstableids;

    localroot.init(this, FOLDERNODE, NULL, crootpath);
    localroot.setnode(remotenode);

#ifdef __APPLE__
    if (macOSmajorVersion() >= 19) //macOS catalina+
    {
        LOG_debug << "macOS 10.15+ filesystem detected. Checking fseventspath.";
        string supercrootpath = "/System/Volumes/Data" + *crootpath;

        int fd = open(supercrootpath.c_str(), O_RDONLY);
        if (fd == -1)
        {
            LOG_debug << "Unable to open path using fseventspath.";
            mFsEventsPath = *crootpath;
        }
        else
        {
            char buf[MAXPATHLEN];
            if (fcntl(fd, F_GETPATH, buf) < 0)
            {
                LOG_debug << "Using standard paths to detect filesystem notifications.";
                mFsEventsPath = *crootpath;
            }
            else
            {
                LOG_debug << "Using fsevents paths to detect filesystem notifications.";
                mFsEventsPath = supercrootpath;
            }
            close(fd);
        }
    }
#endif

    sync_it = client->syncs.insert(client->syncs.end(), this);

    if (client->dbaccess)
    {
        // open state cache table
        handle tableid[3];
        string dbname;

        auto fas = client->fsaccess->newfileaccess(false);

        if (fas->fopen(crootpath, true, false))
        {
            tableid[0] = fas->fsid;
            tableid[1] = remotenode->nodehandle;
            tableid[2] = client->me;

            dbname.resize(sizeof tableid * 4 / 3 + 3);
            dbname.resize(Base64::btoa((byte*)tableid, sizeof tableid, (char*)dbname.c_str()));

            statecachetable = client->dbaccess->open(client->rng, client->fsaccess, &dbname);

            readstatecache();
        }
    }
}

Sync::~Sync()
{
    // must be set to prevent remote mass deletion while rootlocal destructor runs
    assert(state == SYNC_CANCELED || state == SYNC_FAILED);

    // unlock tmp lock
    tmpfa.reset();

    // stop all active and pending downloads
    if (localroot.node)
    {
        TreeProcDelSyncGet tdsg;
        if (client)
        {
            client->proctree(localroot.node, &tdsg);
        }
    }

    delete statecachetable;

    if (client)
    {
        client->syncs.erase(sync_it);
        client->syncactivity = true;
    }
}

void Sync::addstatecachechildren(uint32_t parent_dbid, idlocalnode_map* tmap, string* path, LocalNode *p, int maxdepth)
{
    pair<idlocalnode_map::iterator,idlocalnode_map::iterator> range;
    idlocalnode_map::iterator it;
    size_t pathlen;

    range = tmap->equal_range(parent_dbid);

    pathlen = path->size();

    path->append(client->fsaccess->localseparator);

    for (it = range.first; it != range.second; it++)
    {
        path->resize(pathlen + client->fsaccess->localseparator.size());
        path->append(it->second->localname);

        LocalNode* l = it->second;
        Node* node = l->node;
        handle fsid = l->fsid;
        m_off_t size = l->size;

        // clear localname to force newnode = true in setnameparent
        l->localname.clear();

        l->init(this, l->type, p, path);

        l->parent_dbid = parent_dbid;
        l->size = size;
        l->setfsid(fsid, l->sync->client->fsidnode);
        l->setnode(node);

        if (maxdepth)
        {
            addstatecachechildren(l->dbid, tmap, path, l, maxdepth - 1);
        }
    }

    path->resize(pathlen);
}

bool Sync::readstatecache()
{
    if (statecachetable && state == SYNC_INITIALSCAN)
    {
        string cachedata;
        idlocalnode_map tmap;
        uint32_t cid;
        LocalNode* l;

        statecachetable->rewind();

        // bulk-load cached nodes into tmap
        while (statecachetable->next(&cid, &cachedata, &client->key))
        {
            if ((l = LocalNode::unserialize(this, &cachedata)))
            {
                l->dbid = cid;
                tmap.insert(pair<int32_t,LocalNode*>(l->parent_dbid,l));
            }
        }

        // recursively build LocalNode tree, set scanseqnos to sync's current scanseqno
        addstatecachechildren(0, &tmap, &localroot.localname, &localroot, 100);

        // trigger a single-pass full scan to identify deleted nodes
        fullscan = true;
        scanseqno++;

        return true;
    }

    return false;
}

// remove LocalNode from DB cache
void Sync::statecachedel(LocalNode* l)
{
    if (state == SYNC_CANCELED)
    {
        return;
    }

    insertq.erase(l);

    if (l->dbid)
    {
        deleteq.insert(l->dbid);
    }
}

// insert LocalNode into DB cache
void Sync::statecacheadd(LocalNode* l)
{
    if (state == SYNC_CANCELED)
    {
        return;
    }

    if (l->dbid)
    {
        deleteq.erase(l->dbid);
    }

    insertq.insert(l);
}

void Sync::cachenodes()
{
    if (statecachetable && (state == SYNC_ACTIVE || (state == SYNC_INITIALSCAN && insertq.size() > 100)) && (deleteq.size() || insertq.size()))
    {
        LOG_debug << "Saving LocalNode database with " << insertq.size() << " additions and " << deleteq.size() << " deletions";
        statecachetable->begin();

        // deletions
        for (set<int32_t>::iterator it = deleteq.begin(); it != deleteq.end(); it++)
        {
            statecachetable->del(*it);
        }

        deleteq.clear();

        // additions - we iterate until completion or until we get stuck
        bool added;

        do {
            added = false;

            for (set<LocalNode*>::iterator it = insertq.begin(); it != insertq.end(); )
            {
                if ((*it)->parent->dbid || (*it)->parent == &localroot)
                {
                    statecachetable->put(MegaClient::CACHEDLOCALNODE, *it, &client->key);
                    insertq.erase(it++);
                    added = true;
                }
                else it++;
            }
        } while (added);

        statecachetable->commit();

        if (insertq.size())
        {
            LOG_err << "LocalNode caching did not complete";
        }
    }
}

void Sync::changestate(syncstate_t newstate)
{
    if (newstate != state)
    {
        client->app->syncupdate_state(this, newstate);

        if (newstate == SYNC_FAILED && statecachetable)
        {
            statecachetable->remove();
            delete statecachetable;
            statecachetable = NULL;
        }

        state = newstate;
        fullscan = false;
    }
}

// walk path and return corresponding LocalNode and its parent
// path must be relative to l or start with the root prefix if l == NULL
// path must be a full sync path, i.e. start with localroot->localname
// NULL: no match, optionally returns residual path
LocalNode* Sync::localnodebypath(LocalNode* l, string* localpath, LocalNode** parent, string* rpath)
{
    const char* ptr = localpath->data();
    const char* end = ptr + localpath->size();
    size_t separatorlen = client->fsaccess->localseparator.size();

    if (rpath)
    {
        assert(!rpath->size());
    }

    if (!l)
    {
        // verify matching localroot prefix - this should always succeed for
        // internal use
        if (memcmp(ptr, localroot.localname.data(), localroot.localname.size())
         || memcmp(ptr + localroot.localname.size(),
                   client->fsaccess->localseparator.data(),
                   separatorlen))
        {
            if (parent)
            {
                *parent = NULL;
            }

            return NULL;
        }

        l = &localroot;
        ptr += l->localname.size() + client->fsaccess->localseparator.size();
    }

    const char* nptr = ptr;
    localnode_map::iterator it;
    string t;

    for (;;)
    {
        if (nptr > end)
        {
            string utf8path;
            client->fsaccess->local2path(localpath, &utf8path);
            LOG_err << "Invalid parameter in localnodebypath: " << utf8path << "  Size: " << localpath->size();

            if (rpath)
            {
                rpath->clear();
            }

            return NULL;
        }

        if (nptr == end || !memcmp(nptr, client->fsaccess->localseparator.data(), separatorlen))
        {
            if (parent)
            {
                *parent = l;
            }

            t.assign(ptr, nptr - ptr);
            if ((it = l->children.find(&t)) == l->children.end()
             && (it = l->schildren.find(&t)) == l->schildren.end())
            {
                // no full match: store residual path, return NULL with the
                // matching component LocalNode in parent
                if (rpath)
                {
                    rpath->assign(ptr, localpath->data() - ptr + localpath->size());
                }

                return NULL;
            }

            l = it->second;

            if (nptr == end)
            {
                // full match: no residual path, return corresponding LocalNode
                if (rpath)
                {
                    rpath->clear();
                }

                return l;
            }

            ptr = nptr + separatorlen;
            nptr = ptr;
        }
        else
        {
            nptr += separatorlen;
        }
    }
}

bool Sync::assignfsids()
{
    return assignFilesystemIds(*this, *client->app, *client->fsaccess, client->fsidnode,
                               localdebris, client->fsaccess->localseparator);
}

// scan localpath, add or update child nodes, call recursively for folder nodes
// localpath must be prefixed with Sync
bool Sync::scan(string* localpath, FileAccess* fa)
{
    if (fa)
    {
        assert(fa->type == FOLDERNODE);
    }
    if (isPathSyncable(*localpath, localdebris, client->fsaccess->localseparator))
    {
        DirAccess* da;
        string localname, name;
        bool success;

        string utf8path;
        if (SimpleLogger::logCurrentLevel >= logDebug)
        {
            client->fsaccess->local2path(localpath, &utf8path);
            LOG_debug << "Scanning folder: " << utf8path;
        }

        da = client->fsaccess->newdiraccess();

        // scan the dir, mark all items with a unique identifier
        if ((success = da->dopen(localpath, fa, false)))
        {
            size_t t = localpath->size();

            while (da->dnext(localpath, &localname, client->followsymlinks))
            {
                name = localname;
                client->fsaccess->local2name(&name);

                if (t)
                {
                    localpath->append(client->fsaccess->localseparator);
                }

                localpath->append(localname);

                // check if this record is to be ignored
                if (client->app->sync_syncable(this, name.c_str(), localpath))
                {
                    // skip the sync's debris folder
                    if (isPathSyncable(*localpath, localdebris, client->fsaccess->localseparator))
                    {
                        LocalNode *l = NULL;
                        if (initializing)
                        {
                            // preload all cached LocalNodes
                            l = checkpath(NULL, localpath);
                        }

                        if (!l || l == (LocalNode*)~0)
                        {
                            // new record: place in notification queue
                            dirnotify->notify(DirNotify::DIREVENTS, NULL, localpath->data(), localpath->size(), true);
                        }
                    }
                }
                else
                {
                    LOG_debug << "Excluded: " << name;
                }

                localpath->resize(t);
            }
        }

        delete da;

        return success;
    }
    else return false;
}

// check local path - if !localname, localpath is relative to l, with l == NULL
// being the root of the sync
// if localname is set, localpath is absolute and localname its last component
// path references a new FOLDERNODE: returns created node
// path references a existing FILENODE: returns node
// otherwise, returns NULL
LocalNode* Sync::checkpath(LocalNode* l, string* localpath, string* localname, dstime *backoffds, bool wejustcreatedthisfolder)
{
    LocalNode* ll = l;
    bool newnode = false, changed = false;
    bool isroot;

    LocalNode* parent;
    string path;        // UTF-8 representation of tmppath
    string tmppath;     // full path represented by l + localpath
    string newname;     // portion of tmppath not covered by the existing
                        // LocalNode structure (always the last path component
                        // that does not have a corresponding LocalNode yet)

    if (localname)
    {
        // shortcut case (from within syncdown())
        isroot = false;
        parent = l;
        l = NULL;

        client->fsaccess->local2path(localpath, &path);
        assert(path.size());
    }
    else
    {
        // construct full filesystem path in tmppath
        if (l)
        {
            l->getlocalpath(&tmppath);
        }

        if (localpath->size())
        {
            if (tmppath.size())
            {
                tmppath.append(client->fsaccess->localseparator);
            }

            tmppath.append(*localpath);
        }

        // look up deepest existing LocalNode by path, store remainder (if any)
        // in newname
        LocalNode *tmp = localnodebypath(l, localpath, &parent, &newname);

        size_t index = 0;
        while ((index = newname.find(client->fsaccess->localseparator, index)) != string::npos)
        {
            if(!(index % client->fsaccess->localseparator.size()))
            {
                string utf8newname;
                client->fsaccess->local2path(&newname, &utf8newname);
                LOG_warn << "Parent not detected yet. Unknown reminder: " << utf8newname;
                string parentpath = localpath->substr(0, localpath->size() - newname.size() + index);
                dirnotify->notify(DirNotify::DIREVENTS, l, parentpath.data(), parentpath.size(), true);
                return NULL;
            }

            LOG_debug << "Skipping invalid separator detection";
            index++;
        }

        l = tmp;

        client->fsaccess->local2path(&tmppath, &path);

        // path invalid?
        if ( ( !l && !newname.size() ) || !path.size())
        {
            LOG_warn << "Invalid path: " << path;
            return NULL;
        }

        string name = newname.size() ? newname : l->name;
        client->fsaccess->local2name(&name);

        if (!client->app->sync_syncable(this, name.c_str(), &tmppath))
        {
            LOG_debug << "Excluded: " << path;
            return NULL;
        }

        isroot = l == &localroot && !newname.size();
    }

    LOG_verbose << "Scanning: " << path;

    // postpone moving nodes into nonexistent parents
    if (parent && !parent->node)
    {
        LOG_warn << "Parent doesn't exist yet: " << path;
        return (LocalNode*)~0;
    }

    // attempt to open/type this file
    auto fa = client->fsaccess->newfileaccess(false);

    if (initializing || fullscan)
    {
        // find corresponding LocalNode by file-/foldername
        size_t lastpart = client->fsaccess->lastpartlocal(localname ? localpath : &tmppath);

        string fname(localname ? *localpath : tmppath,
                     lastpart,
                     (localname ? *localpath : tmppath).size() - lastpart);

        LocalNode* cl = (parent ? parent : &localroot)->childbyname(&fname);
        if (initializing && cl)
        {
            // the file seems to be still in the folder
            // mark as present to prevent deletions if the file is not accesible
            // in that case, the file would be checked again after the initialization
            cl->deleted = false;
            cl->setnotseen(0);
            l->scanseqno = scanseqno;
        }

        // match cached LocalNode state during initial/rescan to prevent costly re-fingerprinting
        // (just compare the fsids, sizes and mtimes to detect changes)
        if (fa->fopen(localname ? localpath : &tmppath, false, false))
        {
            if (cl && fa->fsidvalid && fa->fsid == cl->fsid)
            {
                // node found and same file
                l = cl;
                l->deleted = false;
                l->setnotseen(0);

                // if it's a file, size and mtime must match to qualify
                if (l->type != FILENODE || (l->size == fa->size && l->mtime == fa->mtime))
                {
                    LOG_verbose << "Cached localnode is still valid. Type: " << l->type << "  Size: " << l->size << "  Mtime: " << l->mtime;
                    l->scanseqno = scanseqno;

                    if (l->type == FOLDERNODE)
                    {
                        scan(localname ? localpath : &tmppath, fa.get());
                    }
                    else
                    {
                        localbytes += l->size;
                    }

                    return l;
                }
            }
        }
        else
        {
            LOG_warn << "Error opening file during the initialization: " << path;
        }

        if (initializing)
        {
            if (cl)
            {
                LOG_verbose << "Outdated localnode. Type: " << cl->type << "  Size: " << cl->size << "  Mtime: " << cl->mtime
                            << "    FaType: " << fa->type << "  FaSize: " << fa->size << "  FaMtime: " << fa->mtime;
            }
            else
            {
                LOG_verbose << "New file. FaType: " << fa->type << "  FaSize: " << fa->size << "  FaMtime: " << fa->mtime;
            }
            return NULL;
        }

        fa = client->fsaccess->newfileaccess(false);
    }

    if (fa->fopen(localname ? localpath : &tmppath, true, false))
    {
        if (!isroot)
        {
            if (l)
            {
                if (l->type == fa->type)
                {
                    // mark as present
                    l->setnotseen(0);

                    if (fa->type == FILENODE)
                    {
                        // has the file been overwritten or changed since the last scan?
                        // or did the size or mtime change?
                        if (fa->fsidvalid)
                        {
                            // if fsid has changed, the file was overwritten
                            // (FIXME: handle type changes)
                            if (l->fsid != fa->fsid)
                            {
                                handlelocalnode_map::iterator it;
#ifdef _WIN32
                                const char *colon;
#endif
                                fsfp_t fp1, fp2;

                                // was the file overwritten by moving an existing file over it?
                                if ((it = client->fsidnode.find(fa->fsid)) != client->fsidnode.end()
                                        && (l->sync == it->second->sync
                                            || ((fp1 = l->sync->dirnotify->fsfingerprint())
                                                && (fp2 = it->second->sync->dirnotify->fsfingerprint())
                                                && (fp1 == fp2)
                                            #ifdef _WIN32
                                                // only consider fsid matches between different syncs for local drives with the
                                                // same drive letter, to prevent problems with cloned Volume IDs
                                                && (colon = strstr(parent->sync->localroot.name.c_str(), ":"))
                                                && !memcmp(parent->sync->localroot.name.c_str(),
                                                       it->second->sync->localroot.name.c_str(),
                                                       colon - parent->sync->localroot.name.c_str())
                                            #endif
                                                )
                                            )
                                    )
                                {
                                    // catch the not so unlikely case of a false fsid match due to
                                    // e.g. a file deletion/creation cycle that reuses the same inode
                                    if (it->second->mtime != fa->mtime || it->second->size != fa->size)
                                    {
                                        l->mtime = -1;  // trigger change detection
                                        delete it->second;   // delete old LocalNode
                                    }
                                    else
                                    {
                                        LOG_debug << "File move/overwrite detected";

                                        // delete existing LocalNode...
                                        delete l;

                                        // ...move remote node out of the way...
                                        client->execsyncdeletions();

                                        // ...and atomically replace with moved one
                                        client->app->syncupdate_local_move(this, it->second, path.c_str());

                                        // (in case of a move, this synchronously updates l->parent and l->node->parent)
                                        it->second->setnameparent(parent, localname ? localpath : &tmppath);

                                        // mark as seen / undo possible deletion
                                        it->second->setnotseen(0);

                                        statecacheadd(it->second);

                                        return it->second;
                                    }
                                }
                                else
                                {
                                    l->mtime = -1;  // trigger change detection
                                }
                            }
                        }

                        // no fsid change detected or overwrite with unknown file:
                        if (fa->mtime != l->mtime || fa->size != l->size)
                        {
                            if (fa->fsidvalid && l->fsid != fa->fsid)
                            {
                                l->setfsid(fa->fsid, l->sync->client->fsidnode);
                            }

                            m_off_t dsize = l->size > 0 ? l->size : 0;

                            if (l->genfingerprint(fa.get()) && l->size >= 0)
                            {
                                localbytes -= dsize - l->size;
                            }

                            client->app->syncupdate_local_file_change(this, l, path.c_str());

                            client->stopxfer(l);
                            l->bumpnagleds();
                            l->deleted = false;

                            client->syncactivity = true;

                            statecacheadd(l);

                            fa.reset();

                            if (isnetwork && l->type == FILENODE)
                            {
                                LOG_debug << "Queueing extra fs notification for modified file";
                                dirnotify->notify(DirNotify::EXTRA, NULL,
                                                  localname ? localpath->data() : tmppath.data(),
                                                  localname ? localpath->size() : tmppath.size());
                            }
                            return l;
                        }
                    }
                    else
                    {
                        // (we tolerate overwritten folders, because we do a
                        // content scan anyway)
                        if (fa->fsidvalid && fa->fsid != l->fsid)
                        {
                            l->setfsid(fa->fsid, l->sync->client->fsidnode);
                            newnode = true;
                        }
                    }
                }
                else
                {
                    LOG_debug << "node type changed: recreate";
                    delete l;
                    l = NULL;
                }
            }

            // new node
            if (!l)
            {
                // rename or move of existing node?
                handlelocalnode_map::iterator it;
#ifdef _WIN32
                const char *colon;
#endif
                fsfp_t fp1, fp2;
                if (fa->fsidvalid && (it = client->fsidnode.find(fa->fsid)) != client->fsidnode.end()
                    // additional checks to prevent wrong fsid matches
                    && it->second->type == fa->type
                    && (!parent
                        || (it->second->sync == parent->sync)
                        || ((fp1 = it->second->sync->dirnotify->fsfingerprint())
                            && (fp2 = parent->sync->dirnotify->fsfingerprint())
                            && (fp1 == fp2)
                        #ifdef _WIN32
                            // allow moves between different syncs only for local drives with the
                            // same drive letter, to prevent problems with cloned Volume IDs
                            && (colon = strstr(parent->sync->localroot.name.c_str(), ":"))
                            && !memcmp(parent->sync->localroot.name.c_str(),
                                   it->second->sync->localroot.name.c_str(),
                                   colon - parent->sync->localroot.name.c_str())
                        #endif
                            )
                       )
                    && ((it->second->type != FILENODE && !wejustcreatedthisfolder)
                        || (it->second->mtime == fa->mtime && it->second->size == fa->size)))
                {
                    LOG_debug << client->clientname << "Move detected by fsid in checkpath. Type: " << it->second->type << " new path: " << path << " old localnode: " << it->second->localnodedisplaypath(*client->fsaccess);

                    if (fa->type == FILENODE && backoffds)
                    {
                        // logic to detect files being updated in the local computer moving the original file
                        // to another location as a temporary backup

                        m_time_t currentsecs = m_time();
                        if (!updatedfileinitialts)
                        {
                            updatedfileinitialts = currentsecs;
                        }

                        if (currentsecs >= updatedfileinitialts)
                        {
                            if (currentsecs - updatedfileinitialts <= FILE_UPDATE_MAX_DELAY_SECS)
                            {
                                string local;
                                bool waitforupdate = false;
                                it->second->getlocalpath(&local, true);
                                auto prevfa = client->fsaccess->newfileaccess(false);

                                bool exists = prevfa->fopen(&local);
                                if (exists)
                                {
                                    LOG_debug << "File detected in the origin of a move";

                                    if (currentsecs >= updatedfilets)
                                    {
                                        if ((currentsecs - updatedfilets) < (FILE_UPDATE_DELAY_DS / 10))
                                        {
                                            LOG_verbose << "currentsecs = " << currentsecs << "  lastcheck = " << updatedfilets
                                                      << "  currentsize = " << prevfa->size << "  lastsize = " << updatedfilesize;
                                            LOG_debug << "The file was checked too recently. Waiting...";
                                            waitforupdate = true;
                                        }
                                        else if (updatedfilesize != prevfa->size)
                                        {
                                            LOG_verbose << "currentsecs = " << currentsecs << "  lastcheck = " << updatedfilets
                                                      << "  currentsize = " << prevfa->size << "  lastsize = " << updatedfilesize;
                                            LOG_debug << "The file size has changed since the last check. Waiting...";
                                            updatedfilesize = prevfa->size;
                                            updatedfilets = currentsecs;
                                            waitforupdate = true;
                                        }
                                        else
                                        {
                                            LOG_debug << "The file size seems stable";
                                        }
                                    }
                                    else
                                    {
                                        LOG_warn << "File checked in the future";
                                    }

                                    if (!waitforupdate)
                                    {
                                        if (currentsecs >= prevfa->mtime)
                                        {
                                            if (currentsecs - prevfa->mtime < (FILE_UPDATE_DELAY_DS / 10))
                                            {
                                                LOG_verbose << "currentsecs = " << currentsecs << "  mtime = " << prevfa->mtime;
                                                LOG_debug << "File modified too recently. Waiting...";
                                                waitforupdate = true;
                                            }
                                            else
                                            {
                                                LOG_debug << "The modification time seems stable.";
                                            }
                                        }
                                        else
                                        {
                                            LOG_warn << "File modified in the future";
                                        }
                                    }
                                }
                                else
                                {
                                    if (prevfa->retry)
                                    {
                                        LOG_debug << "The file in the origin is temporarily blocked. Waiting...";
                                        waitforupdate = true;
                                    }
                                    else
                                    {
                                        LOG_debug << "There isn't anything in the origin path";
                                    }
                                }

                                if (waitforupdate)
                                {
                                    LOG_debug << "Possible file update detected.";
                                    *backoffds = FILE_UPDATE_DELAY_DS;
                                    return NULL;
                                }
                            }
                            else
                            {
                                int creqtag = client->reqtag;
                                client->reqtag = 0;
                                client->sendevent(99438, "Timeout waiting for file update");
                                client->reqtag = creqtag;
                            }
                        }
                        else
                        {
                            LOG_warn << "File check started in the future";
                        }
                    }

                    client->app->syncupdate_local_move(this, it->second, path.c_str());

                    // (in case of a move, this synchronously updates l->parent
                    // and l->node->parent)
                    it->second->setnameparent(parent, localname ? localpath : &tmppath);

                    // make sure that active PUTs receive their updated filenames
                    client->updateputs();

                    statecacheadd(it->second);

                    // unmark possible deletion
                    it->second->setnotseen(0);

                    // immediately scan folder to detect deviations from cached state
                    if (fullscan && fa->type == FOLDERNODE)
                    {
                        scan(localname ? localpath : &tmppath, fa.get());
                    }
                }
                else if (fa->mIsSymLink)
                {
                    LOG_debug << "checked path is a symlink.  Parent: " << (parent ? parent->name : "NO");
                    //doing nothing for the moment
                }
                else
                {
                    // this is a new node: add
                    LOG_debug << "New localnode.  Parent: " << (parent ? parent->name : "NO");
                    l = new LocalNode;
                    l->init(this, fa->type, parent, localname ? localpath : &tmppath);

                    if (fa->fsidvalid)
                    {
                        l->setfsid(fa->fsid, l->sync->client->fsidnode);
                    }

                    newnode = true;
                }
            }
        }

        if (l)
        {
            // detect file changes or recurse into new subfolders
            if (l->type == FOLDERNODE)
            {
                if (newnode)
                {
                    scan(localname ? localpath : &tmppath, fa.get());
                    client->app->syncupdate_local_folder_addition(this, l, path.c_str());

                    if (!isroot)
                    {
                        statecacheadd(l);
                    }
                }
                else
                {
                    l = NULL;
                }
            }
            else
            {
                if (isroot)
                {
                    // root node cannot be a file
                    LOG_err << "The local root node is a file";
                    errorcode = API_EFAILED;
                    changestate(SYNC_FAILED);
                }
                else
                {
                    if (fa->fsidvalid && l->fsid != fa->fsid)
                    {
                        l->setfsid(fa->fsid, l->sync->client->fsidnode);
                    }

                    if (l->size > 0)
                    {
                        localbytes -= l->size;
                    }

                    if (l->genfingerprint(fa.get()))
                    {
                        changed = true;
                        l->bumpnagleds();
                        l->deleted = false;
                    }

                    if (l->size > 0)
                    {
                        localbytes += l->size;
                    }

                    if (newnode)
                    {
                        client->app->syncupdate_local_file_addition(this, l, path.c_str());
                    }
                    else if (changed)
                    {
                        client->app->syncupdate_local_file_change(this, l, path.c_str());
                        client->stopxfer(l);
                    }

                    if (newnode || changed)
                    {
                        statecacheadd(l);
                    }
                }
            }
        }

        if (changed || newnode)
        {
            if (isnetwork && l->type == FILENODE)
            {
                LOG_debug << "Queueing extra fs notification for new file";
                dirnotify->notify(DirNotify::EXTRA, NULL,
                                  localname ? localpath->data() : tmppath.data(),
                                  localname ? localpath->size() : tmppath.size());
            }

            client->syncactivity = true;
        }
    }
    else
    {
        LOG_warn << "Error opening file";
        if (fa->retry)
        {
            // fopen() signals that the failure is potentially transient - do
            // nothing and request a recheck
            LOG_warn << "File blocked. Adding notification to the retry queue: " << path;
            dirnotify->notify(DirNotify::RETRY, ll, localpath->data(), localpath->size());
            client->syncfslockretry = true;
            client->syncfslockretrybt.backoff(SCANNING_DELAY_DS);
            client->blockedfile = path;
        }
        else if (l)
        {
            // immediately stop outgoing transfer, if any
            if (l->transfer)
            {
                client->stopxfer(l);
            }

            client->syncactivity = true;

            // in fullscan mode, missing files are handled in bulk in deletemissing()
            // rather than through setnotseen()
            if (!fullscan)
            {
                l->setnotseen(1);
            }
        }

        l = NULL;
    }

    return l;
}

// add or refresh local filesystem item from scan stack, add items to scan stack
// returns 0 if a parent node is missing, ~0 if control should be yielded, or the time
// until a retry should be made (500 ms minimum latency).
dstime Sync::procscanq(int q)
{
    size_t t = dirnotify->notifyq[q].size();
    dstime dsmin = Waiter::ds - SCANNING_DELAY_DS;
    LocalNode* l;

    while (t--)
    {
        LOG_verbose << "Scanning... Remaining files: " << t;

        if (dirnotify->notifyq[q].front().timestamp > dsmin)
        {
            LOG_verbose << "Scanning postponed. Modification too recent";
            return dirnotify->notifyq[q].front().timestamp - dsmin;
        }

        if ((l = dirnotify->notifyq[q].front().localnode) != (LocalNode*)~0)
        {
            dstime backoffds = 0;
            l = checkpath(l, &dirnotify->notifyq[q].front().path, NULL, &backoffds);
            if (backoffds)
            {
                LOG_verbose << "Scanning deferred during " << backoffds << " ds";
                dirnotify->notifyq[q].front().timestamp = Waiter::ds + backoffds - SCANNING_DELAY_DS;
                return backoffds;
            }
            updatedfilesize = ~0;
            updatedfilets = 0;
            updatedfileinitialts = 0;

            // defer processing because of a missing parent node?
            if (l == (LocalNode*)~0)
            {
                LOG_verbose << "Scanning deferred";
                return 0;
            }
        }
        else
        {
            string utf8path;
            client->fsaccess->local2path(&dirnotify->notifyq[q].front().path, &utf8path);
            LOG_debug << "Notification skipped: " << utf8path;
        }

        dirnotify->notifyq[q].pop_front();

        // we return control to the application in case a filenode was added
        // (in order to avoid lengthy blocking episodes due to multiple
        // consecutive fingerprint calculations)
        // or if new nodes are being added due to a copy/delete operation
        if ((l && l != (LocalNode*)~0 && l->type == FILENODE) || client->syncadding)
        {
            break;
        }
    }

    if (dirnotify->notifyq[q].size())
    {
        if (q == DirNotify::DIREVENTS)
        {
            client->syncactivity = true;
        }
    }
    else if (!dirnotify->notifyq[!q].size())
    {
        cachenodes();
    }

    return dstime(~0);
}

// delete all child LocalNodes that have been missing for two consecutive scans (*l must still exist)
void Sync::deletemissing(LocalNode* l)
{
    string path;
    std::unique_ptr<FileAccess> fa;
    for (localnode_map::iterator it = l->children.begin(); it != l->children.end(); )
    {
        if (scanseqno-it->second->scanseqno > 1)
        {
            if (!fa)
            {
                fa = client->fsaccess->newfileaccess();
            }
            client->unlinkifexists(it->second, fa.get(), &path);
            delete it++->second;
        }
        else
        {
            deletemissing(it->second);
            it++;
        }
    }
}

bool Sync::movetolocaldebris(string* localpath)
{
    size_t t = localdebris.size();
    char buf[32];
    struct tm tms;
    string day, localday;
    bool havedir = false;
    struct tm* ptm = m_localtime(m_time(), &tms);

    for (int i = -3; i < 100; i++)
    {
        if (i == -2 || i > 95)
        {
            LOG_verbose << "Creating local debris folder";
            client->fsaccess->mkdirlocal(&localdebris, true);
        }

        sprintf(buf, "%04d-%02d-%02d", ptm->tm_year + 1900, ptm->tm_mon + 1, ptm->tm_mday);

        if (i >= 0)
        {
            sprintf(strchr(buf, 0), " %02d.%02d.%02d.%02d", ptm->tm_hour,  ptm->tm_min, ptm->tm_sec, i);
        }

        day = buf;
        client->fsaccess->path2local(&day, &localday);

        localdebris.append(client->fsaccess->localseparator);
        localdebris.append(localday);

        if (i > -3)
        {
            LOG_verbose << "Creating daily local debris folder";
            havedir = client->fsaccess->mkdirlocal(&localdebris, false) || client->fsaccess->target_exists;
        }

        localdebris.append(client->fsaccess->localseparator);
        localdebris.append(*localpath, client->fsaccess->lastpartlocal(localpath), string::npos);

        client->fsaccess->skip_errorreport = i == -3;  // we expect a problem on the first one when the debris folders or debris day folders don't exist yet
        if (client->fsaccess->renamelocal(localpath, &localdebris, false))
        {
            client->fsaccess->skip_errorreport = false;
            localdebris.resize(t);
            return true;
        }
        client->fsaccess->skip_errorreport = false;

        localdebris.resize(t);

        if (client->fsaccess->transient_error)
        {
            return false;
        }

        if (havedir && !client->fsaccess->target_exists)
        {
            return false;
        }
    }

    return false;
}
} // namespace
#endif<|MERGE_RESOLUTION|>--- conflicted
+++ resolved
@@ -282,23 +282,8 @@
         }
     };
 
-<<<<<<< HEAD
-    auto fa = std::unique_ptr<FileAccess>{fsaccess.newfileaccess(false)};
+    auto fa = fsaccess.newfileaccess(false);
     if (!fa->fopen(const_cast<string*>(&localpath), true, false))
-=======
-        bestNodeIt->second->setfsid(fsId);
-        fingerprints.erase(bestNodeIt);
-    }
-}
-
-// Recursively assigns fs IDs
-void assignFilesystemIdsImpl(bool& success, Sync& sync, MegaApp& app, handlelocalnode_map& fsidnodes,
-                             FileSystemAccess& fsaccess, string localpath, const string& localdebris,
-                             const string& localseparator, FingerprintMap& fingerprints)
-{
-    auto fa = fsaccess.newfileaccess(false);
-    if (!(success = fa->fopen(&localpath, true, false)))
->>>>>>> fd585615
     {
         LOG_err << "Unable to open path: " << localpath;
         success = false;
@@ -482,13 +467,8 @@
     const auto& rootpath = sync.localroot.localname;
     LOG_info << "Assigning fs IDs at rootpath: " << rootpath;
 
-<<<<<<< HEAD
-    auto fa = std::unique_ptr<FileAccess>{fsaccess.newfileaccess(false)};
+    auto fa = fsaccess.newfileaccess(false);
     if (!fa->fopen(const_cast<string*>(&rootpath), true, false))
-=======
-    auto fa = fsaccess.newfileaccess(false);
-    if (!fa->fopen(&rootpath, true, false))
->>>>>>> fd585615
     {
         LOG_err << "Unable to open rootpath";
         return false;
