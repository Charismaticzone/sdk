﻿/**
 * @file megaapi_impl.cpp
 * @brief Private implementation of the intermediate layer for the MEGA C++ SDK.
 *
 * (c) 2013-2014 by Mega Limited, Auckland, New Zealand
 *
 * This file is part of the MEGA SDK - Client Access Engine.
 *
 * Applications using the MEGA API must present a valid application key
 * and comply with the the rules set forth in the Terms of Service.
 *
 * The MEGA SDK is distributed in the hope that it will be useful,
 * but WITHOUT ANY WARRANTY; without even the implied warranty of
 * MERCHANTABILITY or FITNESS FOR A PARTICULAR PURPOSE.
 *
 * @copyright Simplified (2-clause) BSD License.
 *
 * You should have received a copy of the license along with this
 * program.
 */

#define _LARGE_FILES

#define _GNU_SOURCE 1
#define _FILE_OFFSET_BITS 64

#define USE_VARARGS
#define PREFER_STDARG
#include "megaapi_impl.h"
#include "megaapi.h"

#include <iomanip>
#include <algorithm>
#include <functional>
#include <cctype>
#include <locale>

#ifndef _WIN32
#ifndef _LARGEFILE64_SOURCE
    #define _LARGEFILE64_SOURCE
#endif
#include <signal.h>
#endif


#ifdef __APPLE__
    #include <xlocale.h>
    #include <strings.h>

    #if TARGET_OS_IPHONE
    #include <netdb.h>
    #include <resolv.h>
    #include <arpa/inet.h>
    #endif
#endif

#ifdef _WIN32
#ifndef WINDOWS_PHONE
#include <shlwapi.h>
#endif

#endif

#if (!defined(_WIN32) && !defined(USE_CURL_PUBLIC_KEY_PINNING)) || defined(WINDOWS_PHONE)
#include <openssl/rand.h>
#endif

using namespace mega;

MegaNodePrivate::MegaNodePrivate(const char *name, int type, int64_t size, int64_t ctime, int64_t mtime, uint64_t nodehandle,
                                 string *nodekey, string *attrstring, const char *fingerprint, MegaHandle parentHandle,
                                 const char *privateauth, const char *publicauth, bool ispublic, bool isForeign)
: MegaNode()
{
    this->name = MegaApi::strdup(name);
    this->fingerprint = MegaApi::strdup(fingerprint);
    this->customAttrs = NULL;
    this->duration = -1;
    this->latitude = INVALID_COORDINATE;
    this->longitude = INVALID_COORDINATE;
    this->type = type;
    this->size = size;
    this->ctime = ctime;
    this->mtime = mtime;
    this->nodehandle = nodehandle;
    this->parenthandle = parentHandle;
    this->attrstring.assign(attrstring->data(), attrstring->size());
    this->nodekey.assign(nodekey->data(), nodekey->size());
    this->changed = 0;
    this->thumbnailAvailable = false;
    this->previewAvailable = false;
    this->tag = 0;
    this->isPublicNode = ispublic;
    this->outShares = false;
    this->inShare = false;
    this->plink = NULL;
    this->sharekey = NULL;
    this->foreign = isForeign;
    this->children = NULL;

    if (privateauth)
    {
        this->privateAuth = privateauth;
    }

    if (publicauth)
    {
        this->publicAuth = publicauth;
    }

#ifdef ENABLE_SYNC
    this->syncdeleted = false;
#endif
}

MegaNodePrivate::MegaNodePrivate(MegaNode *node)
: MegaNode()
{
    this->name = MegaApi::strdup(node->getName());
    this->fingerprint = MegaApi::strdup(node->getFingerprint());
    this->customAttrs = NULL;
    this->duration = node->getDuration();
    this->latitude = node->getLatitude();
    this->longitude = node->getLongitude();
    this->type = node->getType();
    this->size = node->getSize();
    this->ctime = node->getCreationTime();
    this->mtime = node->getModificationTime();
    this->nodehandle = node->getHandle();
    this->parenthandle = node->getParentHandle();
    string * attrstring = node->getAttrString();
    this->attrstring.assign(attrstring->data(), attrstring->size());
    string *nodekey = node->getNodeKey();
    this->nodekey.assign(nodekey->data(),nodekey->size());
    this->changed = node->getChanges();
    this->thumbnailAvailable = node->hasThumbnail();
    this->previewAvailable = node->hasPreview();
    this->tag = node->getTag();
    this->isPublicNode = node->isPublic();
    this->privateAuth = *node->getPrivateAuth();
    this->publicAuth = *node->getPublicAuth();
    this->outShares = node->isOutShare();
    this->inShare = node->isInShare();
    this->foreign = node->isForeign();
    this->sharekey = NULL;
    this->children = NULL;

    if (node->isExported())
    {
        this->plink = new PublicLink(node->getPublicHandle(), node->getExpirationTime(), node->isTakenDown());

        if (type == FOLDERNODE)
        {
            MegaNodePrivate *n = dynamic_cast<MegaNodePrivate *>(node);
            if (n)
            {
                string *sk = n->getSharekey();
                if (sk)
                {
                    this->sharekey = new string(*sk);
                }
            }
        }
    }
    else
    {
        this->plink = NULL;
    }

    if (node->hasCustomAttrs())
    {
        this->customAttrs = new attr_map();
        MegaStringList *names = node->getCustomAttrNames();
        for (int i = 0; i < names->size(); i++)
        {
            (*customAttrs)[AttrMap::string2nameid(names->get(i))] = node->getCustomAttr(names->get(i));
        }
        delete names;
    }

#ifdef ENABLE_SYNC
    this->syncdeleted = node->isSyncDeleted();
    this->localPath = node->getLocalPath();
#endif
}

MegaNodePrivate::MegaNodePrivate(Node *node)
: MegaNode()
{
    this->name = MegaApi::strdup(node->displayname());
    this->fingerprint = NULL;
    this->children = NULL;

    if (node->isvalid)
    {
        string fingerprint;
        node->serializefingerprint(&fingerprint);
        m_off_t size = node->size;
        char bsize[sizeof(size)+1];
        int l = Serialize64::serialize((byte *)bsize, size);
        char *buf = new char[l * 4 / 3 + 4];
        char ssize = 'A' + Base64::btoa((const byte *)bsize, l, buf);
        string result(1, ssize);
        result.append(buf);
        result.append(fingerprint);
        delete [] buf;

        this->fingerprint = MegaApi::strdup(result.c_str());
    }

    this->duration = -1;
    this->latitude = INVALID_COORDINATE;
    this->longitude = INVALID_COORDINATE;
    this->customAttrs = NULL;

    char buf[10];
    for (attr_map::iterator it = node->attrs.map.begin(); it != node->attrs.map.end(); it++)
    {
        int attrlen = node->attrs.nameid2string(it->first, buf);
        buf[attrlen] = '\0';
        if (buf[0] == '_')
        {
           if (!customAttrs)
           {
               customAttrs = new attr_map();
           }

           nameid id = AttrMap::string2nameid(&buf[1]);
           (*customAttrs)[id] = it->second;
        }
        else
        {
            if (it->first == AttrMap::string2nameid("d"))
            {
               if (node->type == FILENODE)
               {
                   duration = Base64::atoi(&it->second);
               }
            }
            else if (it->first == AttrMap::string2nameid("l"))
            {
                if (node->type == FILENODE)
                {
                    string coords = it->second;
                    if (coords.size() != 8)
                    {
                       LOG_warn << "Malformed GPS coordinates attribute";
                    }
                    else
                    {
                        byte buf[3];
                        int number = 0;
                        if (Base64::atob((const char *) coords.substr(0, 4).data(), buf, sizeof(buf)) == sizeof(buf))
                        {
                            number = (buf[2] << 16) | (buf[1] << 8) | (buf[0]);
                            latitude = -90 + 180 * (double) number / 0xFFFFFF;
                        }

                        if (Base64::atob((const char *) coords.substr(4, 4).data(), buf, sizeof(buf)) == sizeof(buf))
                        {
                            number = (buf[2] << 16) | (buf[1] << 8) | (buf[0]);
                            longitude = -180 + 360 * (double) number / 0x01000000;
                        }
                    }

                   if (longitude < -180 || longitude > 180)
                   {
                       longitude = INVALID_COORDINATE;
                   }
                   if (latitude < -90 || latitude > 90)
                   {
                       latitude = INVALID_COORDINATE;
                   }
                   if (longitude == INVALID_COORDINATE || latitude == INVALID_COORDINATE)
                   {
                       longitude = INVALID_COORDINATE;
                       latitude = INVALID_COORDINATE;
                   }
               }
            }
        }
    }

    this->type = node->type;
    this->size = node->size;
    this->ctime = node->ctime;
    this->mtime = node->mtime;
    this->nodehandle = node->nodehandle;
    this->parenthandle = node->parent ? node->parent->nodehandle : INVALID_HANDLE;

    if(node->attrstring)
    {
        this->attrstring.assign(node->attrstring->data(), node->attrstring->size());
    }
    this->nodekey.assign(node->nodekey.data(),node->nodekey.size());

    this->changed = 0;
    if(node->changed.attrs)
    {
        this->changed |= MegaNode::CHANGE_TYPE_ATTRIBUTES;
    }
    if(node->changed.ctime)
    {
        this->changed |= MegaNode::CHANGE_TYPE_TIMESTAMP;
    }
    if(node->changed.fileattrstring)
    {
        this->changed |= MegaNode::CHANGE_TYPE_FILE_ATTRIBUTES;
    }
    if(node->changed.inshare)
    {
        this->changed |= MegaNode::CHANGE_TYPE_INSHARE;
    }
    if(node->changed.outshares)
    {
        this->changed |= MegaNode::CHANGE_TYPE_OUTSHARE;
    }
    if(node->changed.pendingshares)
    {
        this->changed |= MegaNode::CHANGE_TYPE_PENDINGSHARE;
    }
    if(node->changed.owner)
    {
        this->changed |= MegaNode::CHANGE_TYPE_OWNER;
    }
    if(node->changed.parent)
    {
        this->changed |= MegaNode::CHANGE_TYPE_PARENT;
    }
    if(node->changed.removed)
    {
        this->changed |= MegaNode::CHANGE_TYPE_REMOVED;
    }
    if(node->changed.publiclink)
    {
        this->changed |= MegaNode::CHANGE_TYPE_PUBLIC_LINK;
    }


#ifdef ENABLE_SYNC
	this->syncdeleted = (node->syncdeleted != SYNCDEL_NONE);
    if(node->localnode)
    {
        node->localnode->getlocalpath(&localPath, true);
        localPath.append("", 1);
    }
#endif

    this->thumbnailAvailable = (node->hasfileattribute(0) != 0);
    this->previewAvailable = (node->hasfileattribute(1) != 0);
    this->tag = node->tag;
    this->isPublicNode = false;
    this->foreign = false;

    // if there's only one share and it has no user --> public link
    this->outShares = (node->outshares) ? (node->outshares->size() > 1 || node->outshares->begin()->second->user) : false;
    this->inShare = (node->inshare != NULL) && !node->parent;
    this->plink = node->plink ? new PublicLink(node->plink) : NULL;
    if (plink && type == FOLDERNODE && node->sharekey)
    {
        char key[FOLDERNODEKEYLENGTH*4/3+3];
        Base64::btoa(node->sharekey->key, FOLDERNODEKEYLENGTH, key);
        this->sharekey = new string(key);
    }
    else
    {
        this->sharekey = NULL;
    }
}

string* MegaNodePrivate::getSharekey()
{
    return sharekey;
}

MegaNode *MegaNodePrivate::copy()
{
    return new MegaNodePrivate(this);
}

bool MegaNodePrivate::serialize(string *d)
{
    unsigned short ll;
    bool flag;

    ll = name ? strlen(name) + 1 : 0;
    d->append((char*)&ll, sizeof(ll));
    d->append(name, ll);

    ll = fingerprint ? strlen(fingerprint) + 1 : 0;
    d->append((char*)&ll, sizeof(ll));
    d->append(fingerprint, ll);

    d->append((char*)&size, sizeof(size));
    d->append((char*)&ctime, sizeof(ctime));
    d->append((char*)&mtime, sizeof(mtime));
    d->append((char*)&nodehandle, sizeof(nodehandle));
    d->append((char*)&parenthandle, sizeof(parenthandle));

    ll = (unsigned short)attrstring.size();
    d->append((char*)&ll, sizeof(ll));
    d->append(attrstring.data(), ll);

    ll = (unsigned short)nodekey.size();
    d->append((char*)&ll, sizeof(ll));
    d->append(nodekey.data(), ll);

    ll = (unsigned short)privateAuth.size();
    d->append((char*)&ll, sizeof(ll));
    d->append(privateAuth.data(), ll);

    ll = (unsigned short)publicAuth.size();
    d->append((char*)&ll, sizeof(ll));
    d->append(publicAuth.data(), ll);

    flag = isPublicNode;
    d->append((char*)&flag, sizeof(flag));

    flag = foreign;
    d->append((char*)&flag, sizeof(flag));

    d->append("\0\0\0\0\0\0\0", 8);

    return true;
}

MegaNodePrivate *MegaNodePrivate::unserialize(string *d)
{
    const char* ptr = d->data();
    const char* end = ptr + d->size();

    if (ptr + sizeof(unsigned short) > end)
    {
        LOG_err << "MegaNode unserialization failed - data too short";
        return NULL;
    }

    unsigned short namelen = MemAccess::get<unsigned short>(ptr);
    ptr += sizeof(namelen);
    if (ptr + namelen + sizeof(unsigned short) > end)
    {
        LOG_err << "MegaNode unserialization failed - name too long";
        return NULL;
    }
    string name;
    if (namelen)
    {
        name.assign(ptr, namelen - 1);
    }
    ptr += namelen;

    unsigned short fingerprintlen = MemAccess::get<unsigned short>(ptr);
    ptr += sizeof(fingerprintlen);
    if (ptr + fingerprintlen + sizeof(unsigned short)
            + sizeof(int64_t) + sizeof(int64_t)
            + sizeof(int64_t) + sizeof(MegaHandle)
            + sizeof(MegaHandle) + sizeof(unsigned short) > end)
    {
        LOG_err << "MegaNode unserialization failed - fingerprint too long";
        return NULL;
    }
    string fingerprint;
    if (fingerprintlen)
    {
        fingerprint.assign(ptr, fingerprintlen - 1);
    }
    ptr += fingerprintlen;

    int64_t size = MemAccess::get<int64_t>(ptr);
    ptr += sizeof(int64_t);

    int64_t ctime = MemAccess::get<int64_t>(ptr);
    ptr += sizeof(int64_t);

    int64_t mtime = MemAccess::get<int64_t>(ptr);
    ptr += sizeof(int64_t);

    MegaHandle nodehandle = MemAccess::get<MegaHandle>(ptr);
    ptr += sizeof(MegaHandle);

    MegaHandle parenthandle = MemAccess::get<MegaHandle>(ptr);
    ptr += sizeof(MegaHandle);

    unsigned short ll = MemAccess::get<unsigned short>(ptr);
    ptr += sizeof(ll);
    if (ptr + ll + sizeof(unsigned short) > end)
    {
        LOG_err << "MegaNode unserialization failed - attrstring too long";
        return NULL;
    }
    string attrstring;
    attrstring.assign(ptr, ll);
    ptr += ll;

    ll = MemAccess::get<unsigned short>(ptr);
    ptr += sizeof(ll);
    if (ptr + ll + sizeof(unsigned short) > end)
    {
        LOG_err << "MegaNode unserialization failed - nodekey too long";
        return NULL;
    }
    string nodekey;
    nodekey.assign(ptr, ll);
    ptr += ll;

    ll = MemAccess::get<unsigned short>(ptr);
    ptr += sizeof(ll);
    if (ptr + ll + sizeof(unsigned short) > end)
    {
        LOG_err << "MegaNode unserialization failed - auth too long";
        return NULL;
    }
    string privauth;
    privauth.assign(ptr, ll);
    ptr += ll;

    ll = MemAccess::get<unsigned short>(ptr);
    ptr += sizeof(ll);
    if (ptr + ll + sizeof(bool) + sizeof(bool) + 8 > end)
    {
        LOG_err << "MegaNode unserialization failed - auth too long";
        return NULL;
    }

    string pubauth;
    privauth.assign(ptr, ll);
    ptr += ll;

    bool isPublicNode = MemAccess::get<bool>(ptr);
    ptr += sizeof(bool);

    bool foreign = MemAccess::get<bool>(ptr);
    ptr += sizeof(bool);

    if (memcmp(ptr, "\0\0\0\0\0\0\0", 8))
    {
        LOG_err << "MegaNodePrivate unserialization failed - invalid version";
        return NULL;
    }
    ptr += 8;

    d->erase(0, ptr - d->data());

    return new MegaNodePrivate(namelen ? name.c_str() : NULL, FILENODE, size, ctime,
                               mtime, nodehandle, &nodekey, &attrstring,
                               fingerprintlen ? fingerprint.c_str() : NULL,
                               parenthandle, privauth.c_str(), pubauth.c_str(),
                               isPublicNode, foreign);
}

char *MegaNodePrivate::getBase64Handle()
{
    char *base64Handle = new char[12];
    Base64::btoa((byte*)&(nodehandle),MegaClient::NODEHANDLE,base64Handle);
    return base64Handle;
}

int MegaNodePrivate::getType()
{
	return type;
}

const char* MegaNodePrivate::getName()
{
    if(type <= FOLDERNODE)
    {
        return name;
    }

    switch(type)
    {
        case ROOTNODE:
            return "Cloud Drive";
        case INCOMINGNODE:
            return "Inbox";
        case RUBBISHNODE:
            return "Rubbish Bin";
        default:
            return name;
    }
}

const char *MegaNodePrivate::getFingerprint()
{
    return fingerprint;
}

bool MegaNodePrivate::hasCustomAttrs()
{
    return customAttrs != NULL;
}

MegaStringList *MegaNodePrivate::getCustomAttrNames()
{
    if (!customAttrs)
    {
        return new MegaStringList();
    }

    vector<char*> names;
    char *buf;
    for (attr_map::iterator it = customAttrs->begin(); it != customAttrs->end(); it++)
    {
        buf = new char[10];
        int attrlen = AttrMap::nameid2string(it->first, buf);
        buf[attrlen] = '\0';
        names.push_back(buf);
    }
    return new MegaStringListPrivate(names.data(), names.size());
}

const char *MegaNodePrivate::getCustomAttr(const char *attrName)
{
    if (!customAttrs)
    {
        return NULL;
    }

    nameid n = AttrMap::string2nameid(attrName);
    if (!n)
    {
        return NULL;
    }

    attr_map::iterator it = customAttrs->find(n);
    if (it == customAttrs->end())
    {
        return NULL;
    }

    return it->second.c_str();
}

int MegaNodePrivate::getDuration()
{
    return duration;
}

double MegaNodePrivate::getLatitude()
{
    return latitude;
}

double MegaNodePrivate::getLongitude()
{
    return longitude;
}

int64_t MegaNodePrivate::getSize()
{
	return size;
}

int64_t MegaNodePrivate::getCreationTime()
{
	return ctime;
}

int64_t MegaNodePrivate::getModificationTime()
{
    return mtime;
}

MegaHandle MegaNodePrivate::getParentHandle()
{
    return parenthandle;
}

uint64_t MegaNodePrivate::getHandle()
{
	return nodehandle;
}

string *MegaNodePrivate::getNodeKey()
{
    return &nodekey;
}

char *MegaNodePrivate::getBase64Key()
{
    char *key = NULL;

    // the key
    if (type == FILENODE && nodekey.size() >= FILENODEKEYLENGTH)
    {
        key = new char[FILENODEKEYLENGTH * 4 / 3 + 3];
        Base64::btoa((const byte*)nodekey.data(), FILENODEKEYLENGTH, key);
    }
    else if (type == FOLDERNODE && sharekey)
    {
        key = MegaApi::strdup(sharekey->c_str());
    }
    else
    {
        key = new char[1];
        key[0] = 0;
    }

    return key;
}

string *MegaNodePrivate::getAttrString()
{
	return &attrstring;
}

int MegaNodePrivate::getTag()
{
    return tag;
}

int64_t MegaNodePrivate::getExpirationTime()
{
    return plink ? plink->ets : -1;
}

MegaHandle MegaNodePrivate::getPublicHandle()
{
    return plink ? (MegaHandle) plink->ph : INVALID_HANDLE;
}

MegaNode* MegaNodePrivate::getPublicNode()
{
    if (!plink || plink->isExpired())
    {
        return NULL;
    }

    char *skey = getBase64Key();
    string key(skey);

    MegaNode *node = new MegaNodePrivate(
                name, type, size, ctime, mtime,
                plink->ph, &key, &attrstring, fingerprint,
                INVALID_HANDLE);

    delete [] skey;

    return node;
}

char *MegaNodePrivate::getPublicLink()
{
    if (!plink)
    {
        return NULL;
    }

    char *base64ph = new char[12];
    Base64::btoa((byte*)&(plink->ph), MegaClient::NODEHANDLE, base64ph);

    char *base64k = getBase64Key();

    string strlink = "https://mega.nz/#";
    strlink += (type ? "F" : "");
    strlink += "!";
    strlink += base64ph;
    strlink += "!";
    strlink += base64k;

    char *link = MegaApi::strdup(strlink.c_str());

    delete [] base64ph;
    delete [] base64k;

    return link;
}

bool MegaNodePrivate::isFile()
{
	return type == TYPE_FILE;
}

bool MegaNodePrivate::isFolder()
{
    return (type != TYPE_FILE) && (type != TYPE_UNKNOWN);
}

bool MegaNodePrivate::isRemoved()
{
    return hasChanged(MegaNode::CHANGE_TYPE_REMOVED);
}

bool MegaNodePrivate::hasChanged(int changeType)
{
    return (changed & changeType);
}

int MegaNodePrivate::getChanges()
{
    return changed;
}


const unsigned int MegaApiImpl::MAX_SESSION_LENGTH = 64;

#ifdef ENABLE_SYNC
bool MegaNodePrivate::isSyncDeleted()
{
    return syncdeleted;
}

string MegaNodePrivate::getLocalPath()
{
    return localPath;
}

bool WildcardMatch(const char *pszString, const char *pszMatch)
//  cf. http://www.planet-source-code.com/vb/scripts/ShowCode.asp?txtCodeId=1680&lngWId=3
{
    const char *cp;
    const char *mp;

    while ((*pszString) && (*pszMatch != '*'))
    {
        if ((*pszMatch != *pszString) && (*pszMatch != '?'))
        {
            return false;
        }
        pszMatch++;
        pszString++;
    }

    while (*pszString)
    {
        if (*pszMatch == '*')
        {
            if (!*++pszMatch)
            {
                return true;
            }
            mp = pszMatch;
            cp = pszString + 1;
        }
        else if ((*pszMatch == *pszString) || (*pszMatch == '?'))
        {
            pszMatch++;
            pszString++;
        }
        else
        {
            pszMatch = mp;
            pszString = cp++;
        }
    }
    while (*pszMatch == '*')
    {
        pszMatch++;
    }
    return !*pszMatch;
}

bool MegaApiImpl::is_syncable(const char *name)
{
    // Don't sync these system files from OS X
    if (!strcmp(name, "Icon\x0d"))
    {
        return false;
    }

    for (unsigned int i = 0; i < excludedNames.size(); i++)
    {
        if (WildcardMatch(name, excludedNames[i].c_str()))
        {
            return false;
        }
    }

    return true;
}

bool MegaApiImpl::is_syncable(long long size)
{
    if (!syncLowerSizeLimit)
    {
        // No lower limit. Check upper limit only
        if (syncUpperSizeLimit && size > syncUpperSizeLimit)
        {
            return false;
        }
    }
    else if (!syncUpperSizeLimit)
    {
        // No upper limit. Check lower limit only
        if (syncLowerSizeLimit && size < syncLowerSizeLimit)
        {
            return false;
        }
    }
    else
    {
        //Upper and lower limit
        if(syncLowerSizeLimit < syncUpperSizeLimit)
        {
            // Normal use case:
            // Exclude files with a size lower than the lower limit
            // or greater than the upper limit
            if(size < syncLowerSizeLimit || size > syncUpperSizeLimit)
            {
                return false;
            }
        }
        else
        {
            // Special use case:
            // Exclude files with a size lower than the lower limit
            // AND greater than the upper limit
            if(size < syncLowerSizeLimit && size > syncUpperSizeLimit)
            {
                return false;
            }
        }
    }

    return true;
}

bool MegaApiImpl::isIndexing()
{
    if(!client || client->syncs.size() == 0)
    {
        return false;
    }

    if(client->syncscanstate)
    {
        return true;
    }

    bool indexing = false;
    sdkMutex.lock();
    sync_list::iterator it = client->syncs.begin();
    while(it != client->syncs.end())
    {
        Sync *sync = (*it);
        if(sync->state == SYNC_INITIALSCAN)
        {
            indexing = true;
            break;
        }
        it++;
    }
    sdkMutex.unlock();
    return indexing;
}
#endif

bool MegaNodePrivate::hasThumbnail()
{
	return thumbnailAvailable;
}

bool MegaNodePrivate::hasPreview()
{
    return previewAvailable;
}

bool MegaNodePrivate::isPublic()
{
    return isPublicNode;
}

bool MegaNodePrivate::isShared()
{
    return outShares || inShare;
}

bool MegaNodePrivate::isOutShare()
{
    return outShares;
}

bool MegaNodePrivate::isInShare()
{
    return inShare;
}

bool MegaNodePrivate::isExported()
{
    return plink;
}

bool MegaNodePrivate::isExpired()
{
    return plink ? (plink->isExpired()) : false;
}

bool MegaNodePrivate::isTakenDown()
{
    return plink ? plink->takendown : false;
}

bool MegaNodePrivate::isForeign()
{
    return foreign;
}

string *MegaNodePrivate::getPrivateAuth()
{
    return &privateAuth;
}

MegaNodeList *MegaNodePrivate::getChildren()
{
    return children;
}

void MegaNodePrivate::setPrivateAuth(const char *privateAuth)
{
    if (!privateAuth || !privateAuth[0])
    {
        this->privateAuth.clear();
    }
    else
    {
        this->privateAuth = privateAuth;
    }
}

void MegaNodePrivate::setPublicAuth(const char *publicAuth)
{
    if (!publicAuth || !publicAuth[0])
    {
        this->publicAuth.clear();
    }
    else
    {
        this->publicAuth = publicAuth;
    }
}

void MegaNodePrivate::setForeign(bool foreign)
{
    this->foreign = foreign;
}

void MegaNodePrivate::setChildren(MegaNodeList *children)
{
    this->children = children;
}

void MegaNodePrivate::setName(const char *newName)
{
    if (name)
        delete [] name;

    name = MegaApi::strdup(newName);
}

string *MegaNodePrivate::getPublicAuth()
{
    return &publicAuth;
}

MegaNodePrivate::~MegaNodePrivate()
{
    delete[] name;
    delete [] fingerprint;
    delete customAttrs;
    delete plink;
    delete sharekey;
    delete children;
}

MegaUserPrivate::MegaUserPrivate(User *user) : MegaUser()
{
    email = MegaApi::strdup(user->email.c_str());
    handle = user->userhandle;
	visibility = user->show;
	ctime = user->ctime;
    tag = user->getTag();
    changed = 0;
    if (user->changed.authring)
    {
        changed |= MegaUser::CHANGE_TYPE_AUTHRING;
    }
    if(user->changed.avatar)
    {
        changed |= MegaUser::CHANGE_TYPE_AVATAR;
    }
    if(user->changed.lstint)
    {
        changed |= MegaUser::CHANGE_TYPE_LSTINT;
    }
    if(user->changed.firstname)
    {
        changed |= MegaUser::CHANGE_TYPE_FIRSTNAME;
    }
    if(user->changed.lastname)
    {
        changed |= MegaUser::CHANGE_TYPE_LASTNAME;
    }
    if(user->changed.email)
    {
        changed |= MegaUser::CHANGE_TYPE_EMAIL;
    }
    if(user->changed.keyring)
    {
        changed |= MegaUser::CHANGE_TYPE_KEYRING;
    }
    if(user->changed.country)
    {
        changed |= MegaUser::CHANGE_TYPE_COUNTRY;
    }
    if(user->changed.birthday)
    {
        changed |= MegaUser::CHANGE_TYPE_BIRTHDAY;
    }
    if(user->changed.puCu255)
    {
        changed |= MegaUser::CHANGE_TYPE_PUBKEY_CU255;
    }
    if(user->changed.puEd255)
    {
        changed |= MegaUser::CHANGE_TYPE_PUBKEY_ED255;
    }
    if(user->changed.sigPubk)
    {
        changed |= MegaUser::CHANGE_TYPE_SIG_PUBKEY_RSA;
    }
    if(user->changed.sigCu255)
    {
        changed |= MegaUser::CHANGE_TYPE_SIG_PUBKEY_CU25;
    }
}

MegaUserPrivate::MegaUserPrivate(MegaUser *user) : MegaUser()
{
	email = MegaApi::strdup(user->getEmail());
    handle = user->getHandle();
	visibility = user->getVisibility();
	ctime = user->getTimestamp();
    changed = user->getChanges();
    tag = user->isOwnChange();
}

MegaUser *MegaUserPrivate::fromUser(User *user)
{
    if(!user)
    {
        return NULL;
    }
    return new MegaUserPrivate(user);
}

MegaUser *MegaUserPrivate::copy()
{
	return new MegaUserPrivate(this);
}

MegaUserPrivate::~MegaUserPrivate()
{
	delete[] email;
}

const char* MegaUserPrivate::getEmail()
{
	return email;
}

MegaHandle MegaUserPrivate::getHandle()
{
    return handle;
}

int MegaUserPrivate::getVisibility()
{
	return visibility;
}

int64_t MegaUserPrivate::getTimestamp()
{
	return ctime;
}

bool MegaUserPrivate::hasChanged(int changeType)
{
    return (changed & changeType);
}

int MegaUserPrivate::getChanges()
{
    return changed;
}

int MegaUserPrivate::isOwnChange()
{
    return tag;
}


MegaNode *MegaNodePrivate::fromNode(Node *node)
{
    if(!node) return NULL;
    return new MegaNodePrivate(node);
}

MegaSharePrivate::MegaSharePrivate(MegaShare *share) : MegaShare()
{
	this->nodehandle = share->getNodeHandle();
	this->user = MegaApi::strdup(share->getUser());
	this->access = share->getAccess();
	this->ts = share->getTimestamp();
}

MegaShare *MegaSharePrivate::copy()
{
	return new MegaSharePrivate(this);
}

MegaSharePrivate::MegaSharePrivate(uint64_t handle, Share *share)
{
    this->nodehandle = handle;
    this->user = share->user ? MegaApi::strdup(share->user->email.c_str()) : NULL;
	this->access = share->access;
	this->ts = share->ts;
}

MegaShare *MegaSharePrivate::fromShare(uint64_t nodeuint64_t, Share *share)
{
    return new MegaSharePrivate(nodeuint64_t, share);
}

MegaSharePrivate::~MegaSharePrivate()
{
	delete[] user;
}

const char *MegaSharePrivate::getUser()
{
	return user;
}

uint64_t MegaSharePrivate::getNodeHandle()
{
    return nodehandle;
}

int MegaSharePrivate::getAccess()
{
	return access;
}

int64_t MegaSharePrivate::getTimestamp()
{
	return ts;
}


MegaTransferPrivate::MegaTransferPrivate(int type, MegaTransferListener *listener)
{
    this->type = type;
    this->tag = -1;
    this->path = NULL;
    this->nodeHandle = UNDEF;
    this->parentHandle = UNDEF;
    this->startPos = -1;
    this->endPos = -1;
    this->parentPath = NULL;
    this->listener = listener;
    this->retry = 0;
    this->maxRetries = 7;
    this->time = -1;
    this->startTime = 0;
    this->transferredBytes = 0;
    this->totalBytes = 0;
    this->fileName = NULL;
    this->transfer = NULL;
    this->speed = 0;
    this->deltaSize = 0;
    this->updateTime = 0;
    this->publicNode = NULL;
    this->lastBytes = NULL;
    this->syncTransfer = false;
    this->streamingTransfer = false;
    this->temporarySourceFile = false;
    this->lastError = API_OK;
    this->folderTransferTag = 0;
    this->appData = NULL;
}

MegaTransferPrivate::MegaTransferPrivate(const MegaTransferPrivate *transfer)
{
    path = NULL;
    parentPath = NULL;
    fileName = NULL;
    publicNode = NULL;
    lastBytes = NULL;
    appData = NULL;

    this->listener = transfer->getListener();
    this->transfer = transfer->getTransfer();
    this->type = transfer->getType();
    this->setTag(transfer->getTag());
    this->setPath(transfer->getPath());
    this->setNodeHandle(transfer->getNodeHandle());
    this->setParentHandle(transfer->getParentHandle());
    this->setStartPos(transfer->getStartPos());
    this->setEndPos(transfer->getEndPos());
    this->setParentPath(transfer->getParentPath());
    this->setNumRetry(transfer->getNumRetry());
    this->setMaxRetries(transfer->getMaxRetries());
    this->setTime(transfer->getTime());
    this->setStartTime(transfer->getStartTime());
    this->setTransferredBytes(transfer->getTransferredBytes());
    this->setTotalBytes(transfer->getTotalBytes());
    this->setFileName(transfer->getFileName());
    this->setSpeed(transfer->getSpeed());
    this->setDeltaSize(transfer->getDeltaSize());
    this->setUpdateTime(transfer->getUpdateTime());
    this->setPublicNode(transfer->getPublicNode());
    this->setTransfer(transfer->getTransfer());
    this->setSyncTransfer(transfer->isSyncTransfer());
    this->setStreamingTransfer(transfer->isStreamingTransfer());
    this->setSourceFileTemporary(transfer->isSourceFileTemporary());
    this->setLastError(transfer->getLastError());
    this->setFolderTransferTag(transfer->getFolderTransferTag());
    this->setAppData(transfer->getAppData());
}

MegaTransfer* MegaTransferPrivate::copy()
{
    return new MegaTransferPrivate(this);
}

void MegaTransferPrivate::setTransfer(Transfer *transfer)
{
	this->transfer = transfer;
}

Transfer* MegaTransferPrivate::getTransfer() const
{
	return transfer;
}

int MegaTransferPrivate::getTag() const
{
	return tag;
}

long long MegaTransferPrivate::getSpeed() const
{
	return speed;
}

long long MegaTransferPrivate::getDeltaSize() const
{
	return deltaSize;
}

int64_t MegaTransferPrivate::getUpdateTime() const
{
	return updateTime;
}

MegaNode *MegaTransferPrivate::getPublicNode() const
{
	return publicNode;
}

MegaNode *MegaTransferPrivate::getPublicMegaNode() const
{
    if(publicNode)
    {
        return publicNode->copy();
    }

    return NULL;
}

bool MegaTransferPrivate::isSyncTransfer() const
{
	return syncTransfer;
}

bool MegaTransferPrivate::isStreamingTransfer() const
{
    return streamingTransfer;
}

bool MegaTransferPrivate::isSourceFileTemporary() const
{
    return temporarySourceFile;
}

int MegaTransferPrivate::getType() const
{
	return type;
}

int64_t MegaTransferPrivate::getStartTime() const
{
	return startTime;
}

long long MegaTransferPrivate::getTransferredBytes() const
{
	return transferredBytes;
}

long long MegaTransferPrivate::getTotalBytes() const
{
	return totalBytes;
}

const char* MegaTransferPrivate::getPath() const
{
	return path;
}

const char* MegaTransferPrivate::getParentPath() const
{
	return parentPath;
}

uint64_t MegaTransferPrivate::getNodeHandle() const
{
	return nodeHandle;
}

uint64_t MegaTransferPrivate::getParentHandle() const
{
	return parentHandle;
}

long long MegaTransferPrivate::getStartPos() const
{
	return startPos;
}

long long MegaTransferPrivate::getEndPos() const
{
	return endPos;
}

int MegaTransferPrivate::getNumRetry() const
{
	return retry;
}

int MegaTransferPrivate::getMaxRetries() const
{
	return maxRetries;
}

int64_t MegaTransferPrivate::getTime() const
{
	return time;
}

const char* MegaTransferPrivate::getFileName() const
{
	return fileName;
}

char * MegaTransferPrivate::getLastBytes() const
{
    return lastBytes;
}

MegaError MegaTransferPrivate::getLastError() const
{
    return this->lastError;
}

bool MegaTransferPrivate::isFolderTransfer() const
{
    return folderTransferTag < 0;
}

int MegaTransferPrivate::getFolderTransferTag() const
{
    return this->folderTransferTag;
}

void MegaTransferPrivate::setAppData(const char *data)
{
    if (this->appData)
    {
        delete [] this->appData;
    }
    this->appData = MegaApi::strdup(data);
}

const char *MegaTransferPrivate::getAppData() const
{
    return this->appData;
}

bool MegaTransferPrivate::serialize(string *d)
{
    d->append((const char*)&type, sizeof(type));
    d->append((const char*)&nodeHandle, sizeof(nodeHandle));
    d->append((const char*)&parentHandle, sizeof(parentHandle));

    unsigned short ll;
    ll = path ? strlen(path) + 1 : 0;
    d->append((char*)&ll, sizeof(ll));
    d->append(path, ll);

    ll = parentPath ? strlen(parentPath) + 1 : 0;
    d->append((char*)&ll, sizeof(ll));
    d->append(parentPath, ll);

    ll = fileName ? strlen(fileName) + 1 : 0;
    d->append((char*)&ll, sizeof(ll));
    d->append(fileName, ll);

    d->append((const char*)&folderTransferTag, sizeof(folderTransferTag));
    d->append("\0\0\0\0\0\0", 7);

    ll = appData ? strlen(appData) + 1 : 0;
    if (ll)
    {
        char hasAppData = 1;
        d->append(&hasAppData, 1);
        d->append((char*)&ll, sizeof(ll));
        d->append(appData, ll);
    }
    else
    {
        d->append("", 1);
    }

    MegaNodePrivate *node = dynamic_cast<MegaNodePrivate *>(publicNode);
    bool isPublic = (node != NULL);
    d->append((const char*)&isPublic, sizeof(bool));
    if (isPublic)
    {
        node->serialize(d);
    }
    return true;
}

MegaTransferPrivate *MegaTransferPrivate::unserialize(string *d)
{
    const char* ptr = d->data();
    const char* end = ptr + d->size();

    if (ptr + sizeof(int) + sizeof(MegaHandle)
            + sizeof(MegaHandle) + sizeof(unsigned short) > end)
    {
        LOG_err << "MegaTransfer unserialization failed - data too short";
        return NULL;
    }

    int type = MemAccess::get<int>(ptr);
    ptr += sizeof(int);

    MegaTransferPrivate *transfer = new MegaTransferPrivate(type);
    transfer->nodeHandle = MemAccess::get<MegaHandle>(ptr);
    ptr += sizeof(MegaHandle);

    transfer->parentHandle = MemAccess::get<MegaHandle>(ptr);
    ptr += sizeof(MegaHandle);

    unsigned short pathlen = MemAccess::get<unsigned short>(ptr);
    ptr += sizeof(unsigned short);

    if (ptr + pathlen + sizeof(unsigned short) > end)
    {
        LOG_err << "MegaTransfer unserialization failed - path too long";
        delete transfer;
        return NULL;
    }

    if (pathlen)
    {
        string path;
        path.assign(ptr, pathlen - 1);
        transfer->setPath(path.c_str());
    }
    ptr += pathlen;

    unsigned short parentPathLen = MemAccess::get<unsigned short>(ptr);
    ptr += sizeof(unsigned short);

    if (ptr + parentPathLen + sizeof(unsigned short) > end)
    {
        LOG_err << "MegaTransfer unserialization failed - parentpath too long";
        delete transfer;
        return NULL;
    }

    if (parentPathLen)
    {
        string path;
        path.assign(ptr, parentPathLen - 1);
        transfer->setParentPath(path.c_str());
    }
    ptr += parentPathLen;

    unsigned short fileNameLen = MemAccess::get<unsigned short>(ptr);
    ptr += sizeof(unsigned short);

    if (ptr + fileNameLen + sizeof(int) + 7 + sizeof(char) > end)
    {
        LOG_err << "MegaTransfer unserialization failed - filename too long";
        delete transfer;
        return NULL;
    }

    if (fileNameLen)
    {
        string path;
        path.assign(ptr, fileNameLen - 1);
        transfer->setFileName(path.c_str());
    }
    ptr += fileNameLen;

    transfer->folderTransferTag = MemAccess::get<int>(ptr);
    ptr += sizeof(int);

    if (memcmp(ptr, "\0\0\0\0\0\0", 7))
    {
        LOG_err << "MegaTransfer unserialization failed - invalid version";
        delete transfer;
        return NULL;
    }
    ptr += 7;

    char hasAppData = MemAccess::get<char>(ptr);
    ptr += sizeof(char);
    if (hasAppData > 1)
    {
        LOG_err << "MegaTransfer unserialization failed - invalid app data";
        delete transfer;
        return NULL;
    }

    if (hasAppData)
    {
        if (ptr + sizeof(unsigned short) > end)
        {
            LOG_err << "MegaTransfer unserialization failed - no app data header";
            delete transfer;
            return NULL;
        }

        unsigned short appDataLen = MemAccess::get<unsigned short>(ptr);
        ptr += sizeof(unsigned short);
        if (!appDataLen || (ptr + appDataLen > end))
        {
            LOG_err << "MegaTransfer unserialization failed - invalid appData";
            delete transfer;
            return NULL;
        }

        string data;
        data.assign(ptr, appDataLen - 1);
        transfer->setAppData(data.c_str());
        ptr += appDataLen;
    }

    if (ptr + sizeof(bool) > end)
    {
        LOG_err << "MegaTransfer unserialization failed - reading public node";
        delete transfer;
        return NULL;
    }

    bool isPublic = MemAccess::get<bool>(ptr);
    ptr += sizeof(bool);

    d->erase(0, ptr - d->data());

    if (isPublic)
    {
        MegaNodePrivate *publicNode = MegaNodePrivate::unserialize(d);
        if (!publicNode)
        {
            LOG_err << "MegaTransfer unserialization failed - unable to unserialize MegaNode";
            delete transfer;
            return NULL;
        }

        transfer->setPublicNode(publicNode);
        delete publicNode;
    }

    return transfer;
}

void MegaTransferPrivate::setTag(int tag)
{
	this->tag = tag;
}

void MegaTransferPrivate::setSpeed(long long speed)
{
	this->speed = speed;
}

void MegaTransferPrivate::setDeltaSize(long long deltaSize)
{
	this->deltaSize = deltaSize;
}

void MegaTransferPrivate::setUpdateTime(int64_t updateTime)
{
	this->updateTime = updateTime;
}
void MegaTransferPrivate::setPublicNode(MegaNode *publicNode, bool copyChildren)
{
    if (this->publicNode)
    {
    	delete this->publicNode;
    }

    if (!publicNode)
    {
    	this->publicNode = NULL;
    }
    else
    {
        MegaNodePrivate *nodePrivate = new MegaNodePrivate(publicNode);
        MegaNodeListPrivate *children = dynamic_cast<MegaNodeListPrivate *>(publicNode->getChildren());
        if (children && copyChildren)
        {
            nodePrivate->setChildren(new MegaNodeListPrivate(children, true));
        }
        this->publicNode = nodePrivate;
    }
}

void MegaTransferPrivate::setSyncTransfer(bool syncTransfer)
{
    this->syncTransfer = syncTransfer;
}

void MegaTransferPrivate::setSourceFileTemporary(bool temporary)
{
    this->temporarySourceFile = temporary;
}

void MegaTransferPrivate::setStreamingTransfer(bool streamingTransfer)
{
    this->streamingTransfer = streamingTransfer;
}

void MegaTransferPrivate::setStartTime(int64_t startTime)
{
	this->startTime = startTime;
}

void MegaTransferPrivate::setTransferredBytes(long long transferredBytes)
{
	this->transferredBytes = transferredBytes;
}

void MegaTransferPrivate::setTotalBytes(long long totalBytes)
{
	this->totalBytes = totalBytes;
}

void MegaTransferPrivate::setLastBytes(char *lastBytes)
{
    this->lastBytes = lastBytes;
}

void MegaTransferPrivate::setLastError(MegaError e)
{
    this->lastError = e;
}

void MegaTransferPrivate::setFolderTransferTag(int tag)
{
    this->folderTransferTag = tag;
}

void MegaTransferPrivate::setListener(MegaTransferListener *listener)
{
    this->listener = listener;
}

void MegaTransferPrivate::setPath(const char* path)
{
	if(this->path) delete [] this->path;
    this->path = MegaApi::strdup(path);
	if(!this->path) return;

	for(int i = strlen(path)-1; i>=0; i--)
	{
		if((path[i]=='\\') || (path[i]=='/'))
		{
			setFileName(&(path[i+1]));
            char *parentPath = MegaApi::strdup(path);
            parentPath[i+1] = '\0';
            setParentPath(parentPath);
            delete [] parentPath;
			return;
		}
	}
	setFileName(path);
}

void MegaTransferPrivate::setParentPath(const char* path)
{
	if(this->parentPath) delete [] this->parentPath;
    this->parentPath =  MegaApi::strdup(path);
}

void MegaTransferPrivate::setFileName(const char* fileName)
{
	if(this->fileName) delete [] this->fileName;
    this->fileName =  MegaApi::strdup(fileName);
}

void MegaTransferPrivate::setNodeHandle(uint64_t nodeHandle)
{
	this->nodeHandle = nodeHandle;
}

void MegaTransferPrivate::setParentHandle(uint64_t parentHandle)
{
	this->parentHandle = parentHandle;
}

void MegaTransferPrivate::setStartPos(long long startPos)
{
	this->startPos = startPos;
}

void MegaTransferPrivate::setEndPos(long long endPos)
{
	this->endPos = endPos;
}

void MegaTransferPrivate::setNumRetry(int retry)
{
	this->retry = retry;
}

void MegaTransferPrivate::setMaxRetries(int maxRetries)
{
	this->maxRetries = maxRetries;
}

void MegaTransferPrivate::setTime(int64_t time)
{
	this->time = time;
}

const char * MegaTransferPrivate::getTransferString() const
{
    switch(type)
    {
    case TYPE_UPLOAD:
        return "UPLOAD";
    case TYPE_DOWNLOAD:
        return "DOWNLOAD";
    case TYPE_LOCAL_HTTP_DOWNLOAD:
        return "LOCAL_HTTP_DOWNLOAD";
    }

    return "UNKNOWN";
}

MegaTransferListener* MegaTransferPrivate::getListener() const
{
	return listener;
}

MegaTransferPrivate::~MegaTransferPrivate()
{
	delete[] path;
	delete[] parentPath;
	delete [] fileName;
    delete [] appData;
    delete publicNode;
}

const char * MegaTransferPrivate::toString() const
{
	return getTransferString();
}

const char * MegaTransferPrivate::__str__() const
{
	return getTransferString();
}

const char *MegaTransferPrivate::__toString() const
{
	return getTransferString();
}

MegaContactRequestPrivate::MegaContactRequestPrivate(PendingContactRequest *request)
{
    handle = request->id;
    sourceEmail = request->originatoremail.size() ? MegaApi::strdup(request->originatoremail.c_str()) : NULL;
    sourceMessage = request->msg.size() ? MegaApi::strdup(request->msg.c_str()) : NULL;
    targetEmail = request->targetemail.size() ? MegaApi::strdup(request->targetemail.c_str()) : NULL;
    creationTime = request->ts;
    modificationTime = request->uts;

    if(request->changed.accepted)
    {
        status = MegaContactRequest::STATUS_ACCEPTED;
    }
    else if(request->changed.deleted)
    {
        status = MegaContactRequest::STATUS_DELETED;
    }
    else if(request->changed.denied)
    {
        status = MegaContactRequest::STATUS_DENIED;
    }
    else if(request->changed.ignored)
    {
        status = MegaContactRequest::STATUS_IGNORED;
    }
    else if(request->changed.reminded)
    {
        status = MegaContactRequest::STATUS_REMINDED;
    }
    else
    {
        status = MegaContactRequest::STATUS_UNRESOLVED;
    }

    outgoing = request->isoutgoing;
}

MegaContactRequestPrivate::MegaContactRequestPrivate(const MegaContactRequest *request)
{
    handle = request->getHandle();
    sourceEmail = MegaApi::strdup(request->getSourceEmail());
    sourceMessage = MegaApi::strdup(request->getSourceMessage());
    targetEmail = MegaApi::strdup(request->getTargetEmail());
    creationTime = request->getCreationTime();
    modificationTime = request->getModificationTime();
    status = request->getStatus();
    outgoing = request->isOutgoing();
}

MegaContactRequestPrivate::~MegaContactRequestPrivate()
{
    delete [] sourceEmail;
    delete [] sourceMessage;
    delete [] targetEmail;
}

MegaContactRequest *MegaContactRequestPrivate::fromContactRequest(PendingContactRequest *request)
{
    return new MegaContactRequestPrivate(request);
}

MegaContactRequest *MegaContactRequestPrivate::copy() const
{
    return new MegaContactRequestPrivate(this);
}

MegaHandle MegaContactRequestPrivate::getHandle() const
{
    return handle;
}

char *MegaContactRequestPrivate::getSourceEmail() const
{
    return sourceEmail;
}

char *MegaContactRequestPrivate::getSourceMessage() const
{
    return sourceMessage;
}

char *MegaContactRequestPrivate::getTargetEmail() const
{
    return targetEmail;
}

int64_t MegaContactRequestPrivate::getCreationTime() const
{
    return creationTime;
}

int64_t MegaContactRequestPrivate::getModificationTime() const
{
    return modificationTime;
}

int MegaContactRequestPrivate::getStatus() const
{
    return status;
}

bool MegaContactRequestPrivate::isOutgoing() const
{
    return outgoing;
}


MegaAccountDetails *MegaAccountDetailsPrivate::fromAccountDetails(AccountDetails *details)
{
    return new MegaAccountDetailsPrivate(details);
}

MegaAccountDetailsPrivate::MegaAccountDetailsPrivate(AccountDetails *details)
{
    this->details = (*details);
}

MegaAccountDetailsPrivate::~MegaAccountDetailsPrivate()
{ }

MegaRequest *MegaRequestPrivate::copy()
{
    return new MegaRequestPrivate(this);
}

MegaRequestPrivate::MegaRequestPrivate(int type, MegaRequestListener *listener)
{
	this->type = type;
    this->tag = 0;
	this->transfer = 0;
	this->listener = listener;
#ifdef ENABLE_SYNC
    this->syncListener = NULL;
#endif
	this->nodeHandle = UNDEF;
	this->link = NULL;
	this->parentHandle = UNDEF;
    this->sessionKey = NULL;
	this->name = NULL;
	this->email = NULL;
    this->text = NULL;
	this->password = NULL;
	this->newPassword = NULL;
	this->privateKey = NULL;
	this->access = MegaShare::ACCESS_UNKNOWN;
	this->numRetry = 0;
	this->publicNode = NULL;
	this->numDetails = 0;
	this->file = NULL;
	this->attrType = 0;
    this->flag = false;
    this->totalBytes = -1;
    this->transferredBytes = 0;
    this->number = 0;

    if(type == MegaRequest::TYPE_ACCOUNT_DETAILS)
    {
        this->accountDetails = new AccountDetails();
    }
    else
    {
        this->accountDetails = NULL;
    }

    if((type == MegaRequest::TYPE_GET_PRICING) || (type == MegaRequest::TYPE_GET_PAYMENT_ID) || type == MegaRequest::TYPE_UPGRADE_ACCOUNT)
    {
        this->megaPricing = new MegaPricingPrivate();
    }
    else
    {
        megaPricing = NULL;
    }

#ifdef ENABLE_CHAT
    if(type == MegaRequest::TYPE_CHAT_CREATE)
    {
        this->chatPeerList = new MegaTextChatPeerListPrivate();
    }
    else
    {
        this->chatPeerList = NULL;
    }

    if(type == MegaRequest::TYPE_CHAT_FETCH)
    {
        this->chatList = new MegaTextChatListPrivate();
    }
    else
    {
        this->chatList = NULL;
    }
#endif

    stringMap = NULL;
}

MegaRequestPrivate::MegaRequestPrivate(MegaRequestPrivate *request)
{
    this->link = NULL;
    this->sessionKey = NULL;
    this->name = NULL;
    this->email = NULL;
    this->text = NULL;
    this->password = NULL;
    this->newPassword = NULL;
    this->privateKey = NULL;
    this->access = MegaShare::ACCESS_UNKNOWN;
    this->publicNode = NULL;
    this->file = NULL;
    this->publicNode = NULL;

    this->type = request->getType();
    this->setTag(request->getTag());
    this->setNodeHandle(request->getNodeHandle());
    this->setLink(request->getLink());
    this->setParentHandle(request->getParentHandle());
    this->setSessionKey(request->getSessionKey());
    this->setName(request->getName());
    this->setEmail(request->getEmail());
    this->setPassword(request->getPassword());
    this->setNewPassword(request->getNewPassword());
    this->setPrivateKey(request->getPrivateKey());
    this->setAccess(request->getAccess());
    this->setNumRetry(request->getNumRetry());
	this->numDetails = 0;
    this->setFile(request->getFile());
    this->setParamType(request->getParamType());
    this->setText(request->getText());
    this->setNumber(request->getNumber());
    this->setPublicNode(request->getPublicNode());
    this->setFlag(request->getFlag());
    this->setTransferTag(request->getTransferTag());
    this->setTotalBytes(request->getTotalBytes());
    this->setTransferredBytes(request->getTransferredBytes());
    this->listener = request->getListener();
#ifdef ENABLE_SYNC
    this->syncListener = request->getSyncListener();
#endif
    this->megaPricing = (MegaPricingPrivate *)request->getPricing();

    this->accountDetails = NULL;
    if(request->getAccountDetails())
    {
		this->accountDetails = new AccountDetails();
        *(this->accountDetails) = *(request->getAccountDetails());
	}

#ifdef ENABLE_CHAT   
    this->chatPeerList = request->getMegaTextChatPeerList() ? request->chatPeerList->copy() : NULL;
    this->chatList = request->getMegaTextChatList() ? request->chatList->copy() : NULL;
#endif

    this->stringMap = request->getMegaStringMap() ? request->stringMap->copy() : NULL;
}

AccountDetails *MegaRequestPrivate::getAccountDetails() const
{
    return accountDetails;
}

#ifdef ENABLE_CHAT
MegaTextChatPeerList *MegaRequestPrivate::getMegaTextChatPeerList() const
{
    return chatPeerList;
}

void MegaRequestPrivate::setMegaTextChatPeerList(MegaTextChatPeerList *chatPeers)
{
    if (this->chatPeerList)
        delete this->chatPeerList;

    this->chatPeerList = chatPeers->copy();
}

MegaTextChatList *MegaRequestPrivate::getMegaTextChatList() const
{
    return chatList;
}

void MegaRequestPrivate::setMegaTextChatList(MegaTextChatList *chatList)
{
    if (this->chatList)
        delete this->chatList;

    this->chatList = chatList->copy();
}
#endif

MegaStringMap *MegaRequestPrivate::getMegaStringMap() const
{
    return stringMap;
}

void MegaRequestPrivate::setMegaStringMap(const MegaStringMap *stringMap)
{
    if (this->stringMap)
    {
        delete this->stringMap;
    }

    this->stringMap = stringMap ? stringMap->copy() : NULL;
}

#ifdef ENABLE_SYNC
void MegaRequestPrivate::setSyncListener(MegaSyncListener *syncListener)
{
    this->syncListener = syncListener;
}

MegaSyncListener *MegaRequestPrivate::getSyncListener() const
{
    return syncListener;
}
#endif

MegaAccountDetails *MegaRequestPrivate::getMegaAccountDetails() const
{
    if(accountDetails)
    {
        return MegaAccountDetailsPrivate::fromAccountDetails(accountDetails);
    }
    return NULL;
}

MegaRequestPrivate::~MegaRequestPrivate()
{
	delete [] link;
	delete [] name;
	delete [] email;
	delete [] password;
	delete [] newPassword;
	delete [] privateKey;
    delete [] sessionKey;
	delete publicNode;
	delete [] file;
	delete accountDetails;
    delete megaPricing;
    delete [] text;

#ifdef ENABLE_CHAT
    delete chatPeerList;
    delete chatList;
#endif
}

int MegaRequestPrivate::getType() const
{
	return type;
}

uint64_t MegaRequestPrivate::getNodeHandle() const
{
	return nodeHandle;
}

const char* MegaRequestPrivate::getLink() const
{
	return link;
}

uint64_t MegaRequestPrivate::getParentHandle() const
{
	return parentHandle;
}

const char* MegaRequestPrivate::getSessionKey() const
{
	return sessionKey;
}

const char* MegaRequestPrivate::getName() const
{
	return name;
}

const char* MegaRequestPrivate::getEmail() const
{
	return email;
}

const char* MegaRequestPrivate::getPassword() const
{
	return password;
}

const char* MegaRequestPrivate::getNewPassword() const
{
	return newPassword;
}

const char* MegaRequestPrivate::getPrivateKey() const
{
	return privateKey;
}

int MegaRequestPrivate::getAccess() const
{
	return access;
}

const char* MegaRequestPrivate::getFile() const
{
	return file;
}

int MegaRequestPrivate::getParamType() const
{
	return attrType;
}

const char *MegaRequestPrivate::getText() const
{
    return text;
}

long long MegaRequestPrivate::getNumber() const
{
    return number;
}

bool MegaRequestPrivate::getFlag() const
{
	return flag;
}

long long MegaRequestPrivate::getTransferredBytes() const
{
	return transferredBytes;
}

long long MegaRequestPrivate::getTotalBytes() const
{
	return totalBytes;
}

int MegaRequestPrivate::getNumRetry() const
{
	return numRetry;
}

int MegaRequestPrivate::getNumDetails() const
{
    return numDetails;
}

int MegaRequestPrivate::getTag() const
{
    return tag;
}

MegaPricing *MegaRequestPrivate::getPricing() const
{
    return megaPricing ? megaPricing->copy() : NULL;
}

void MegaRequestPrivate::setNumDetails(int numDetails)
{
	this->numDetails = numDetails;
}

MegaNode *MegaRequestPrivate::getPublicNode() const
{
	return publicNode;
}

MegaNode *MegaRequestPrivate::getPublicMegaNode() const
{
    if(publicNode)
    {
        return publicNode->copy();
    }

    return NULL;
}

void MegaRequestPrivate::setNodeHandle(uint64_t nodeHandle)
{
	this->nodeHandle = nodeHandle;
}

void MegaRequestPrivate::setParentHandle(uint64_t parentHandle)
{
	this->parentHandle = parentHandle;
}

void MegaRequestPrivate::setSessionKey(const char* sessionKey)
{
    if(this->sessionKey) delete [] this->sessionKey;
    this->sessionKey = MegaApi::strdup(sessionKey);
}

void MegaRequestPrivate::setNumRetry(int numRetry)
{
	this->numRetry = numRetry;
}

void MegaRequestPrivate::setLink(const char* link)
{
	if(this->link)
		delete [] this->link;

    this->link = MegaApi::strdup(link);
}
void MegaRequestPrivate::setName(const char* name)
{
	if(this->name)
		delete [] this->name;

    this->name = MegaApi::strdup(name);
}
void MegaRequestPrivate::setEmail(const char* email)
{
	if(this->email)
		delete [] this->email;

    this->email = MegaApi::strdup(email);
}
void MegaRequestPrivate::setPassword(const char* password)
{
	if(this->password)
		delete [] this->password;

    this->password = MegaApi::strdup(password);
}
void MegaRequestPrivate::setNewPassword(const char* newPassword)
{
	if(this->newPassword)
		delete [] this->newPassword;

    this->newPassword = MegaApi::strdup(newPassword);
}
void MegaRequestPrivate::setPrivateKey(const char* privateKey)
{
	if(this->privateKey)
		delete [] this->privateKey;

    this->privateKey = MegaApi::strdup(privateKey);
}
void MegaRequestPrivate::setAccess(int access)
{
	this->access = access;
}

void MegaRequestPrivate::setFile(const char* file)
{
    if(this->file)
        delete [] this->file;

    this->file = MegaApi::strdup(file);
}

void MegaRequestPrivate::setParamType(int type)
{
    this->attrType = type;
}

void MegaRequestPrivate::setText(const char *text)
{
    if(this->text) delete [] this->text;
    this->text = MegaApi::strdup(text);
}

void MegaRequestPrivate::setNumber(long long number)
{
    this->number = number;
}

void MegaRequestPrivate::setFlag(bool flag)
{
    this->flag = flag;
}

void MegaRequestPrivate::setTransferTag(int transfer)
{
    this->transfer = transfer;
}

void MegaRequestPrivate::setListener(MegaRequestListener *listener)
{
    this->listener = listener;
}

void MegaRequestPrivate::setTotalBytes(long long totalBytes)
{
    this->totalBytes = totalBytes;
}

void MegaRequestPrivate::setTransferredBytes(long long transferredBytes)
{
    this->transferredBytes = transferredBytes;
}

void MegaRequestPrivate::setTag(int tag)
{
    this->tag = tag;
}

void MegaRequestPrivate::addProduct(handle product, int proLevel, int gbStorage, int gbTransfer, int months, int amount, const char *currency, const char* description, const char* iosid, const char* androidid)
{
    if(megaPricing)
    {
        megaPricing->addProduct(product, proLevel, gbStorage, gbTransfer, months, amount, currency, description, iosid, androidid);
    }
}

void MegaRequestPrivate::setProxy(Proxy *proxy)
{
    this->proxy = proxy;
}

Proxy *MegaRequestPrivate::getProxy()
{
    return proxy;
}

void MegaRequestPrivate::setPublicNode(MegaNode *publicNode, bool copyChildren)
{
    if (this->publicNode)
    {
		delete this->publicNode;
    }

    if (!publicNode)
    {
		this->publicNode = NULL;
    }
    else
    {
        MegaNodePrivate *nodePrivate = new MegaNodePrivate(publicNode);
        MegaNodeListPrivate *children = dynamic_cast<MegaNodeListPrivate *>(publicNode->getChildren());
        if (children && copyChildren)
        {
            nodePrivate->setChildren(new MegaNodeListPrivate(children, true));
        }
        this->publicNode = nodePrivate;
    }
}

const char *MegaRequestPrivate::getRequestString() const
{
	switch(type)
	{
        case TYPE_LOGIN: return "LOGIN";
        case TYPE_CREATE_FOLDER: return "CREATE_FOLDER";
        case TYPE_MOVE: return "MOVE";
        case TYPE_COPY: return "COPY";
        case TYPE_RENAME: return "RENAME";
        case TYPE_REMOVE: return "REMOVE";
        case TYPE_SHARE: return "SHARE";
        case TYPE_IMPORT_LINK: return "IMPORT_LINK";
        case TYPE_EXPORT: return "EXPORT";
        case TYPE_FETCH_NODES: return "FETCH_NODES";
        case TYPE_ACCOUNT_DETAILS: return "ACCOUNT_DETAILS";
        case TYPE_CHANGE_PW: return "CHANGE_PW";
        case TYPE_UPLOAD: return "UPLOAD";
        case TYPE_LOGOUT: return "LOGOUT";
        case TYPE_GET_PUBLIC_NODE: return "GET_PUBLIC_NODE";
        case TYPE_GET_ATTR_FILE: return "GET_ATTR_FILE";
        case TYPE_SET_ATTR_FILE: return "SET_ATTR_FILE";
        case TYPE_GET_ATTR_USER: return "GET_ATTR_USER";
        case TYPE_SET_ATTR_USER: return "SET_ATTR_USER";
        case TYPE_RETRY_PENDING_CONNECTIONS: return "RETRY_PENDING_CONNECTIONS";
        case TYPE_REMOVE_CONTACT: return "REMOVE_CONTACT";
        case TYPE_CREATE_ACCOUNT: return "CREATE_ACCOUNT";
        case TYPE_CONFIRM_ACCOUNT: return "CONFIRM_ACCOUNT";
        case TYPE_QUERY_SIGNUP_LINK: return "QUERY_SIGNUP_LINK";
        case TYPE_ADD_SYNC: return "ADD_SYNC";
        case TYPE_REMOVE_SYNC: return "REMOVE_SYNC";
        case TYPE_REMOVE_SYNCS: return "REMOVE_SYNCS";
        case TYPE_PAUSE_TRANSFERS: return "PAUSE_TRANSFERS";
        case TYPE_CANCEL_TRANSFER: return "CANCEL_TRANSFER";
        case TYPE_CANCEL_TRANSFERS: return "CANCEL_TRANSFERS";
        case TYPE_DELETE: return "DELETE";
        case TYPE_REPORT_EVENT: return "REPORT_EVENT";
        case TYPE_CANCEL_ATTR_FILE: return "CANCEL_ATTR_FILE";
        case TYPE_GET_PRICING: return "GET_PRICING";
        case TYPE_GET_PAYMENT_ID: return "GET_PAYMENT_ID";
        case TYPE_UPGRADE_ACCOUNT: return "UPGRADE_ACCOUNT";
        case TYPE_GET_USER_DATA: return "GET_USER_DATA";
        case TYPE_LOAD_BALANCING: return "LOAD_BALANCING";
        case TYPE_KILL_SESSION: return "KILL_SESSION";
        case TYPE_SUBMIT_PURCHASE_RECEIPT: return "SUBMIT_PURCHASE_RECEIPT";
        case TYPE_CREDIT_CARD_STORE: return "CREDIT_CARD_STORE";
        case TYPE_CREDIT_CARD_QUERY_SUBSCRIPTIONS: return "CREDIT_CARD_QUERY_SUBSCRIPTIONS";
        case TYPE_CREDIT_CARD_CANCEL_SUBSCRIPTIONS: return "CREDIT_CARD_CANCEL_SUBSCRIPTIONS";
        case TYPE_GET_SESSION_TRANSFER_URL: return "GET_SESSION_TRANSFER_URL";
        case TYPE_GET_PAYMENT_METHODS: return "GET_PAYMENT_METHODS";
        case TYPE_INVITE_CONTACT: return "INVITE_CONTACT";
        case TYPE_REPLY_CONTACT_REQUEST: return "REPLY_CONTACT_REQUEST";
        case TYPE_SUBMIT_FEEDBACK: return "SUBMIT_FEEDBACK";
        case TYPE_SEND_EVENT: return "SEND_EVENT";
        case TYPE_CLEAN_RUBBISH_BIN: return "CLEAN_RUBBISH_BIN";
        case TYPE_SET_ATTR_NODE: return "SET_ATTR_NODE";
        case TYPE_CHAT_CREATE: return "CHAT_CREATE";
        case TYPE_CHAT_FETCH: return "CHAT_FETCH";
        case TYPE_CHAT_INVITE: return "CHAT_INVITE";
        case TYPE_CHAT_REMOVE: return "CHAT_REMOVE";
        case TYPE_CHAT_URL: return "CHAT_URL";
        case TYPE_CHAT_GRANT_ACCESS: return "CHAT_GRANT_ACCESS";
        case TYPE_CHAT_REMOVE_ACCESS: return "CHAT_REMOVE_ACCESS";
        case TYPE_USE_HTTPS_ONLY: return "USE_HTTPS_ONLY";
        case TYPE_SET_PROXY: return "SET_PROXY";
        case TYPE_GET_RECOVERY_LINK: return "GET_RECOVERY_LINK";
        case TYPE_QUERY_RECOVERY_LINK: return "QUERY_RECOVERY_LINK";
        case TYPE_CONFIRM_RECOVERY_LINK: return "CONFIRM_RECOVERY_LINK";
        case TYPE_GET_CANCEL_LINK: return "GET_CANCEL_LINK";
        case TYPE_CONFIRM_CANCEL_LINK: return "CONFIRM_CANCEL_LINK";
        case TYPE_GET_CHANGE_EMAIL_LINK: return "GET_CHANGE_EMAIL_LINK";
        case TYPE_CONFIRM_CHANGE_EMAIL_LINK: return "CONFIRM_CHANGE_EMAIL_LINK";
        case TYPE_CHAT_SET_TITLE: return "CHAT_SET_TITLE";
        case TYPE_SET_MAX_CONNECTIONS: return "SET_MAX_CONNECTIONS";
    }
    return "UNKNOWN";
}

MegaRequestListener *MegaRequestPrivate::getListener() const
{
	return listener;
}

int MegaRequestPrivate::getTransferTag() const
{
	return transfer;
}

const char *MegaRequestPrivate::toString() const
{
	return getRequestString();
}

const char *MegaRequestPrivate::__str__() const
{
	return getRequestString();
}

const char *MegaRequestPrivate::__toString() const
{
	return getRequestString();
}

MegaStringMapPrivate::MegaStringMapPrivate()
{

}

MegaStringMapPrivate::MegaStringMapPrivate(const string_map *map, bool toBase64)
{
    strMap.insert(map->begin(),map->end());

    if (toBase64)
    {
        char* buf;
        string_map::iterator it;
        for (it = strMap.begin(); it != strMap.end(); it++)
        {
            buf = new char[it->second.length() * 4 / 3 + 4];
            Base64::btoa((const byte *) it->second.data(), it->second.length(), buf);

            it->second.assign(buf);

            delete buf;
        }
    }
}

MegaStringMapPrivate::~MegaStringMapPrivate()
{

}

MegaStringMap *MegaStringMapPrivate::copy() const
{
    return new MegaStringMapPrivate(this);
}

const char *MegaStringMapPrivate::get(const char *key) const
{
    string_map::const_iterator it = strMap.find(key);

    if (it == strMap.end())
    {
        return NULL;
    }

    return it->second.data();
}

MegaStringList *MegaStringMapPrivate::getKeys() const
{
    vector<char*> keys;
    char *buf;
    for (string_map::const_iterator it = strMap.begin(); it != strMap.end(); it++)
    {
        buf = new char[it->first.length()+1];
        memcpy(buf, it->first.data(), it->first.length());
        buf[it->first.length()] = 0;

        keys.push_back(buf);
    }

    return new MegaStringListPrivate(keys.data(), keys.size());
}

void MegaStringMapPrivate::set(const char *key, const char *value)
{
    strMap[key] = value;
}

int MegaStringMapPrivate::size() const
{
    return strMap.size();
}

MegaStringMapPrivate::MegaStringMapPrivate(const MegaStringMapPrivate *megaStringMap)
{
    MegaStringList *keys = megaStringMap->getKeys();
    const char *key = NULL;
    const char *value = NULL;
    for (int i=0; i < keys->size(); i++)
    {
        key = keys->get(i);
        value = megaStringMap->get(key);

        strMap[key] = value;
    }

    delete keys;
}

MegaStringListPrivate::MegaStringListPrivate()
{
    list = NULL;
    s = 0;
}

MegaStringListPrivate::MegaStringListPrivate(MegaStringListPrivate *stringList)
{
    s = stringList->size();
    if (!s)
    {
        list = NULL;
        return;
    }

    list = new const char*[s];
    for (int i = 0; i < s; i++)
        list[i] = MegaApi::strdup(stringList->get(i));
}

MegaStringListPrivate::MegaStringListPrivate(char **newlist, int size)
{
    list = NULL;
    s = size;
    if (!size)
    {
        return;
    }

    list = new const char*[size];
    for (int i = 0; i < size; i++)
        list[i] = newlist[i];
}

MegaStringListPrivate::~MegaStringListPrivate()
{
    if(!list)
        return;

    for(int i=0; i<s; i++)
        delete [] list[i];
    delete [] list;
}

MegaStringList *MegaStringListPrivate::copy()
{
    return new MegaStringListPrivate(this);
}

const char *MegaStringListPrivate::get(int i)
{
    if(!list || (i < 0) || (i >= s))
        return NULL;

    return list[i];
}

int MegaStringListPrivate::size()
{
    return s;
}

MegaNodeListPrivate::MegaNodeListPrivate()
{
	list = NULL;
	s = 0;
}

MegaNodeListPrivate::MegaNodeListPrivate(Node** newlist, int size)
{
	list = NULL; s = size;
	if(!size) return;

	list = new MegaNode*[size];
	for(int i=0; i<size; i++)
		list[i] = MegaNodePrivate::fromNode(newlist[i]);
}

MegaNodeListPrivate::MegaNodeListPrivate(MegaNodeListPrivate *nodeList, bool copyChildren)
{
    s = nodeList->size();
    if (!s)
    {
        list = NULL;
        return;
    }

    list = new MegaNode*[s];
    for (int i = 0; i<s; i++)
    {
        MegaNode *node = nodeList->get(i);
        MegaNodePrivate *nodePrivate = new MegaNodePrivate(node);
        MegaNodeListPrivate *children = dynamic_cast<MegaNodeListPrivate *>(node->getChildren());
        if (children && copyChildren)
        {
            nodePrivate->setChildren(new MegaNodeListPrivate(children, true));
        }
        list[i] = nodePrivate;
    }
}

MegaNodeListPrivate::~MegaNodeListPrivate()
{
	if(!list)
		return;

	for(int i=0; i<s; i++)
		delete list[i];
	delete [] list;
}

MegaNodeList *MegaNodeListPrivate::copy()
{
    return new MegaNodeListPrivate(this);
}

MegaNode *MegaNodeListPrivate::get(int i)
{
	if(!list || (i < 0) || (i >= s))
		return NULL;

	return list[i];
}

int MegaNodeListPrivate::size()
{
	return s;
}

MegaUserListPrivate::MegaUserListPrivate()
{
	list = NULL;
	s = 0;
}

MegaUserListPrivate::MegaUserListPrivate(User** newlist, int size)
{
	list = NULL;
	s = size;

	if(!size)
		return;

	list = new MegaUser*[size];
	for(int i=0; i<size; i++)
		list[i] = MegaUserPrivate::fromUser(newlist[i]);
}

MegaUserListPrivate::MegaUserListPrivate(MegaUserListPrivate *userList)
{
    s = userList->size();
	if (!s)
	{
		list = NULL;
		return;
	}
	list = new MegaUser*[s];
	for (int i = 0; i<s; i++)
        list[i] = new MegaUserPrivate(userList->get(i));
}

MegaUserListPrivate::~MegaUserListPrivate()
{
	if(!list)
		return;

	for(int i=0; i<s; i++)
		delete list[i];

	delete [] list;
}

MegaUserList *MegaUserListPrivate::copy()
{
    return new MegaUserListPrivate(this);
}

MegaUser *MegaUserListPrivate::get(int i)
{
	if(!list || (i < 0) || (i >= s))
		return NULL;

	return list[i];
}

int MegaUserListPrivate::size()
{
	return s;
}


MegaShareListPrivate::MegaShareListPrivate()
{
	list = NULL;
	s = 0;
}

MegaShareListPrivate::MegaShareListPrivate(Share** newlist, uint64_t *uint64_tlist, int size)
{
	list = NULL; s = size;
	if(!size) return;

	list = new MegaShare*[size];
	for(int i=0; i<size; i++)
        list[i] = MegaSharePrivate::fromShare(uint64_tlist[i], newlist[i]);
}

MegaShareListPrivate::~MegaShareListPrivate()
{
	if(!list)
		return;

	for(int i=0; i<s; i++)
		delete list[i];

	delete [] list;
}

MegaShare *MegaShareListPrivate::get(int i)
{
	if(!list || (i < 0) || (i >= s))
		return NULL;

	return list[i];
}

int MegaShareListPrivate::size()
{
	return s;
}

MegaTransferListPrivate::MegaTransferListPrivate()
{
	list = NULL;
	s = 0;
}

MegaTransferListPrivate::MegaTransferListPrivate(MegaTransfer** newlist, int size)
{
    list = NULL;
    s = size;

    if(!size)
        return;

    list = new MegaTransfer*[size];
    for(int i=0; i<size; i++)
        list[i] = newlist[i]->copy();
}

MegaTransferListPrivate::~MegaTransferListPrivate()
{
	if(!list)
		return;

    for(int i=0; i < s; i++)
		delete list[i];

	delete [] list;
}

MegaTransfer *MegaTransferListPrivate::get(int i)
{
	if(!list || (i < 0) || (i >= s))
		return NULL;

	return list[i];
}

int MegaTransferListPrivate::size()
{
	return s;
}

MegaContactRequestListPrivate::MegaContactRequestListPrivate()
{
    list = NULL;
    s = 0;
}

MegaContactRequestListPrivate::MegaContactRequestListPrivate(PendingContactRequest **newlist, int size)
{
    list = NULL;
    s = size;

    if(!size)
        return;

    list = new MegaContactRequest*[size];
    for(int i=0; i<size; i++)
        list[i] = new MegaContactRequestPrivate(newlist[i]);
}

MegaContactRequestListPrivate::~MegaContactRequestListPrivate()
{
    if(!list)
        return;

    for(int i=0; i < s; i++)
        delete list[i];

    delete [] list;
}

MegaContactRequestList *MegaContactRequestListPrivate::copy()
{
    return new MegaContactRequestListPrivate(this);
}

MegaContactRequest *MegaContactRequestListPrivate::get(int i)
{
    if(!list || (i < 0) || (i >= s))
        return NULL;

    return list[i];
}

int MegaContactRequestListPrivate::size()
{
    return s;
}

MegaContactRequestListPrivate::MegaContactRequestListPrivate(MegaContactRequestListPrivate *requestList)
{
    s = requestList->size();
    if (!s)
    {
        list = NULL;
        return;
    }
    list = new MegaContactRequest*[s];
    for (int i = 0; i < s; i++)
        list[i] = new MegaContactRequestPrivate(requestList->get(i));
}

int MegaFile::nextseqno = 0;

MegaFile::MegaFile() : File()
{
    seqno = ++nextseqno;
    megaTransfer = NULL;
}

void MegaFile::setTransfer(MegaTransferPrivate *transfer)
{
    this->megaTransfer = transfer;
}

MegaTransferPrivate *MegaFile::getTransfer()
{
    return megaTransfer;
}

bool MegaFile::serialize(string *d)
{
    if (!megaTransfer)
    {
        return false;
    }

    if (!File::serialize(d))
    {
        return false;
    }

    if (!megaTransfer->serialize(d))
    {
        return false;
    }

    d->append("\0\0\0\0\0\0\0", 8);

    return true;
}

MegaFile *MegaFile::unserialize(string *d)
{
    File *file = File::unserialize(d);
    if (!file)
    {
        LOG_err << "Error unserializing MegaFile: Unable to unserialize File";
        return NULL;
    }

    MegaFile *megaFile = new MegaFile();
    *(File *)megaFile = *(File *)file;
    delete file;

    MegaTransferPrivate *transfer = MegaTransferPrivate::unserialize(d);
    if (!transfer)
    {
        delete megaFile;
        return NULL;
    }

    const char* ptr = d->data();
    const char* end = ptr + d->size();
    if (ptr + 8 > end)
    {
        LOG_err << "MegaFile unserialization failed - data too short";
        delete megaFile;
        delete transfer;
        return NULL;
    }

    if (memcmp(ptr, "\0\0\0\0\0\0\0", 8))
    {
        LOG_err << "MegaFile unserialization failed - invalid version";
        delete megaFile;
        delete transfer;
        return NULL;
    }
    ptr += 8;

    d->erase(0, ptr - d->data());

    transfer->setSourceFileTemporary(megaFile->temporaryfile);

    megaFile->setTransfer(transfer);
    return megaFile;
}

MegaFileGet::MegaFileGet(MegaClient *client, Node *n, string dstPath) : MegaFile()
{
    h = n->nodehandle;
    *(FileFingerprint*)this = *n;

    string securename = n->displayname();
    client->fsaccess->name2local(&securename);
    client->fsaccess->local2path(&securename, &name);

    string finalPath;
    if(dstPath.size())
    {
        char c = dstPath[dstPath.size()-1];
        if((c == '\\') || (c == '/')) finalPath = dstPath+name;
        else finalPath = dstPath;
    }
    else finalPath = name;

    size = n->size;
    mtime = n->mtime;

    if(n->nodekey.size()>=sizeof(filekey))
        memcpy(filekey,n->nodekey.data(),sizeof filekey);

    client->fsaccess->path2local(&finalPath, &localname);
    hprivate = true;
    hforeign = false;
}

MegaFileGet::MegaFileGet(MegaClient *client, MegaNode *n, string dstPath) : MegaFile()
{
    h = n->getHandle();
    name = n->getName();
	string finalPath;
	if(dstPath.size())
	{
		char c = dstPath[dstPath.size()-1];
		if((c == '\\') || (c == '/')) finalPath = dstPath+name;
		else finalPath = dstPath;
	}
	else finalPath = name;

    const char *fingerprint = n->getFingerprint();
    if (fingerprint)
    {
        FileFingerprint *fp = MegaApiImpl::getFileFingerprintInternal(fingerprint);
        if (fp)
        {
            *(FileFingerprint *)this = *(FileFingerprint *)fp;
            delete fp;
        }
    }

    size = n->getSize();
    mtime = n->getModificationTime();

    if(n->getNodeKey()->size()>=sizeof(filekey))
        memcpy(filekey,n->getNodeKey()->data(),sizeof filekey);

    client->fsaccess->path2local(&finalPath, &localname);
    hprivate = !n->isPublic();
    hforeign = n->isForeign();

    if(n->getPrivateAuth()->size())
    {
        privauth = *n->getPrivateAuth();
    }

    if(n->getPublicAuth()->size())
    {
        pubauth = *n->getPublicAuth();
    }
}

bool MegaFileGet::serialize(string *d)
{
    if (!MegaFile::serialize(d))
    {
        return false;
    }

    d->append("\0\0\0\0\0\0\0", 8);

    return true;
}

MegaFileGet *MegaFileGet::unserialize(string *d)
{
    MegaFile *file = MegaFile::unserialize(d);
    if (!file)
    {
        LOG_err << "Error unserializing MegaFileGet: Unable to unserialize MegaFile";
        return NULL;
    }

    const char* ptr = d->data();
    const char* end = ptr + d->size();
    if (ptr + 8 > end)
    {
        LOG_err << "MegaFileGet unserialization failed - data too short";
        delete file;
        return NULL;
    }

    if (memcmp(ptr, "\0\0\0\0\0\0\0", 8))
    {
        LOG_err << "MegaFileGet unserialization failed - invalid version";
        delete file;
        return NULL;
    }

    ptr += 8;
    if (ptr != end)
    {
        LOG_err << "MegaFileGet unserialization failed - wrong size";
        delete file;
        return NULL;
    }

    MegaFileGet *megaFile = new MegaFileGet();
    *(MegaFile *)megaFile = *(MegaFile *)file;
    delete file;

    return megaFile;
}

void MegaFileGet::prepare()
{
    if (!transfer->localfilename.size())
    {
        transfer->localfilename = localname;

        size_t index =  string::npos;
        while ((index = transfer->localfilename.rfind(transfer->client->fsaccess->localseparator, index)) != string::npos)
        {
            if(!(index % transfer->client->fsaccess->localseparator.size()))
            {
                break;
            }

            index--;
        }

        if(index != string::npos)
        {
            transfer->localfilename.resize(index + transfer->client->fsaccess->localseparator.size());
        }

        string suffix;
        transfer->client->fsaccess->tmpnamelocal(&suffix);
        transfer->localfilename.append(suffix);
    }
}

void MegaFileGet::updatelocalname()
{
#ifdef _WIN32
    transfer->localfilename.append("", 1);
    WIN32_FILE_ATTRIBUTE_DATA fad;
    if (GetFileAttributesExW((LPCWSTR)transfer->localfilename.data(), GetFileExInfoStandard, &fad))
        SetFileAttributesW((LPCWSTR)transfer->localfilename.data(), fad.dwFileAttributes & ~FILE_ATTRIBUTE_HIDDEN);
    transfer->localfilename.resize(transfer->localfilename.size()-1);
#endif
}

void MegaFileGet::progress()
{
#ifdef _WIN32
    if(transfer->slot && !transfer->slot->progressreported)
    {
        transfer->localfilename.append("", 1);
        WIN32_FILE_ATTRIBUTE_DATA fad;
        if (GetFileAttributesExW((LPCWSTR)transfer->localfilename.data(), GetFileExInfoStandard, &fad))
            SetFileAttributesW((LPCWSTR)transfer->localfilename.data(), fad.dwFileAttributes | FILE_ATTRIBUTE_HIDDEN);
        transfer->localfilename.resize(transfer->localfilename.size()-1);
    }
#endif
}

void MegaFileGet::completed(Transfer*, LocalNode*)
{
    delete this;
}

void MegaFileGet::terminated()
{
    delete this;
}

MegaFilePut::MegaFilePut(MegaClient *, string* clocalname, string *filename, handle ch, const char* ctargetuser, int64_t mtime, bool isSourceTemporary) : MegaFile()
{
    // full local path
    localname = *clocalname;

    // target parent node
    h = ch;

    // target user
    targetuser = ctargetuser;

    // new node name
    name = *filename;

    customMtime = mtime;

    temporaryfile = isSourceTemporary;
}

bool MegaFilePut::serialize(string *d)
{
    if (!MegaFile::serialize(d))
    {
        return false;
    }

    d->append((char*)&customMtime, sizeof(customMtime));
    d->append("\0\0\0\0\0\0\0", 8);

    return true;
}

MegaFilePut *MegaFilePut::unserialize(string *d)
{
    MegaFile *file = MegaFile::unserialize(d);
    if (!file)
    {
        LOG_err << "Error unserializing MegaFilePut: Unable to unserialize MegaFile";
        return NULL;
    }

    const char* ptr = d->data();
    const char* end = ptr + d->size();
    if (ptr + sizeof(int64_t) + 8 > end)
    {
        LOG_err << "MegaFilePut unserialization failed - data too short";
        delete file;
        return NULL;
    }

    int64_t customMtime = MemAccess::get<int64_t>(ptr);
    ptr += sizeof(customMtime);

    if (memcmp(ptr, "\0\0\0\0\0\0\0", 8))
    {
        LOG_err << "MegaFilePut unserialization failed - invalid version";
        delete file;
        return NULL;
    }

    ptr += 8;
    if (ptr != end)
    {
        LOG_err << "MegaFilePut unserialization failed - wrong size";
        delete file;
        return NULL;
    }

    MegaFilePut *megaFile = new MegaFilePut();
    *(MegaFile *)megaFile = *(MegaFile *)file;
    delete file;

    megaFile->customMtime = customMtime;
    return megaFile;
}

void MegaFilePut::completed(Transfer* t, LocalNode*)
{
    if(customMtime >= 0)
        t->mtime = customMtime;

    File::completed(t,NULL);
    delete this;
}

void MegaFilePut::terminated()
{
    delete this;
}

bool TreeProcessor::processNode(Node*)
{
	return false; /* Stops the processing */
}

TreeProcessor::~TreeProcessor()
{ }


//Entry point for the blocking thread
void *MegaApiImpl::threadEntryPoint(void *param)
{
#ifndef _WIN32
    struct sigaction noaction;
    memset(&noaction, 0, sizeof(noaction));
    noaction.sa_handler = SIG_IGN;
    ::sigaction(SIGPIPE, &noaction, 0);
#endif

    MegaApiImpl *megaApiImpl = (MegaApiImpl *)param;
    megaApiImpl->loop();
	return 0;
}

ExternalLogger *MegaApiImpl::externalLogger = NULL;

MegaApiImpl::MegaApiImpl(MegaApi *api, const char *appKey, MegaGfxProcessor* processor, const char *basePath, const char *userAgent)
{
	init(api, appKey, processor, basePath, userAgent);
}

MegaApiImpl::MegaApiImpl(MegaApi *api, const char *appKey, const char *basePath, const char *userAgent)
{
	init(api, appKey, NULL, basePath, userAgent);
}

MegaApiImpl::MegaApiImpl(MegaApi *api, const char *appKey, const char *basePath, const char *userAgent, int fseventsfd)
{
	init(api, appKey, NULL, basePath, userAgent, fseventsfd);
}

void MegaApiImpl::init(MegaApi *api, const char *appKey, MegaGfxProcessor* processor, const char *basePath, const char *userAgent, int fseventsfd)
{
    this->api = api;

    sdkMutex.init(true);
    maxRetries = 7;
	currentTransfer = NULL;
    pendingUploads = 0;
    pendingDownloads = 0;
    totalUploads = 0;
    totalDownloads = 0;
    client = NULL;
    waiting = false;
    waitingRequest = false;
    totalDownloadedBytes = 0;
    totalUploadedBytes = 0;
    activeRequest = NULL;
    activeTransfer = NULL;
    activeError = NULL;
    activeNodes = NULL;
    activeUsers = NULL;
    syncLowerSizeLimit = 0;
    syncUpperSizeLimit = 0;
    downloadSpeed = 0;
    uploadSpeed = 0;
    uploadPartialBytes = 0;
    downloadPartialBytes = 0;

#ifdef HAVE_LIBUV
    httpServer = NULL;
    httpServerMaxBufferSize = 0;
    httpServerMaxOutputSize = 0;
    httpServerEnableFiles = true;
    httpServerEnableFolders = false;
    httpServerRestrictedMode = MegaApi::HTTP_SERVER_ALLOW_CREATED_LOCAL_LINKS;
    httpServerSubtitlesSupportEnabled = false;
#endif

    httpio = new MegaHttpIO();
    waiter = new MegaWaiter();

#ifndef __APPLE__
    (void)fseventsfd;
    fsAccess = new MegaFileSystemAccess();
#else
    fsAccess = new MegaFileSystemAccess(fseventsfd);
#endif

	if (basePath)
	{
		string sBasePath = basePath;
		int lastIndex = sBasePath.size() - 1;
		if (sBasePath[lastIndex] != '/' && sBasePath[lastIndex] != '\\')
		{
			string utf8Separator;
			fsAccess->local2path(&fsAccess->localseparator, &utf8Separator);
			sBasePath.append(utf8Separator);
		}
		dbAccess = new MegaDbAccess(&sBasePath);

        this->basePath = basePath;
	}
	else dbAccess = NULL;

	gfxAccess = NULL;
	if(processor)
	{
		GfxProcExternal *externalGfx = new GfxProcExternal();
		externalGfx->setProcessor(processor);
		gfxAccess = externalGfx;
	}
	else
	{
		gfxAccess = new MegaGfxProc();
	}

	if(!userAgent)
	{
		userAgent = "";
	}

    client = new MegaClient(this, waiter, httpio, fsAccess, dbAccess, gfxAccess, appKey, userAgent);

#if defined(_WIN32) && !defined(WINDOWS_PHONE)
    httpio->unlock();
#endif

    //Start blocking thread
	threadExit = 0;
    thread.start(threadEntryPoint, this);
}

MegaApiImpl::~MegaApiImpl()
{
    MegaRequestPrivate *request = new MegaRequestPrivate(MegaRequest::TYPE_DELETE);
    requestQueue.push(request);
    waiter->notify();
    thread.join();
}

int MegaApiImpl::isLoggedIn()
{
    sdkMutex.lock();
    int result = client->loggedin();
    sdkMutex.unlock();
	return result;
}

char* MegaApiImpl::getMyEmail()
{
	User* u;
    sdkMutex.lock();
	if (!client->loggedin() || !(u = client->finduser(client->me)))
	{
		sdkMutex.unlock();
		return NULL;
	}

    char *result = MegaApi::strdup(u->email.c_str());
    sdkMutex.unlock();
    return result;
}

char *MegaApiImpl::getMyUserHandle()
{
    sdkMutex.lock();
    if (ISUNDEF(client->me))
    {
        sdkMutex.unlock();
        return NULL;
    }

    char buf[12];
    Base64::btoa((const byte*)&client->me, MegaClient::USERHANDLE, buf);
    char *result = MegaApi::strdup(buf);
    sdkMutex.unlock();
    return result;
}

MegaUser *MegaApiImpl::getMyUser()
{
    sdkMutex.lock();
    MegaUser *user = MegaUserPrivate::fromUser(client->finduser(client->me));
    sdkMutex.unlock();
    return user;
}

char *MegaApiImpl::getMyXMPPJid()
{
    sdkMutex.lock();
    if (ISUNDEF(client->me))
    {
        sdkMutex.unlock();
        return NULL;
    }

    char jid[16];
    Base32::btoa((const byte *)&client->me, MegaClient::USERHANDLE, jid);
    char *result = MegaApi::strdup(jid);

    sdkMutex.unlock();
    return result;
}

#ifdef ENABLE_CHAT
char *MegaApiImpl::getMyFingerprint()
{
    sdkMutex.lock();
    if (ISUNDEF(client->me))
    {
        sdkMutex.unlock();
        return NULL;
    }

    char *result = NULL;
    if (client->signkey)
    {
        result = client->signkey->genFingerprintHex();
    }

    sdkMutex.unlock();
    return result;
}
#endif

void MegaApiImpl::setLogLevel(int logLevel)
{
    if(!externalLogger)
    {
        externalLogger = new ExternalLogger();
    }
    externalLogger->setLogLevel(logLevel);
}

void MegaApiImpl::setLoggerClass(MegaLogger *megaLogger)
{
    if(!externalLogger)
    {
        externalLogger = new ExternalLogger();
    }
    externalLogger->setMegaLogger(megaLogger);
}

void MegaApiImpl::log(int logLevel, const char *message, const char *filename, int line)
{
    if(!externalLogger)
    {
        return;
    }

    externalLogger->postLog(logLevel, message, filename, line);
}

char* MegaApiImpl::getBase64PwKey(const char *password)
{
	if(!password) return NULL;

	byte pwkey[SymmCipher::KEYLENGTH];
	error e = client->pw_key(password,pwkey);
	if(e)
		return NULL;

	char* buf = new char[SymmCipher::KEYLENGTH*4/3+4];
	Base64::btoa((byte *)pwkey, SymmCipher::KEYLENGTH, buf);
	return buf;
}

char* MegaApiImpl::getStringHash(const char* base64pwkey, const char* inBuf)
{
	if(!base64pwkey || !inBuf) return NULL;

	char pwkey[SymmCipher::KEYLENGTH];
	Base64::atob(base64pwkey, (byte *)pwkey, sizeof pwkey);

	SymmCipher key;
	key.setkey((byte*)pwkey);

    uint64_t strhash;
	string neBuf = inBuf;

    strhash = client->stringhash64(&neBuf, &key);

	char* buf = new char[8*4/3+4];
    Base64::btoa((byte*)&strhash, 8, buf);
    return buf;
}

void MegaApiImpl::getSessionTransferURL(const char *path, MegaRequestListener *listener)
{
    MegaRequestPrivate *request = new MegaRequestPrivate(MegaRequest::TYPE_GET_SESSION_TRANSFER_URL);
    request->setText(path);
    request->setListener(listener);
    requestQueue.push(request);
    waiter->notify();
}

MegaHandle MegaApiImpl::base32ToHandle(const char *base32Handle)
{
	if(!base32Handle) return INVALID_HANDLE;

	handle h = 0;
	Base32::atob(base32Handle,(byte*)&h, MegaClient::USERHANDLE);
	return h;
}

const char* MegaApiImpl::ebcEncryptKey(const char* encryptionKey, const char* plainKey)
{
	if(!encryptionKey || !plainKey) return NULL;

	char pwkey[SymmCipher::KEYLENGTH];
	Base64::atob(encryptionKey, (byte *)pwkey, sizeof pwkey);

	SymmCipher key;
	key.setkey((byte*)pwkey);

	char plkey[SymmCipher::KEYLENGTH];
	Base64::atob(plainKey, (byte*)plkey, sizeof plkey);
	key.ecb_encrypt((byte*)plkey);

	char* buf = new char[SymmCipher::KEYLENGTH*4/3+4];
	Base64::btoa((byte*)plkey, SymmCipher::KEYLENGTH, buf);
	return buf;
}

handle MegaApiImpl::base64ToHandle(const char* base64Handle)
{
	if(!base64Handle) return UNDEF;

	handle h = 0;
	Base64::atob(base64Handle,(byte*)&h,MegaClient::NODEHANDLE);
    return h;
}

handle MegaApiImpl::base64ToUserHandle(const char *base64Handle)
{
    if(!base64Handle) return UNDEF;

    handle h = 0;
    Base64::atob(base64Handle,(byte*)&h,MegaClient::USERHANDLE);
    return h;
}

char *MegaApiImpl::handleToBase64(MegaHandle handle)
{
    char *base64Handle = new char[12];
    Base64::btoa((byte*)&(handle),MegaClient::NODEHANDLE,base64Handle);
    return base64Handle;
}

char *MegaApiImpl::userHandleToBase64(MegaHandle handle)
{
    char *base64Handle = new char[14];
    Base64::btoa((byte*)&(handle),MegaClient::USERHANDLE,base64Handle);
    return base64Handle;
}

void MegaApiImpl::retryPendingConnections(bool disconnect, bool includexfers, MegaRequestListener *listener)
{
	MegaRequestPrivate *request = new MegaRequestPrivate(MegaRequest::TYPE_RETRY_PENDING_CONNECTIONS);
	request->setFlag(disconnect);
	request->setNumber(includexfers);
	request->setListener(listener);
	requestQueue.push(request);
    waiter->notify();
}

void MegaApiImpl::addEntropy(char *data, unsigned int size)
{
    if(PrnGen::rng.CanIncorporateEntropy())
    {
        PrnGen::rng.IncorporateEntropy((const byte*)data, size);
    }

#if (!defined(_WIN32) && !defined(USE_CURL_PUBLIC_KEY_PINNING)) || defined(WINDOWS_PHONE)
    RAND_seed(data, size);
#endif
}

string MegaApiImpl::userAttributeToString(int type)
{
    string attrname;

    switch(type)
    {
        case MegaApi::USER_ATTR_AVATAR:
            attrname = "+a";
            break;

        case MegaApi::USER_ATTR_FIRSTNAME:
            attrname = "firstname";
            break;

        case MegaApi::USER_ATTR_LASTNAME:
            attrname = "lastname";
            break;

        case MegaApi::USER_ATTR_AUTHRING:
            attrname = "*!authring";
            break;

        case MegaApi::USER_ATTR_LAST_INTERACTION:
            attrname = "*!lstint";
            break;

        case MegaApi::USER_ATTR_ED25519_PUBLIC_KEY:
            attrname = "+puEd255";
            break;

        case MegaApi::USER_ATTR_CU25519_PUBLIC_KEY:
            attrname = "+puCu255";
            break;

        case MegaApi::USER_ATTR_SIG_RSA_PUBLIC_KEY:
            attrname = "+sigPubk";
            break;

        case MegaApi::USER_ATTR_SIG_CU255_PUBLIC_KEY:
            attrname = "+sigCu255";
            break;

        case MegaApi::USER_ATTR_KEYRING:
            attrname = "*keyring";
            break;
    }

    return attrname;
}

char MegaApiImpl::userAttributeToScope(int type)
{
    char scope;

    switch(type)
    {
        case MegaApi::USER_ATTR_AVATAR:
        case MegaApi::USER_ATTR_ED25519_PUBLIC_KEY:
        case MegaApi::USER_ATTR_CU25519_PUBLIC_KEY:
        case MegaApi::USER_ATTR_SIG_RSA_PUBLIC_KEY:
        case MegaApi::USER_ATTR_SIG_CU255_PUBLIC_KEY:
            scope = '+';
            break;

        case MegaApi::USER_ATTR_FIRSTNAME:
        case MegaApi::USER_ATTR_LASTNAME:
            scope = '0';
            break;

        case MegaApi::USER_ATTR_AUTHRING:
        case MegaApi::USER_ATTR_LAST_INTERACTION:
        case MegaApi::USER_ATTR_KEYRING:
            scope = '*';
            break;
    }

    return scope;
}

void MegaApiImpl::setStatsID(const char *id)
{
    if (!id || !*id || MegaClient::statsid)
    {
        return;
    }

    MegaClient::statsid = MegaApi::strdup(id);
}

void MegaApiImpl::fastLogin(const char* email, const char *stringHash, const char *base64pwkey, MegaRequestListener *listener)
{
    MegaRequestPrivate *request = new MegaRequestPrivate(MegaRequest::TYPE_LOGIN, listener);
	request->setEmail(email);
	request->setPassword(stringHash);
	request->setPrivateKey(base64pwkey);
	requestQueue.push(request);
    waiter->notify();
}

void MegaApiImpl::fastLogin(const char *session, MegaRequestListener *listener)
{
    MegaRequestPrivate *request = new MegaRequestPrivate(MegaRequest::TYPE_LOGIN, listener);
    request->setSessionKey(session);
    requestQueue.push(request);
    waiter->notify();
}

void MegaApiImpl::killSession(MegaHandle sessionHandle, MegaRequestListener *listener)
{
    MegaRequestPrivate *request = new MegaRequestPrivate(MegaRequest::TYPE_KILL_SESSION, listener);
    request->setNodeHandle(sessionHandle);
    requestQueue.push(request);
    waiter->notify();
}

void MegaApiImpl::getUserData(MegaRequestListener *listener)
{
    MegaRequestPrivate *request = new MegaRequestPrivate(MegaRequest::TYPE_GET_USER_DATA, listener);
    requestQueue.push(request);
    waiter->notify();
}

void MegaApiImpl::getUserData(MegaUser *user, MegaRequestListener *listener)
{
    MegaRequestPrivate *request = new MegaRequestPrivate(MegaRequest::TYPE_GET_USER_DATA, listener);
    request->setFlag(true);
    if(user)
    {
        request->setEmail(user->getEmail());
    }

    requestQueue.push(request);
    waiter->notify();
}

void MegaApiImpl::getUserData(const char *user, MegaRequestListener *listener)
{
    MegaRequestPrivate *request = new MegaRequestPrivate(MegaRequest::TYPE_GET_USER_DATA, listener);
    request->setFlag(true);
    request->setEmail(user);
    requestQueue.push(request);
    waiter->notify();
}

void MegaApiImpl::login(const char *login, const char *password, MegaRequestListener *listener)
{
	MegaRequestPrivate *request = new MegaRequestPrivate(MegaRequest::TYPE_LOGIN, listener);
	request->setEmail(login);
	request->setPassword(password);
	requestQueue.push(request);
    waiter->notify();
}

char *MegaApiImpl::dumpSession()
{
    sdkMutex.lock();
    byte session[MAX_SESSION_LENGTH];
    char* buf = NULL;
    int size;
    size = client->dumpsession(session, sizeof session);
    if (size > 0)
    {
        buf = new char[sizeof(session) * 4 / 3 + 4];
        Base64::btoa(session, size, buf);
    }

    sdkMutex.unlock();
    return buf;
}

char *MegaApiImpl::dumpXMPPSession()
{
    sdkMutex.lock();
    char* buf = NULL;

    if (client->loggedin())
    {
        buf = new char[MAX_SESSION_LENGTH * 4 / 3 + 4];
        Base64::btoa((const byte *)client->sid.data(), client->sid.size(), buf);
    }

    sdkMutex.unlock();
    return buf;
}

char *MegaApiImpl::getAccountAuth()
{
    sdkMutex.lock();
    char* buf = NULL;

    if (client->loggedin())
    {
        buf = new char[MAX_SESSION_LENGTH * 4 / 3 + 4];
        Base64::btoa((const byte *)client->sid.data(), client->sid.size(), buf);
    }

    sdkMutex.unlock();
    return buf;
}

void MegaApiImpl::setAccountAuth(const char *auth)
{
    sdkMutex.lock();
    if (!auth)
    {
        client->accountauth.clear();
    }
    else
    {
        client->accountauth = auth;
    }

    handle h = client->getrootpublicfolder();
    if (h != UNDEF)
    {
        client->setrootnode(h);
    }
    sdkMutex.unlock();
}

void MegaApiImpl::createAccount(const char* email, const char* password, const char* name, MegaRequestListener *listener)
{
    MegaRequestPrivate *request = new MegaRequestPrivate(MegaRequest::TYPE_CREATE_ACCOUNT, listener);
	request->setEmail(email);
	request->setPassword(password);
	request->setName(name);
	requestQueue.push(request);
    waiter->notify();
}

void MegaApiImpl::createAccount(const char* email, const char* password, const char* firstname, const char* lastname, MegaRequestListener *listener)
{
    MegaRequestPrivate *request = new MegaRequestPrivate(MegaRequest::TYPE_CREATE_ACCOUNT, listener);
    request->setEmail(email);
    request->setPassword(password);
    request->setName(firstname);
    request->setText(lastname);
    requestQueue.push(request);
    waiter->notify();
}

void MegaApiImpl::fastCreateAccount(const char* email, const char *base64pwkey, const char* name, MegaRequestListener *listener)
{
    MegaRequestPrivate *request = new MegaRequestPrivate(MegaRequest::TYPE_CREATE_ACCOUNT, listener);
	request->setEmail(email);
	request->setPrivateKey(base64pwkey);
	request->setName(name);
	requestQueue.push(request);
    waiter->notify();
}

void MegaApiImpl::querySignupLink(const char* link, MegaRequestListener *listener)
{
	MegaRequestPrivate *request = new MegaRequestPrivate(MegaRequest::TYPE_QUERY_SIGNUP_LINK, listener);
	request->setLink(link);
	requestQueue.push(request);
    waiter->notify();
}

void MegaApiImpl::confirmAccount(const char* link, const char *password, MegaRequestListener *listener)
{
	MegaRequestPrivate *request = new MegaRequestPrivate(MegaRequest::TYPE_CONFIRM_ACCOUNT, listener);
	request->setLink(link);
	request->setPassword(password);
	requestQueue.push(request);
    waiter->notify();
}

void MegaApiImpl::fastConfirmAccount(const char* link, const char *base64pwkey, MegaRequestListener *listener)
{
    MegaRequestPrivate *request = new MegaRequestPrivate(MegaRequest::TYPE_CONFIRM_ACCOUNT, listener);
	request->setLink(link);
	request->setPrivateKey(base64pwkey);
	requestQueue.push(request);
    waiter->notify();
}

void MegaApiImpl::resetPassword(const char *email, bool hasMasterKey, MegaRequestListener *listener)
{
    MegaRequestPrivate *request = new MegaRequestPrivate(MegaRequest::TYPE_GET_RECOVERY_LINK, listener);
    request->setEmail(email);
    request->setFlag(hasMasterKey);
    requestQueue.push(request);
    waiter->notify();
}

void MegaApiImpl::queryRecoveryLink(const char *link, MegaRequestListener *listener)
{
    MegaRequestPrivate *request = new MegaRequestPrivate(MegaRequest::TYPE_QUERY_RECOVERY_LINK, listener);
    request->setLink(link);
    requestQueue.push(request);
    waiter->notify();
}

void MegaApiImpl::confirmResetPasswordLink(const char *link, const char *newPwd, const char *masterKey, MegaRequestListener *listener)
{
    MegaRequestPrivate *request = new MegaRequestPrivate(MegaRequest::TYPE_CONFIRM_RECOVERY_LINK, listener);
    request->setLink(link);
    request->setPassword(newPwd);
    request->setPrivateKey(masterKey);
    requestQueue.push(request);
    waiter->notify();
}

void MegaApiImpl::cancelAccount(MegaRequestListener *listener)
{
    MegaRequestPrivate *request = new MegaRequestPrivate(MegaRequest::TYPE_GET_CANCEL_LINK, listener);
    requestQueue.push(request);
    waiter->notify();
}

void MegaApiImpl::confirmCancelAccount(const char *link, const char *pwd, MegaRequestListener *listener)
{
    MegaRequestPrivate *request = new MegaRequestPrivate(MegaRequest::TYPE_CONFIRM_CANCEL_LINK, listener);
    request->setLink(link);
    request->setPassword(pwd);
    requestQueue.push(request);
    waiter->notify();
}

void MegaApiImpl::changeEmail(const char *email, MegaRequestListener *listener)
{
    MegaRequestPrivate *request = new MegaRequestPrivate(MegaRequest::TYPE_GET_CHANGE_EMAIL_LINK, listener);
    request->setEmail(email);
    requestQueue.push(request);
    waiter->notify();
}

void MegaApiImpl::confirmChangeEmail(const char *link, const char *pwd, MegaRequestListener *listener)
{
    MegaRequestPrivate *request = new MegaRequestPrivate(MegaRequest::TYPE_CONFIRM_CHANGE_EMAIL_LINK, listener);
    request->setLink(link);
    request->setPassword(pwd);
    requestQueue.push(request);
    waiter->notify();
}

void MegaApiImpl::setProxySettings(MegaProxy *proxySettings)
{
    Proxy *localProxySettings = new Proxy();
    localProxySettings->setProxyType(proxySettings->getProxyType());

    string url;
    if(proxySettings->getProxyURL())
        url = proxySettings->getProxyURL();

    string localurl;

#if defined(WINDOWS_PHONE) || (defined(_WIN32) && defined(USE_CURL))
    localurl = url;
#else
    fsAccess->path2local(&url, &localurl);
#endif

    localProxySettings->setProxyURL(&localurl);

    if(proxySettings->credentialsNeeded())
    {
        string username;
        if(proxySettings->getUsername())
            username = proxySettings->getUsername();

        string localusername;

#if defined(WINDOWS_PHONE) || (defined(_WIN32) && defined(USE_CURL))
        localusername = username;
#else
        fsAccess->path2local(&username, &localusername);
#endif

        string password;
        if(proxySettings->getPassword())
            password = proxySettings->getPassword();

        string localpassword;

#if defined(WINDOWS_PHONE) || (defined(_WIN32) && defined(USE_CURL))
        localpassword = password;
#else
        fsAccess->path2local(&password, &localpassword);
#endif

        localProxySettings->setCredentials(&localusername, &localpassword);
    }

    MegaRequestPrivate *request = new MegaRequestPrivate(MegaRequest::TYPE_SET_PROXY);
    request->setProxy(localProxySettings);
    requestQueue.push(request);
    waiter->notify();
}

MegaProxy *MegaApiImpl::getAutoProxySettings()
{
    MegaProxy *proxySettings = new MegaProxy;
    sdkMutex.lock();
    Proxy *localProxySettings = httpio->getautoproxy();
    sdkMutex.unlock();
    proxySettings->setProxyType(localProxySettings->getProxyType());
    if(localProxySettings->getProxyType() == Proxy::CUSTOM)
    {
        string localProxyURL = localProxySettings->getProxyURL();
        string proxyURL;
        fsAccess->local2path(&localProxyURL, &proxyURL);
        LOG_debug << "Autodetected proxy: " << proxyURL;
        proxySettings->setProxyURL(proxyURL.c_str());
    }

    delete localProxySettings;
    return proxySettings;
}

void MegaApiImpl::loop()
{
#if defined(WINDOWS_PHONE) || TARGET_OS_IPHONE
    // Workaround to get the IP of valid DNS servers on Windows Phone/iOS
    string servers;

    while (true)
    {
    #ifdef WINDOWS_PHONE
        client->httpio->getMEGADNSservers(&servers);
    #else
        __res_state res;
        if(res_ninit(&res) == 0)
        {
            union res_sockaddr_union u[MAXNS];
            int nscount = res_getservers(&res, u, MAXNS);

            for(int i = 0; i < nscount; i++)
            {
                char straddr[INET6_ADDRSTRLEN];
                straddr[0] = 0;

                if(u[i].sin.sin_family == PF_INET)
                {
                    mega_inet_ntop(PF_INET, &u[i].sin.sin_addr, straddr, sizeof(straddr));
                }

                if(u[i].sin6.sin6_family == PF_INET6)
                {
                    mega_inet_ntop(PF_INET6, &u[i].sin6.sin6_addr, straddr, sizeof(straddr));
                }

                if(straddr[0])
                {
                    if (servers.size())
                    {
                        servers.append(",");
                    }
                    servers.append(straddr);
                }
            }

            res_ndestroy(&res);
        }
    #endif

        if (servers.size())
            break;

    #ifdef WINDOWS_PHONE
        std::this_thread::sleep_for(std::chrono::seconds(1));
    #else
        sleep(1);
    #endif
    }

    LOG_debug << "Using MEGA DNS servers " << servers;
    httpio->setdnsservers(servers.c_str());

#elif _WIN32
    httpio->lock();
#endif

    while(true)
	{
        sdkMutex.lock();
        int r = client->preparewait();
        sdkMutex.unlock();
        if (!r)
        {
            r = client->dowait();
        }

        if (r & Waiter::NEEDEXEC)
        {
            sendPendingTransfers();
            sendPendingRequests();
            if(threadExit)
                break;

            sdkMutex.lock();
            client->exec();
            sdkMutex.unlock();
        }
	}

    sdkMutex.lock();
    delete client;

	//It doesn't seem fully safe to delete those objects :-/
    // delete httpio;
    // delete waiter;
    // delete fsAccess;
    sdkMutex.unlock();
}


void MegaApiImpl::createFolder(const char *name, MegaNode *parent, MegaRequestListener *listener)
{
    MegaRequestPrivate *request = new MegaRequestPrivate(MegaRequest::TYPE_CREATE_FOLDER, listener);
    if(parent) request->setParentHandle(parent->getHandle());
	request->setName(name);
	requestQueue.push(request);
    waiter->notify();
}

bool MegaApiImpl::createLocalFolder(const char *path)
{
    if (!path)
    {
        return false;
    }

    string localpath;
    string sPath(path);
	
#if defined(_WIN32) && !defined(WINDOWS_PHONE)
    if(!PathIsRelativeA(sPath.c_str()) && ((sPath.size()<2) || sPath.compare(0, 2, "\\\\")))
        sPath.insert(0, "\\\\?\\");
#endif
	
    client->fsaccess->path2local(&sPath, &localpath);

    sdkMutex.lock();
    bool success = client->fsaccess->mkdirlocal(&localpath);
    sdkMutex.unlock();

    return success;
}

void MegaApiImpl::moveNode(MegaNode *node, MegaNode *newParent, MegaRequestListener *listener)
{
	MegaRequestPrivate *request = new MegaRequestPrivate(MegaRequest::TYPE_MOVE, listener);
    if(node) request->setNodeHandle(node->getHandle());
    if(newParent) request->setParentHandle(newParent->getHandle());
	requestQueue.push(request);
    waiter->notify();
}

void MegaApiImpl::copyNode(MegaNode *node, MegaNode* target, MegaRequestListener *listener)
{
	MegaRequestPrivate *request = new MegaRequestPrivate(MegaRequest::TYPE_COPY, listener);
    if (node)
    {
        request->setPublicNode(node, true);
        request->setNodeHandle(node->getHandle());
    }
    if(target) request->setParentHandle(target->getHandle());
	requestQueue.push(request);
	waiter->notify();
}

void MegaApiImpl::copyNode(MegaNode *node, MegaNode *target, const char *newName, MegaRequestListener *listener)
{
    MegaRequestPrivate *request = new MegaRequestPrivate(MegaRequest::TYPE_COPY, listener);
    if (node)
    {
        request->setPublicNode(node, true);
        request->setNodeHandle(node->getHandle());
    }
    if(target) request->setParentHandle(target->getHandle());
    request->setName(newName);
    requestQueue.push(request);
    waiter->notify();
}

void MegaApiImpl::renameNode(MegaNode *node, const char *newName, MegaRequestListener *listener)
{
	MegaRequestPrivate *request = new MegaRequestPrivate(MegaRequest::TYPE_RENAME, listener);
    if(node) request->setNodeHandle(node->getHandle());
	request->setName(newName);
	requestQueue.push(request);
    waiter->notify();
}

void MegaApiImpl::remove(MegaNode *node, MegaRequestListener *listener)
{
	MegaRequestPrivate *request = new MegaRequestPrivate(MegaRequest::TYPE_REMOVE, listener);
    if(node) request->setNodeHandle(node->getHandle());
	requestQueue.push(request);
    waiter->notify();
}

void MegaApiImpl::cleanRubbishBin(MegaRequestListener *listener)
{
    MegaRequestPrivate *request = new MegaRequestPrivate(MegaRequest::TYPE_CLEAN_RUBBISH_BIN, listener);
    requestQueue.push(request);
    waiter->notify();
}

void MegaApiImpl::sendFileToUser(MegaNode *node, MegaUser *user, MegaRequestListener *listener)
{
	return sendFileToUser(node, user ? user->getEmail() : NULL, listener);
}

void MegaApiImpl::sendFileToUser(MegaNode *node, const char* email, MegaRequestListener *listener)
{
	MegaRequestPrivate *request = new MegaRequestPrivate(MegaRequest::TYPE_COPY, listener);
    if (node)
    {
        request->setPublicNode(node, true);
        request->setNodeHandle(node->getHandle());
    }
    request->setEmail(email);
	requestQueue.push(request);
    waiter->notify();
}

void MegaApiImpl::share(MegaNode* node, MegaUser *user, int access, MegaRequestListener *listener)
{
    return share(node, user ? user->getEmail() : NULL, access, listener);
}

void MegaApiImpl::share(MegaNode *node, const char* email, int access, MegaRequestListener *listener)
{
	MegaRequestPrivate *request = new MegaRequestPrivate(MegaRequest::TYPE_SHARE, listener);
    if(node) request->setNodeHandle(node->getHandle());
	request->setEmail(email);
	request->setAccess(access);
	requestQueue.push(request);
    waiter->notify();
}

void MegaApiImpl::loginToFolder(const char* megaFolderLink, MegaRequestListener *listener)
{
    MegaRequestPrivate *request = new MegaRequestPrivate(MegaRequest::TYPE_LOGIN, listener);
	request->setLink(megaFolderLink);
    request->setEmail("FOLDER");
	requestQueue.push(request);
    waiter->notify();
}

void MegaApiImpl::importFileLink(const char* megaFileLink, MegaNode *parent, MegaRequestListener *listener)
{
	MegaRequestPrivate *request = new MegaRequestPrivate(MegaRequest::TYPE_IMPORT_LINK, listener);
	if(parent) request->setParentHandle(parent->getHandle());
	request->setLink(megaFileLink);
	requestQueue.push(request);
    waiter->notify();
}

void MegaApiImpl::getPublicNode(const char* megaFileLink, MegaRequestListener *listener)
{
	MegaRequestPrivate *request = new MegaRequestPrivate(MegaRequest::TYPE_GET_PUBLIC_NODE, listener);
	request->setLink(megaFileLink);
	requestQueue.push(request);
    waiter->notify();
}

void MegaApiImpl::getThumbnail(MegaNode* node, const char *dstFilePath, MegaRequestListener *listener)
{
	getNodeAttribute(node, 0, dstFilePath, listener);
}

void MegaApiImpl::cancelGetThumbnail(MegaNode* node, MegaRequestListener *listener)
{
	cancelGetNodeAttribute(node, 0, listener);
}

void MegaApiImpl::setThumbnail(MegaNode* node, const char *srcFilePath, MegaRequestListener *listener)
{
	setNodeAttribute(node, 0, srcFilePath, listener);
}

void MegaApiImpl::getPreview(MegaNode* node, const char *dstFilePath, MegaRequestListener *listener)
{
	getNodeAttribute(node, 1, dstFilePath, listener);
}

void MegaApiImpl::cancelGetPreview(MegaNode* node, MegaRequestListener *listener)
{
	cancelGetNodeAttribute(node, 1, listener);
}

void MegaApiImpl::setPreview(MegaNode* node, const char *srcFilePath, MegaRequestListener *listener)
{
	setNodeAttribute(node, 1, srcFilePath, listener);
}

void MegaApiImpl::getUserAvatar(MegaUser* user, const char *dstFilePath, MegaRequestListener *listener)
{
    const char *email = NULL;
    if (user)
    {
        email = user->getEmail();
    }
    getUserAttr(email, MegaApi::USER_ATTR_AVATAR, dstFilePath, listener);
}

void MegaApiImpl::getUserAvatar(const char* email_or_handle, const char *dstFilePath, MegaRequestListener *listener)
{
    getUserAttr(email_or_handle, MegaApi::USER_ATTR_AVATAR, dstFilePath, listener);
}

char *MegaApiImpl::getUserAvatarColor(MegaUser *user)
{
    return getAvatarColor(user ? (handle) user->getHandle() : client->me);
}

char *MegaApiImpl::getUserAvatarColor(const char *userhandle)
{
    return getAvatarColor(userhandle ? MegaApiImpl::base64ToUserHandle(userhandle) : client->me);
}

void MegaApiImpl::setAvatar(const char *dstFilePath, MegaRequestListener *listener)
{
    setUserAttr(MegaApi::USER_ATTR_AVATAR, dstFilePath, listener);
}

void MegaApiImpl::getUserAttribute(MegaUser* user, int type, MegaRequestListener *listener)
{
    const char *email = NULL;
    if (user)
    {
        email = user->getEmail();
    }
    getUserAttr(email, type ? type : -1, NULL, listener);
}

void MegaApiImpl::getUserAttribute(const char* email_or_handle, int type, MegaRequestListener *listener)
{
    getUserAttr(email_or_handle, type ? type : -1, NULL, listener);
}

void MegaApiImpl::setUserAttribute(int type, const char *value, MegaRequestListener *listener)
{
    setUserAttr(type ? type : -1, value, listener);
}

void MegaApiImpl::setUserAttribute(int type, const MegaStringMap *value, MegaRequestListener *listener)
{
    MegaRequestPrivate *request = new MegaRequestPrivate(MegaRequest::TYPE_SET_ATTR_USER, listener);

    request->setMegaStringMap(value);
    request->setParamType(type);
    requestQueue.push(request);
    waiter->notify();
}

void MegaApiImpl::setCustomNodeAttribute(MegaNode *node, const char *attrName, const char *value, MegaRequestListener *listener)
{
    MegaRequestPrivate *request = new MegaRequestPrivate(MegaRequest::TYPE_SET_ATTR_NODE, listener);
    if(node) request->setNodeHandle(node->getHandle());
    request->setName(attrName);
    request->setText(value);
    request->setFlag(false);     // is official attribute?
    requestQueue.push(request);
    waiter->notify();
}

void MegaApiImpl::setNodeDuration(MegaNode *node, int secs, MegaRequestListener *listener)
{
    MegaRequestPrivate *request = new MegaRequestPrivate(MegaRequest::TYPE_SET_ATTR_NODE, listener);
    if(node) request->setNodeHandle(node->getHandle());
    request->setParamType(MegaApi::NODE_ATTR_DURATION);
    request->setNumber(secs);
    request->setFlag(true);     // is official attribute?
    requestQueue.push(request);
    waiter->notify();
}

void MegaApiImpl::setNodeCoordinates(MegaNode *node, double latitude, double longitude, MegaRequestListener *listener)
{
    MegaRequestPrivate *request = new MegaRequestPrivate(MegaRequest::TYPE_SET_ATTR_NODE, listener);

    if(node)
    {
        request->setNodeHandle(node->getHandle());
    }

    int lat = latitude;
    if (latitude != MegaNode::INVALID_COORDINATE)
    {
        lat = ((latitude + 90) / 180) * 0xFFFFFF;
    }

    int lon = longitude;
    if (longitude != MegaNode::INVALID_COORDINATE)
    {
        lon = (longitude == 180) ? 0 : ((longitude + 180) / 360) * 0x01000000;
    }

    request->setParamType(MegaApi::NODE_ATTR_COORDINATES);
    request->setTransferTag(lat);
    request->setNumDetails(lon);
    request->setFlag(true);     // is official attribute?
    requestQueue.push(request);
    waiter->notify();
}

void MegaApiImpl::exportNode(MegaNode *node, int64_t expireTime, MegaRequestListener *listener)
{
    MegaRequestPrivate *request = new MegaRequestPrivate(MegaRequest::TYPE_EXPORT, listener);
    if(node) request->setNodeHandle(node->getHandle());
    request->setNumber(expireTime);
    request->setAccess(1);
    requestQueue.push(request);
    waiter->notify();
}

void MegaApiImpl::disableExport(MegaNode *node, MegaRequestListener *listener)
{
    MegaRequestPrivate *request = new MegaRequestPrivate(MegaRequest::TYPE_EXPORT, listener);
    if(node) request->setNodeHandle(node->getHandle());
    request->setAccess(0);
    requestQueue.push(request);
    waiter->notify();
}

void MegaApiImpl::fetchNodes(MegaRequestListener *listener)
{
	MegaRequestPrivate *request = new MegaRequestPrivate(MegaRequest::TYPE_FETCH_NODES, listener);
	requestQueue.push(request);
    waiter->notify();
}

void MegaApiImpl::getPricing(MegaRequestListener *listener)
{
    MegaRequestPrivate *request = new MegaRequestPrivate(MegaRequest::TYPE_GET_PRICING, listener);
    requestQueue.push(request);
    waiter->notify();
}

void MegaApiImpl::getPaymentId(handle productHandle, MegaRequestListener *listener)
{
    MegaRequestPrivate *request = new MegaRequestPrivate(MegaRequest::TYPE_GET_PAYMENT_ID, listener);
    request->setNodeHandle(productHandle);
    requestQueue.push(request);
    waiter->notify();
}

void MegaApiImpl::upgradeAccount(MegaHandle productHandle, int paymentMethod, MegaRequestListener *listener)
{
    MegaRequestPrivate *request = new MegaRequestPrivate(MegaRequest::TYPE_UPGRADE_ACCOUNT, listener);
    request->setNodeHandle(productHandle);
    request->setNumber(paymentMethod);
    requestQueue.push(request);
    waiter->notify();
}

void MegaApiImpl::submitPurchaseReceipt(int gateway, const char *receipt, MegaRequestListener *listener)
{
    MegaRequestPrivate *request = new MegaRequestPrivate(MegaRequest::TYPE_SUBMIT_PURCHASE_RECEIPT, listener);
    request->setNumber(gateway);
    request->setText(receipt);
    requestQueue.push(request);
    waiter->notify();
}

void MegaApiImpl::creditCardStore(const char* address1, const char* address2, const char* city,
                                  const char* province, const char* country, const char *postalcode,
                                  const char* firstname, const char* lastname, const char* creditcard,
                                  const char* expire_month, const char* expire_year, const char* cv2,
                                  MegaRequestListener *listener)
{
    MegaRequestPrivate *request = new MegaRequestPrivate(MegaRequest::TYPE_CREDIT_CARD_STORE, listener);
    string email;

    sdkMutex.lock();
    User *u = client->finduser(client->me);
    if (u)
    {
        email = u->email;
    }
    sdkMutex.unlock();

    if (email.size())
    {
        string saddress1, saddress2, scity, sprovince, scountry, spostalcode;
        string sfirstname, slastname, screditcard, sexpire_month, sexpire_year, scv2;

        if (address1)
        {
           saddress1 = address1;
        }

        if (address2)
        {
            saddress2 = address2;
        }

        if (city)
        {
            scity = city;
        }

        if (province)
        {
            sprovince = province;
        }

        if (country)
        {
            scountry = country;
        }

        if (postalcode)
        {
            spostalcode = postalcode;
        }

        if (firstname)
        {
            sfirstname = firstname;
        }

        if (lastname)
        {
            slastname = lastname;
        }

        if (creditcard)
        {
            screditcard = creditcard;
            screditcard.erase(remove_if(screditcard.begin(), screditcard.end(),
                                     not1(ptr_fun(static_cast<int(*)(int)>(isdigit)))), screditcard.end());
        }

        if (expire_month)
        {
            sexpire_month = expire_month;
        }

        if (expire_year)
        {
            sexpire_year = expire_year;
        }

        if (cv2)
        {
            scv2 = cv2;
        }

        int tam = 256 + sfirstname.size() + slastname.size() + screditcard.size()
                + sexpire_month.size() + sexpire_year.size() + scv2.size() + saddress1.size()
                + saddress2.size() + scity.size() + sprovince.size() + spostalcode.size()
                + scountry.size() + email.size();

        char *ccplain = new char[tam];
        snprintf(ccplain, tam, "{\"first_name\":\"%s\",\"last_name\":\"%s\","
                "\"card_number\":\"%s\","
                "\"expiry_date_month\":\"%s\",\"expiry_date_year\":\"%s\","
                "\"cv2\":\"%s\",\"address1\":\"%s\","
                "\"address2\":\"%s\",\"city\":\"%s\","
                "\"province\":\"%s\",\"postal_code\":\"%s\","
                "\"country_code\":\"%s\",\"email_address\":\"%s\"}", sfirstname.c_str(), slastname.c_str(),
                 screditcard.c_str(), sexpire_month.c_str(), sexpire_year.c_str(), scv2.c_str(), saddress1.c_str(),
                 saddress2.c_str(), scity.c_str(), sprovince.c_str(), spostalcode.c_str(), scountry.c_str(), email.c_str());

        request->setText((const char* )ccplain);
        delete [] ccplain;
    }

    requestQueue.push(request);
    waiter->notify();
}

void MegaApiImpl::creditCardQuerySubscriptions(MegaRequestListener *listener)
{
    MegaRequestPrivate *request = new MegaRequestPrivate(MegaRequest::TYPE_CREDIT_CARD_QUERY_SUBSCRIPTIONS, listener);
    requestQueue.push(request);
    waiter->notify();
}

void MegaApiImpl::creditCardCancelSubscriptions(const char* reason, MegaRequestListener *listener)
{
    MegaRequestPrivate *request = new MegaRequestPrivate(MegaRequest::TYPE_CREDIT_CARD_CANCEL_SUBSCRIPTIONS, listener);
    request->setText(reason);
    requestQueue.push(request);
    waiter->notify();
}

void MegaApiImpl::getPaymentMethods(MegaRequestListener *listener)
{
    MegaRequestPrivate *request = new MegaRequestPrivate(MegaRequest::TYPE_GET_PAYMENT_METHODS, listener);
    requestQueue.push(request);
    waiter->notify();
}

char *MegaApiImpl::exportMasterKey()
{
    sdkMutex.lock();
    char* buf = NULL;

    if(client->loggedin())
    {
        buf = new char[SymmCipher::KEYLENGTH * 4 / 3 + 4];
        Base64::btoa(client->key.key, SymmCipher::KEYLENGTH, buf);
    }

    sdkMutex.unlock();
    return buf;
}

void MegaApiImpl::getAccountDetails(bool storage, bool transfer, bool pro, bool sessions, bool purchases, bool transactions, MegaRequestListener *listener)
{
	MegaRequestPrivate *request = new MegaRequestPrivate(MegaRequest::TYPE_ACCOUNT_DETAILS, listener);
	int numDetails = 0;
	if(storage) numDetails |= 0x01;
    if(transfer) numDetails |= 0x02;
	if(pro) numDetails |= 0x04;
	if(transactions) numDetails |= 0x08;
	if(purchases) numDetails |= 0x10;
	if(sessions) numDetails |= 0x20;
	request->setNumDetails(numDetails);

	requestQueue.push(request);
    waiter->notify();
}

void MegaApiImpl::changePassword(const char *oldPassword, const char *newPassword, MegaRequestListener *listener)
{
	MegaRequestPrivate *request = new MegaRequestPrivate(MegaRequest::TYPE_CHANGE_PW, listener);
	request->setPassword(oldPassword);
	request->setNewPassword(newPassword);
	requestQueue.push(request);
    waiter->notify();
}

void MegaApiImpl::logout(MegaRequestListener *listener)
{
	MegaRequestPrivate *request = new MegaRequestPrivate(MegaRequest::TYPE_LOGOUT, listener);
    request->setFlag(true);
	requestQueue.push(request);
    waiter->notify();
}

void MegaApiImpl::localLogout(MegaRequestListener *listener)
{
    MegaRequestPrivate *request = new MegaRequestPrivate(MegaRequest::TYPE_LOGOUT, listener);
    request->setFlag(false);
    requestQueue.push(request);
    waiter->notify();
}

void MegaApiImpl::submitFeedback(int rating, const char *comment, MegaRequestListener *listener)
{
    MegaRequestPrivate *request = new MegaRequestPrivate(MegaRequest::TYPE_SUBMIT_FEEDBACK, listener);
    request->setText(comment);
    request->setNumber(rating);
    requestQueue.push(request);
    waiter->notify();
}

void MegaApiImpl::reportEvent(const char *details, MegaRequestListener *listener)
{
    MegaRequestPrivate *request = new MegaRequestPrivate(MegaRequest::TYPE_REPORT_EVENT, listener);
    request->setText(details);
    requestQueue.push(request);
    waiter->notify();
}

void MegaApiImpl::sendEvent(int eventType, const char *message, MegaRequestListener *listener)
{
    MegaRequestPrivate *request = new MegaRequestPrivate(MegaRequest::TYPE_SEND_EVENT, listener);
    request->setNumber(eventType);
    request->setText(message);
    requestQueue.push(request);
    waiter->notify();
}

void MegaApiImpl::useHttpsOnly(bool usehttps)
{
    MegaRequestPrivate *request = new MegaRequestPrivate(MegaRequest::TYPE_USE_HTTPS_ONLY);
    request->setFlag(usehttps);
    requestQueue.push(request);
    waiter->notify();
}

bool MegaApiImpl::usingHttpsOnly()
{
    return client->usehttps;
}

void MegaApiImpl::getNodeAttribute(MegaNode *node, int type, const char *dstFilePath, MegaRequestListener *listener)
{
	MegaRequestPrivate *request = new MegaRequestPrivate(MegaRequest::TYPE_GET_ATTR_FILE, listener);
    if(dstFilePath)
    {
        string path(dstFilePath);
#if defined(_WIN32) && !defined(WINDOWS_PHONE)
        if(!PathIsRelativeA(path.c_str()) && ((path.size()<2) || path.compare(0, 2, "\\\\")))
            path.insert(0, "\\\\?\\");
#endif

        int c = path[path.size()-1];
        if((c=='/') || (c == '\\'))
        {
            const char *base64Handle = node->getBase64Handle();
            path.append(base64Handle);
            path.push_back('0' + type);
            path.append(".jpg");
            delete [] base64Handle;
        }

        request->setFile(path.c_str());
    }

    request->setParamType(type);
    if(node) request->setNodeHandle(node->getHandle());
	requestQueue.push(request);
    waiter->notify();
}

void MegaApiImpl::cancelGetNodeAttribute(MegaNode *node, int type, MegaRequestListener *listener)
{
	MegaRequestPrivate *request = new MegaRequestPrivate(MegaRequest::TYPE_CANCEL_ATTR_FILE, listener);
	request->setParamType(type);
	if (node) request->setNodeHandle(node->getHandle());
	requestQueue.push(request);
	waiter->notify();
}

void MegaApiImpl::setNodeAttribute(MegaNode *node, int type, const char *srcFilePath, MegaRequestListener *listener)
{
	MegaRequestPrivate *request = new MegaRequestPrivate(MegaRequest::TYPE_SET_ATTR_FILE, listener);
	request->setFile(srcFilePath);
    request->setParamType(type);
    if(node) request->setNodeHandle(node->getHandle());
	requestQueue.push(request);
    waiter->notify();
}

void MegaApiImpl::getUserAttr(const char *email_or_handle, int type, const char *dstFilePath, MegaRequestListener *listener)
{
    MegaRequestPrivate *request = new MegaRequestPrivate(MegaRequest::TYPE_GET_ATTR_USER, listener);

    if (type == MegaApi::USER_ATTR_AVATAR && dstFilePath)
    {
        string path(dstFilePath);
#if defined(_WIN32) && !defined(WINDOWS_PHONE)
        if(!PathIsRelativeA(path.c_str()) && ((path.size()<2) || path.compare(0, 2, "\\\\")))
            path.insert(0, "\\\\?\\");
#endif

        int c = path[path.size()-1];
        if((c=='/') || (c == '\\'))
        {
            path.append(email_or_handle);
            path.push_back('0' + type);
            path.append(".jpg");
        }

        request->setFile(path.c_str());
    }

    request->setParamType(type);
    if(email_or_handle)
    {
        request->setEmail(email_or_handle);
    }
    requestQueue.push(request);
    waiter->notify();
}

void MegaApiImpl::setUserAttr(int type, const char *value, MegaRequestListener *listener)
{
    MegaRequestPrivate *request = new MegaRequestPrivate(MegaRequest::TYPE_SET_ATTR_USER, listener);
    if(type == MegaApi::USER_ATTR_AVATAR)
    {
        request->setFile(value);
    }
    else
    {
        request->setText(value);
    }

    request->setParamType(type);
    requestQueue.push(request);
    waiter->notify();
}

char *MegaApiImpl::getAvatarColor(handle userhandle)
{
    string colors[] = {        
        "#69F0AE",
        "#13E03C",
        "#31B500",
        "#00897B",
        "#00ACC1",
        "#61D2FF",
        "#2BA6DE",
        "#FFD300",
        "#FFA500",
        "#FF6F00",
        "#E65100",
        "#FF5252",
        "#FF1A53",
        "#C51162",
        "#880E4F"
    };

    int index = userhandle % sizeof(colors)/sizeof(colors[0]);

    return MegaApi::strdup(colors[index].c_str());
}

void MegaApiImpl::inviteContact(const char *email, const char *message,int action, MegaRequestListener *listener)
{
    MegaRequestPrivate *request = new MegaRequestPrivate(MegaRequest::TYPE_INVITE_CONTACT, listener);
    request->setNumber(action);
    request->setEmail(email);
    request->setText(message);
    requestQueue.push(request);
    waiter->notify();
}

void MegaApiImpl::replyContactRequest(MegaContactRequest *r, int action, MegaRequestListener *listener)
{
    MegaRequestPrivate *request = new MegaRequestPrivate(MegaRequest::TYPE_REPLY_CONTACT_REQUEST, listener);
    if(r)
    {
        request->setNodeHandle(r->getHandle());
    }

    request->setNumber(action);
    requestQueue.push(request);
    waiter->notify();
}

void MegaApiImpl::removeContact(MegaUser *user, MegaRequestListener* listener)
{
	MegaRequestPrivate *request = new MegaRequestPrivate(MegaRequest::TYPE_REMOVE_CONTACT, listener);
    if(user)
    {
        request->setEmail(user->getEmail());
    }

	requestQueue.push(request);
    waiter->notify();
}

void MegaApiImpl::pauseTransfers(bool pause, int direction, MegaRequestListener* listener)
{
    MegaRequestPrivate *request = new MegaRequestPrivate(MegaRequest::TYPE_PAUSE_TRANSFERS, listener);
    request->setFlag(pause);
    request->setNumber(direction);
    requestQueue.push(request);
    waiter->notify();
}

void MegaApiImpl::enableTransferResumption(const char *loggedOutId)
{
    sdkMutex.lock();
    client->enabletransferresumption(loggedOutId);
    sdkMutex.unlock();
}

void MegaApiImpl::disableTransferResumption(const char *loggedOutId)
{
    sdkMutex.lock();
    client->disabletransferresumption(loggedOutId);
    sdkMutex.unlock();
}

bool MegaApiImpl::areTransfersPaused(int direction)
{
    if(direction != MegaTransfer::TYPE_DOWNLOAD && direction != MegaTransfer::TYPE_UPLOAD)
    {
        return false;
    }

    bool result;
    sdkMutex.lock();
    if(direction == MegaTransfer::TYPE_DOWNLOAD)
    {
        result = client->xferpaused[GET];
    }
    else
    {
        result = client->xferpaused[PUT];
    }
    sdkMutex.unlock();
    return result;
}

//-1 -> AUTO, 0 -> NONE, >0 -> b/s
void MegaApiImpl::setUploadLimit(int bpslimit)
{
    client->putmbpscap = bpslimit;
}

void MegaApiImpl::setMaxConnections(int direction, int connections, MegaRequestListener *listener)
{
    MegaRequestPrivate *request = new MegaRequestPrivate(MegaRequest::TYPE_SET_MAX_CONNECTIONS, listener);
    request->setParamType(direction);
    request->setNumber(connections);
    requestQueue.push(request);
    waiter->notify();
}

void MegaApiImpl::setDownloadMethod(int method)
{
    switch(method)
    {
        case MegaApi::TRANSFER_METHOD_NORMAL:
            client->usealtdownport = false;
            client->autodownport = false;
            break;
        case MegaApi::TRANSFER_METHOD_ALTERNATIVE_PORT:
            client->usealtdownport = true;
            client->autodownport = false;
            break;
        case MegaApi::TRANSFER_METHOD_AUTO:
            client->autodownport = true;
            break;
        case MegaApi::TRANSFER_METHOD_AUTO_NORMAL:
            client->usealtdownport = false;
            client->autodownport = true;
            break;
        case MegaApi::TRANSFER_METHOD_AUTO_ALTERNATIVE:
            client->usealtdownport = true;
            client->autodownport = true;
            break;
        default:
            break;
    }
}

void MegaApiImpl::setUploadMethod(int method)
{
    switch(method)
    {
        case MegaApi::TRANSFER_METHOD_NORMAL:
            client->usealtupport = false;
            client->autoupport = false;
            break;
        case MegaApi::TRANSFER_METHOD_ALTERNATIVE_PORT:
            client->usealtupport = true;
            client->autoupport = false;
            break;
        case MegaApi::TRANSFER_METHOD_AUTO:
            client->autoupport = true;
            break;
        case MegaApi::TRANSFER_METHOD_AUTO_NORMAL:
            client->usealtupport = false;
            client->autoupport = true;
            break;
        case MegaApi::TRANSFER_METHOD_AUTO_ALTERNATIVE:
            client->usealtupport = true;
            client->autoupport = true;
            break;
        default:
            break;
    }
}

int MegaApiImpl::getDownloadMethod()
{
    if (client->autodownport)
    {
        if(client->usealtdownport)
        {
            return MegaApi::TRANSFER_METHOD_AUTO_ALTERNATIVE;
        }
        else
        {
            return MegaApi::TRANSFER_METHOD_AUTO_NORMAL;
        }
    }

    if (client->usealtdownport)
    {
        return MegaApi::TRANSFER_METHOD_ALTERNATIVE_PORT;
    }

    return MegaApi::TRANSFER_METHOD_NORMAL;
}

int MegaApiImpl::getUploadMethod()
{
    if (client->autoupport)
    {
        if(client->usealtupport)
        {
            return MegaApi::TRANSFER_METHOD_AUTO_ALTERNATIVE;
        }
        else
        {
            return MegaApi::TRANSFER_METHOD_AUTO_NORMAL;
        }
    }

    if (client->usealtupport)
    {
        return MegaApi::TRANSFER_METHOD_ALTERNATIVE_PORT;
    }

    return MegaApi::TRANSFER_METHOD_NORMAL;
}

MegaTransferList *MegaApiImpl::getTransfers()
{
    sdkMutex.lock();

    vector<MegaTransfer *> transfers;
    for (int d = GET; d == GET || d == PUT; d += PUT - GET)
    {
        for (transfer_map::iterator it = client->transfers[d].begin(); it != client->transfers[d].end(); it++)
        {
            Transfer *t = it->second;
            if(transferMap.find(t->tag) == transferMap.end())
            {
                continue;
            }
            MegaTransferPrivate* transfer = transferMap.at(t->tag);
            transfers.push_back(transfer);
        }
    }

    MegaTransferList *result = new MegaTransferListPrivate(transfers.data(), transfers.size());

    sdkMutex.unlock();
    return result;
}

MegaTransferList *MegaApiImpl::getStreamingTransfers()
{
    sdkMutex.lock();

    vector<MegaTransfer *> transfers;
    for (std::map<int, MegaTransferPrivate *>::iterator it = transferMap.begin(); it != transferMap.end(); it++)
    {
        MegaTransferPrivate *transfer = it->second;
        if (transfer->isStreamingTransfer())
        {
            transfers.push_back(transfer);
        }
    }
    MegaTransferList *result = new MegaTransferListPrivate(transfers.data(), transfers.size());

    sdkMutex.unlock();
    return result;
}

MegaTransfer *MegaApiImpl::getTransferByTag(int transferTag)
{
    MegaTransfer* value = NULL;
    sdkMutex.lock();

    if(transferMap.find(transferTag) == transferMap.end())
    {
        sdkMutex.unlock();
        return NULL;
    }

    value = transferMap.at(transferTag)->copy();
    sdkMutex.unlock();
    return value;
}

MegaTransferList *MegaApiImpl::getTransfers(int type)
{
    if(type != MegaTransfer::TYPE_DOWNLOAD && type != MegaTransfer::TYPE_UPLOAD)
    {
        return new MegaTransferListPrivate();
    }

    sdkMutex.lock();

    vector<MegaTransfer *> transfers;
    for (transfer_map::iterator it = client->transfers[type].begin(); it != client->transfers[type].end(); it++)
    {
        Transfer *t = it->second;
        if(transferMap.find(t->tag) == transferMap.end())
        {
            continue;
        }
        MegaTransferPrivate* transfer = transferMap.at(t->tag);
        transfers.push_back(transfer);
    }

    MegaTransferList *result = new MegaTransferListPrivate(transfers.data(), transfers.size());

    sdkMutex.unlock();
    return result;
}

MegaTransferList *MegaApiImpl::getChildTransfers(int transferTag)
{
    sdkMutex.lock();

    if(transferMap.find(transferTag) == transferMap.end())
    {
        sdkMutex.unlock();
        return new MegaTransferListPrivate();
    }

    MegaTransfer *transfer = transferMap.at(transferTag);
    if(!transfer->isFolderTransfer())
    {
        sdkMutex.unlock();
        return new MegaTransferListPrivate();
    }

    vector<MegaTransfer *> transfers;
    for(std::map<int, MegaTransferPrivate *>::iterator it = transferMap.begin(); it != transferMap.end(); it++)
    {
        MegaTransferPrivate *t = it->second;
        if(t->getFolderTransferTag() == transferTag)
        {
            transfers.push_back(transfer);
        }
    }

    MegaTransferList *result = new MegaTransferListPrivate(transfers.data(), transfers.size());

    sdkMutex.unlock();
    return result;
}

void MegaApiImpl::startUpload(const char *localPath, MegaNode *parent, const char *fileName, int64_t mtime, int folderTransferTag, const char *appData, bool isSourceFileTemporary, MegaTransferListener *listener)
{
    MegaTransferPrivate* transfer = new MegaTransferPrivate(MegaTransfer::TYPE_UPLOAD, listener);
    if(localPath)
    {
        string path(localPath);
#if defined(_WIN32) && !defined(WINDOWS_PHONE)
        if(!PathIsRelativeA(path.c_str()) && ((path.size()<2) || path.compare(0, 2, "\\\\")))
            path.insert(0, "\\\\?\\");
#endif
        transfer->setPath(path.data());
    }

    if(parent)
    {
        transfer->setParentHandle(parent->getHandle());
    }

    transfer->setMaxRetries(maxRetries);
    transfer->setAppData(appData);
    transfer->setSourceFileTemporary(isSourceFileTemporary);

    if(fileName)
    {
        transfer->setFileName(fileName);
    }

    transfer->setTime(mtime);

    if(folderTransferTag)
    {
        transfer->setFolderTransferTag(folderTransferTag);
    }

	transferQueue.push(transfer);
    waiter->notify();
}

void MegaApiImpl::startUpload(const char* localPath, MegaNode* parent, MegaTransferListener *listener)
{ return startUpload(localPath, parent, (const char *)NULL, -1, 0, NULL, false, listener); }

void MegaApiImpl::startUpload(const char *localPath, MegaNode *parent, int64_t mtime, MegaTransferListener *listener)
{ return startUpload(localPath, parent, (const char *)NULL, mtime, 0, NULL, false, listener); }

void MegaApiImpl::startUpload(const char* localPath, MegaNode* parent, const char* fileName, MegaTransferListener *listener)
{ return startUpload(localPath, parent, fileName, -1, 0, NULL, false, listener); }

void MegaApiImpl::startDownload(MegaNode *node, const char* localPath, long /*startPos*/, long /*endPos*/, int folderTransferTag, const char *appData, MegaTransferListener *listener)
{
	MegaTransferPrivate* transfer = new MegaTransferPrivate(MegaTransfer::TYPE_DOWNLOAD, listener);

    if(localPath)
    {
#if defined(_WIN32) && !defined(WINDOWS_PHONE)
        string path(localPath);
        if(!PathIsRelativeA(path.c_str()) && ((path.size()<2) || path.compare(0, 2, "\\\\")))
            path.insert(0, "\\\\?\\");
        localPath = path.data();
#endif

        int c = localPath[strlen(localPath)-1];
        if((c=='/') || (c == '\\')) transfer->setParentPath(localPath);
        else transfer->setPath(localPath);
    }

    if(node)
    {
        transfer->setNodeHandle(node->getHandle());
        if (node->isPublic() || node->isForeign())
        {
            transfer->setPublicNode(node, true);
        }
    }

    transfer->setMaxRetries(maxRetries);
    transfer->setAppData(appData);

    if (folderTransferTag)
    {
        transfer->setFolderTransferTag(folderTransferTag);
    }

	transferQueue.push(transfer);
	waiter->notify();
}

void MegaApiImpl::startDownload(MegaNode *node, const char* localFolder, MegaTransferListener *listener)
{ startDownload(node, localFolder, 0, 0, 0, NULL, listener); }

void MegaApiImpl::cancelTransfer(MegaTransfer *t, MegaRequestListener *listener)
{
    MegaRequestPrivate *request = new MegaRequestPrivate(MegaRequest::TYPE_CANCEL_TRANSFER, listener);
    if(t)
    {
        request->setTransferTag(t->getTag());
    }
    requestQueue.push(request);
    waiter->notify();
}

void MegaApiImpl::cancelTransferByTag(int transferTag, MegaRequestListener *listener)
{
    MegaRequestPrivate *request = new MegaRequestPrivate(MegaRequest::TYPE_CANCEL_TRANSFER, listener);
    request->setTransferTag(transferTag);
    requestQueue.push(request);
    waiter->notify();
}

void MegaApiImpl::cancelTransfers(int direction, MegaRequestListener *listener)
{
    MegaRequestPrivate *request = new MegaRequestPrivate(MegaRequest::TYPE_CANCEL_TRANSFERS, listener);
    request->setParamType(direction);
    requestQueue.push(request);
    waiter->notify();
}

void MegaApiImpl::startStreaming(MegaNode* node, m_off_t startPos, m_off_t size, MegaTransferListener *listener)
{
	MegaTransferPrivate* transfer = new MegaTransferPrivate(MegaTransfer::TYPE_DOWNLOAD, listener);
    if(node && !node->isPublic() && !node->isForeign())
	{
		transfer->setNodeHandle(node->getHandle());
	}
	else
	{
		transfer->setPublicNode(node);
	}

    transfer->setStreamingTransfer(true);
	transfer->setStartPos(startPos);
	transfer->setEndPos(startPos + size - 1);
	transfer->setMaxRetries(maxRetries);
	transferQueue.push(transfer);
	waiter->notify();
}

#ifdef ENABLE_SYNC

//Move local files inside synced folders to the "Rubbish" folder.
bool MegaApiImpl::moveToLocalDebris(const char *path)
{
    sdkMutex.lock();

    string utf8path = path;
#if defined(_WIN32) && !defined(WINDOWS_PHONE)
        if(!PathIsRelativeA(utf8path.c_str()) && ((utf8path.size()<2) || utf8path.compare(0, 2, "\\\\")))
            utf8path.insert(0, "\\\\?\\");
#endif

    string localpath;
    fsAccess->path2local(&utf8path, &localpath);

    Sync *sync = NULL;
    for (sync_list::iterator it = client->syncs.begin(); it != client->syncs.end(); it++)
    {
        string *localroot = &((*it)->localroot.localname);
        if(((localroot->size()+fsAccess->localseparator.size())<localpath.size()) &&
            !memcmp(localroot->data(), localpath.data(), localroot->size()) &&
            !memcmp(fsAccess->localseparator.data(), localpath.data()+localroot->size(), fsAccess->localseparator.size()))
        {
            sync = (*it);
            break;
        }
    }

    if(!sync)
    {
        sdkMutex.unlock();
        return false;
    }

    bool result = sync->movetolocaldebris(&localpath);
    sdkMutex.unlock();

    return result;
}

int MegaApiImpl::syncPathState(string* path)
{
#if defined(_WIN32) && !defined(WINDOWS_PHONE)
    string prefix("\\\\?\\");
    string localPrefix;
    fsAccess->path2local(&prefix, &localPrefix);
    path->append("", 1);
    if(!PathIsRelativeW((LPCWSTR)path->data()) && (path->size()<4 || memcmp(path->data(), localPrefix.data(), 4)))
    {
        path->insert(0, localPrefix);
    }
    path->resize(path->size() - 1);
#endif

    int state = MegaApi::STATE_NONE;
    sdkMutex.lock();
    for (sync_list::iterator it = client->syncs.begin(); it != client->syncs.end(); it++)
    {
        Sync *sync = (*it);
        unsigned int ssize = sync->localroot.localname.size();
        if(path->size() < ssize || memcmp(path->data(), sync->localroot.localname.data(), ssize))
            continue;

        if(path->size() == ssize)
        {
            state = sync->localroot.ts;
            break;
        }
        else if(!memcmp(path->data()+ssize, client->fsaccess->localseparator.data(), client->fsaccess->localseparator.size()))
        {
            LocalNode* l = sync->localnodebypath(NULL, path);
            if(l)
                state = l->ts;
            else
                state = MegaApi::STATE_IGNORED;
            break;
        }
    }
    sdkMutex.unlock();
    return state;
}


MegaNode *MegaApiImpl::getSyncedNode(string *path)
{
    sdkMutex.lock();
    MegaNode *node = NULL;
    for (sync_list::iterator it = client->syncs.begin(); (it != client->syncs.end()) && (node == NULL); it++)
    {
        Sync *sync = (*it);
        if(path->size() == sync->localroot.localname.size() &&
                !memcmp(path->data(), sync->localroot.localname.data(), path->size()))
        {
            node = MegaNodePrivate::fromNode(sync->localroot.node);
            break;
        }

        LocalNode * localNode = sync->localnodebypath(NULL, path);
        if(localNode) node = MegaNodePrivate::fromNode(localNode->node);
    }
    sdkMutex.unlock();
    return node;
}

void MegaApiImpl::syncFolder(const char *localFolder, MegaNode *megaFolder, MegaRequestListener *listener)
{
    MegaRequestPrivate *request = new MegaRequestPrivate(MegaRequest::TYPE_ADD_SYNC);
    if(megaFolder) request->setNodeHandle(megaFolder->getHandle());
    if(localFolder)
    {
        string path(localFolder);
#if defined(_WIN32) && !defined(WINDOWS_PHONE)
        if(!PathIsRelativeA(path.c_str()) && ((path.size()<2) || path.compare(0, 2, "\\\\")))
            path.insert(0, "\\\\?\\");
#endif
        request->setFile(path.data());
    }

    request->setListener(listener);
    requestQueue.push(request);
    waiter->notify();
}

void MegaApiImpl::resumeSync(const char *localFolder, long long localfp, MegaNode *megaFolder, MegaRequestListener* listener)
{
    sdkMutex.lock();

#ifdef __APPLE__
    localfp = 0;
#endif

    LOG_debug << "Resume sync";

    MegaRequestPrivate *request = new MegaRequestPrivate(MegaRequest::TYPE_ADD_SYNC);
    request->setListener(listener);
    if(megaFolder) request->setNodeHandle(megaFolder->getHandle());
    if(localFolder)
    {
        string path(localFolder);
#if defined(_WIN32) && !defined(WINDOWS_PHONE)
        if(!PathIsRelativeA(path.c_str()) && ((path.size()<2) || path.compare(0, 2, "\\\\")))
            path.insert(0, "\\\\?\\");
#endif
        request->setFile(path.data());
    }
    request->setNumber(localfp);

    int nextTag = client->nextreqtag();
    request->setTag(nextTag);
    requestMap[nextTag]=request;
    error e = API_OK;
    fireOnRequestStart(request);

    const char *localPath = request->getFile();
    Node *node = client->nodebyhandle(request->getNodeHandle());
    if(!node || (node->type==FILENODE) || !localPath)
    {
        e = API_EARGS;
    }
    else
    {
        string utf8name(localPath);
        string localname;
        client->fsaccess->path2local(&utf8name, &localname);
        e = client->addsync(&localname, DEBRISFOLDER, NULL, node, localfp, -nextTag);
        if(!e)
        {
            MegaSyncPrivate *sync = new MegaSyncPrivate(client->syncs.back());
            sync->setListener(request->getSyncListener());
            syncMap[-nextTag] = sync;

            request->setNumber(client->syncs.back()->fsfp);
        }
    }

    fireOnRequestFinish(request, MegaError(e));
    sdkMutex.unlock();
}

void MegaApiImpl::removeSync(handle nodehandle, MegaRequestListener* listener)
{
    MegaRequestPrivate *request = new MegaRequestPrivate(MegaRequest::TYPE_REMOVE_SYNC, listener);
    request->setNodeHandle(nodehandle);
    request->setFlag(true);
    requestQueue.push(request);
    waiter->notify();
}

void MegaApiImpl::disableSync(handle nodehandle, MegaRequestListener *listener)
{
    MegaRequestPrivate *request = new MegaRequestPrivate(MegaRequest::TYPE_REMOVE_SYNC, listener);
    request->setNodeHandle(nodehandle);
    request->setFlag(false);
    requestQueue.push(request);
    waiter->notify();
}

int MegaApiImpl::getNumActiveSyncs()
{
    sdkMutex.lock();
    int num = client->syncs.size();
    sdkMutex.unlock();
    return num;
}

void MegaApiImpl::stopSyncs(MegaRequestListener *listener)
{
    MegaRequestPrivate *request = new MegaRequestPrivate(MegaRequest::TYPE_REMOVE_SYNCS, listener);
    requestQueue.push(request);
    waiter->notify();
}

bool MegaApiImpl::isSynced(MegaNode *n)
{
    if(!n) return false;
    sdkMutex.lock();
    Node *node = client->nodebyhandle(n->getHandle());
    if(!node)
    {
        sdkMutex.unlock();
        return false;
    }

    bool result = (node->localnode!=NULL);
    sdkMutex.unlock();
    return result;
}

void MegaApiImpl::setExcludedNames(vector<string> *excludedNames)
{
    sdkMutex.lock();
    if(!excludedNames)
    {
        this->excludedNames.clear();
        sdkMutex.unlock();
        return;
    }

    for(unsigned int i=0; i<excludedNames->size(); i++)
    {
        LOG_debug << "Excluded name: " << excludedNames->at(i);
    }

    this->excludedNames = *excludedNames;
    sdkMutex.unlock();
}

void MegaApiImpl::setExclusionLowerSizeLimit(long long limit)
{
    syncLowerSizeLimit = limit;
}

void MegaApiImpl::setExclusionUpperSizeLimit(long long limit)
{
    syncUpperSizeLimit = limit;
}

string MegaApiImpl::getLocalPath(MegaNode *n)
{
    if(!n) return string();
    sdkMutex.lock();
    Node *node = client->nodebyhandle(n->getHandle());
    if(!node || !node->localnode)
    {
        sdkMutex.unlock();
        return string();
    }

    string result;
    node->localnode->getlocalpath(&result, true);
    result.append("", 1);
    sdkMutex.unlock();
    return result;
}

long long MegaApiImpl::getNumLocalNodes()
{
    return client->totalLocalNodes;
}

#endif

int MegaApiImpl::getNumPendingUploads()
{
    return pendingUploads;
}

int MegaApiImpl::getNumPendingDownloads()
{
    return pendingDownloads;
}

int MegaApiImpl::getTotalUploads()
{
    return totalUploads;
}

int MegaApiImpl::getTotalDownloads()
{
    return totalDownloads;
}

void MegaApiImpl::resetTotalDownloads()
{
    totalDownloads = 0;
}

void MegaApiImpl::resetTotalUploads()
{
    totalUploads = 0;
}

MegaNode *MegaApiImpl::getRootNode()
{
    sdkMutex.lock();
    MegaNode *result = MegaNodePrivate::fromNode(client->nodebyhandle(client->rootnodes[0]));
    sdkMutex.unlock();
	return result;
}

MegaNode* MegaApiImpl::getInboxNode()
{
    sdkMutex.lock();
    MegaNode *result = MegaNodePrivate::fromNode(client->nodebyhandle(client->rootnodes[1]));
    sdkMutex.unlock();
	return result;
}

MegaNode* MegaApiImpl::getRubbishNode()
{
    sdkMutex.lock();
    MegaNode *result = MegaNodePrivate::fromNode(client->nodebyhandle(client->rootnodes[2]));
    sdkMutex.unlock();
    return result;
}

void MegaApiImpl::setDefaultFilePermissions(int permissions)
{
    fsAccess->setdefaultfilepermissions(permissions);
}

int MegaApiImpl::getDefaultFilePermissions()
{
    return fsAccess->getdefaultfilepermissions();
}

void MegaApiImpl::setDefaultFolderPermissions(int permissions)
{
    fsAccess->setdefaultfolderpermissions(permissions);
}

int MegaApiImpl::getDefaultFolderPermissions()
{
    return fsAccess->getdefaultfolderpermissions();
}

long long MegaApiImpl::getBandwidthOverquotaDelay()
{
    long long result = client->overquotauntil;
    return result > Waiter::ds ? (result - Waiter::ds) / 10 : 0;
}

bool MegaApiImpl::userComparatorDefaultASC (User *i, User *j)
{
	if(strcasecmp(i->email.c_str(), j->email.c_str())<=0) return 1;
    return 0;
}

char *MegaApiImpl::escapeFsIncompatible(const char *filename)
{
    if(!filename)
    {
        return NULL;
    }
    string name = filename;
    client->fsaccess->escapefsincompatible(&name);
    return MegaApi::strdup(name.c_str());
}

char *MegaApiImpl::unescapeFsIncompatible(const char *name)
{
    if(!name)
    {
        return NULL;
    }
    string filename = name;
    client->fsaccess->unescapefsincompatible(&filename);
    return MegaApi::strdup(filename.c_str());
}

bool MegaApiImpl::createThumbnail(const char *imagePath, const char *dstPath)
{
    if (!gfxAccess)
    {
        return false;
    }

    string utf8ImagePath = imagePath;
    string localImagePath;
    fsAccess->path2local(&utf8ImagePath, &localImagePath);

    string utf8DstPath = dstPath;
    string localDstPath;
    fsAccess->path2local(&utf8DstPath, &localDstPath);

    sdkMutex.lock();
    bool result = gfxAccess->savefa(&localImagePath, GfxProc::THUMBNAIL120X120, &localDstPath);
    sdkMutex.unlock();

    return result;
}

bool MegaApiImpl::createPreview(const char *imagePath, const char *dstPath)
{
    if (!gfxAccess)
    {
        return false;
    }

    string utf8ImagePath = imagePath;
    string localImagePath;
    fsAccess->path2local(&utf8ImagePath, &localImagePath);

    string utf8DstPath = dstPath;
    string localDstPath;
    fsAccess->path2local(&utf8DstPath, &localDstPath);

    sdkMutex.lock();
    bool result = gfxAccess->savefa(&localImagePath, GfxProc::PREVIEW1000x1000, &localDstPath);
    sdkMutex.unlock();

    return result;
}

bool MegaApiImpl::isOnline()
{
    return !client->httpio->noinetds;
}

#ifdef HAVE_LIBUV
bool MegaApiImpl::httpServerStart(bool localOnly, int port)
{
    sdkMutex.lock();
    if (httpServer && httpServer->getPort() == port && httpServer->isLocalOnly() == localOnly)
    {
        httpServer->clearAllowedHandles();
        sdkMutex.unlock();
        return true;
    }

    httpServerStop();
    httpServer = new MegaHTTPServer(this);
    httpServer->setMaxBufferSize(httpServerMaxBufferSize);
    httpServer->setMaxOutputSize(httpServerMaxOutputSize);
    httpServer->enableFileServer(httpServerEnableFiles);
    httpServer->enableFolderServer(httpServerEnableFolders);
    httpServer->setRestrictedMode(httpServerRestrictedMode);
    httpServer->enableSubtitlesSupport(httpServerRestrictedMode);

    bool result = httpServer->start(port, localOnly);
    if (!result)
    {
        MegaHTTPServer *server = httpServer;
        httpServer = NULL;
        sdkMutex.unlock();
        delete server;
    }
    else
    {
        sdkMutex.unlock();
    }
    return result;
}

void MegaApiImpl::httpServerStop()
{
    sdkMutex.lock();
    if (httpServer)
    {
        MegaHTTPServer *server = httpServer;
        httpServer = NULL;
        sdkMutex.unlock();
        delete server;
    }
    else
    {
        sdkMutex.unlock();
    }
}

int MegaApiImpl::httpServerIsRunning()
{
    bool result = false;
    sdkMutex.lock();
    if (httpServer)
    {
        result = httpServer->getPort();
    }
    sdkMutex.unlock();
    return result;
}

char *MegaApiImpl::httpServerGetLocalLink(MegaNode *node)
{
    if (!node)
    {
        return NULL;
    }

    sdkMutex.lock();
    if (!httpServer)
    {
        sdkMutex.unlock();
        return NULL;
    }

    char *result = httpServer->getLink(node);
    sdkMutex.unlock();
    return result;
}

void MegaApiImpl::httpServerSetMaxBufferSize(int bufferSize)
{
    sdkMutex.lock();
    httpServerMaxBufferSize = bufferSize <= 0 ? 0 : bufferSize;
    if (httpServer)
    {
        httpServer->setMaxBufferSize(httpServerMaxBufferSize);
    }
    sdkMutex.unlock();
}

int MegaApiImpl::httpServerGetMaxBufferSize()
{
    int value;
    sdkMutex.lock();
    if (httpServerMaxBufferSize)
    {
        value = httpServerMaxBufferSize;
    }
    else
    {
        value = StreamingBuffer::MAX_BUFFER_SIZE;
    }
    sdkMutex.unlock();
    return value;
}

void MegaApiImpl::httpServerSetMaxOutputSize(int outputSize)
{
    sdkMutex.lock();
    httpServerMaxOutputSize = outputSize <= 0 ? 0 : outputSize;
    if (httpServer)
    {
        httpServer->setMaxOutputSize(httpServerMaxOutputSize);
    }
    sdkMutex.unlock();
}

int MegaApiImpl::httpServerGetMaxOutputSize()
{
    int value;
    sdkMutex.lock();
    if (httpServerMaxOutputSize)
    {
        value = httpServerMaxOutputSize;
    }
    else
    {
        value = StreamingBuffer::MAX_OUTPUT_SIZE;
    }
    sdkMutex.unlock();
    return value;
}

void MegaApiImpl::httpServerEnableFileServer(bool enable)
{
    sdkMutex.lock();
    this->httpServerEnableFiles = enable;
    if (httpServer)
    {
        httpServer->enableFileServer(enable);
    }
    sdkMutex.unlock();
}

bool MegaApiImpl::httpServerIsFileServerEnabled()
{
    return httpServerEnableFiles;
}

void MegaApiImpl::httpServerEnableFolderServer(bool enable)
{
    sdkMutex.lock();
    this->httpServerEnableFolders = enable;
    if (httpServer)
    {
        httpServer->enableFolderServer(enable);
    }
    sdkMutex.unlock();
}

bool MegaApiImpl::httpServerIsFolderServerEnabled()
{
    return httpServerEnableFolders;
}

void MegaApiImpl::httpServerSetRestrictedMode(int mode)
{
    if (mode != MegaApi::HTTP_SERVER_DENY_ALL
            && mode != MegaApi::HTTP_SERVER_ALLOW_ALL
            && mode != MegaApi::HTTP_SERVER_ALLOW_CREATED_LOCAL_LINKS
            && mode != MegaApi::HTTP_SERVER_ALLOW_LAST_LOCAL_LINK)
    {
        return;
    }

    sdkMutex.lock();
    httpServerRestrictedMode = mode;
    if (httpServer)
    {
        httpServer->setRestrictedMode(httpServerRestrictedMode);
    }
    sdkMutex.unlock();
}

int MegaApiImpl::httpServerGetRestrictedMode()
{
    return httpServerRestrictedMode;
}

void MegaApiImpl::httpServerEnableSubtitlesSupport(bool enable)
{
    sdkMutex.lock();
    httpServerSubtitlesSupportEnabled = enable;
    if (httpServer)
    {
        httpServer->enableSubtitlesSupport(httpServerSubtitlesSupportEnabled);
    }
    sdkMutex.unlock();
}

bool MegaApiImpl::httpServerIsSubtitlesSupportEnabled()
{
    return httpServerSubtitlesSupportEnabled;
}

bool MegaApiImpl::httpServerIsLocalOnly()
{
    bool localOnly = true;
    sdkMutex.lock();
    if (httpServer)
    {
        localOnly = httpServer->isLocalOnly();
    }
    sdkMutex.unlock();
    return localOnly;
}

void MegaApiImpl::httpServerAddListener(MegaTransferListener *listener)
{
    if (!listener)
    {
        return;
    }

    sdkMutex.lock();
    httpServerListeners.insert(listener);
    sdkMutex.unlock();
}

void MegaApiImpl::httpServerRemoveListener(MegaTransferListener *listener)
{
    if (!listener)
    {
        return;
    }

    sdkMutex.lock();
    httpServerListeners.erase(listener);
    sdkMutex.unlock();
}

void MegaApiImpl::fireOnStreamingStart(MegaTransferPrivate *transfer)
{
    for(set<MegaTransferListener *>::iterator it = httpServerListeners.begin(); it != httpServerListeners.end() ; it++)
        (*it)->onTransferStart(api, transfer);
}

void MegaApiImpl::fireOnStreamingTemporaryError(MegaTransferPrivate *transfer, MegaError e)
{
    for(set<MegaTransferListener *>::iterator it = httpServerListeners.begin(); it != httpServerListeners.end() ; it++)
        (*it)->onTransferTemporaryError(api, transfer, &e);
}

void MegaApiImpl::fireOnStreamingFinish(MegaTransferPrivate *transfer, MegaError e)
{
    if(e.getErrorCode())
    {
        LOG_warn << "Streaming request finished with error: " << e.getErrorString();
    }
    else
    {
        LOG_info << "Streaming request finished";
    }

    for(set<MegaTransferListener *>::iterator it = httpServerListeners.begin(); it != httpServerListeners.end() ; it++)
        (*it)->onTransferFinish(api, transfer, &e);

    delete transfer;
}
#endif

#ifdef ENABLE_CHAT
void MegaApiImpl::createChat(bool group, MegaTextChatPeerList *peers, MegaRequestListener *listener)
{
    MegaRequestPrivate *request = new MegaRequestPrivate(MegaRequest::TYPE_CHAT_CREATE, listener);
    request->setFlag(group);
    request->setMegaTextChatPeerList(peers);
    requestQueue.push(request);
    waiter->notify();
}

void MegaApiImpl::inviteToChat(MegaHandle chatid, MegaHandle uh, int privilege, const char *title, MegaRequestListener *listener)
{
    MegaRequestPrivate *request = new MegaRequestPrivate(MegaRequest::TYPE_CHAT_INVITE, listener);
    request->setNodeHandle(chatid);
    request->setParentHandle(uh);
    request->setAccess(privilege);
    request->setText(title);
    requestQueue.push(request);
    waiter->notify();
}

void MegaApiImpl::removeFromChat(MegaHandle chatid, MegaHandle uh, MegaRequestListener *listener)
{
    MegaRequestPrivate *request = new MegaRequestPrivate(MegaRequest::TYPE_CHAT_REMOVE, listener);
    request->setNodeHandle(chatid);
    if (uh != INVALID_HANDLE)   // if not provided, it removes oneself from the chat
    {
        request->setParentHandle(uh);
    }
    requestQueue.push(request);
    waiter->notify();
}

void MegaApiImpl::getUrlChat(MegaHandle chatid, MegaRequestListener *listener)
{
    MegaRequestPrivate *request = new MegaRequestPrivate(MegaRequest::TYPE_CHAT_URL, listener);
    request->setNodeHandle(chatid);
    requestQueue.push(request);
    waiter->notify();
}

void MegaApiImpl::grantAccessInChat(MegaHandle chatid, MegaNode *n, MegaHandle uh, MegaRequestListener *listener)
{
    MegaRequestPrivate *request = new MegaRequestPrivate(MegaRequest::TYPE_CHAT_GRANT_ACCESS, listener);
    request->setParentHandle(chatid);
    request->setNodeHandle(n->getHandle());

    char uid[12];
    Base64::btoa((byte*)&uh, MegaClient::CHATHANDLE, uid);
    uid[11] = 0;

    request->setEmail(uid);
    requestQueue.push(request);
    waiter->notify();
}

void MegaApiImpl::removeAccessInChat(MegaHandle chatid, MegaNode *n, MegaHandle uh, MegaRequestListener *listener)
{
    MegaRequestPrivate *request = new MegaRequestPrivate(MegaRequest::TYPE_CHAT_REMOVE_ACCESS, listener);
    request->setParentHandle(chatid);
    request->setNodeHandle(n->getHandle());

    char uid[12];
    Base64::btoa((byte*)&uh, MegaClient::CHATHANDLE, uid);
    uid[11] = 0;

    request->setEmail(uid);
    waiter->notify();
}

void MegaApiImpl::updateChatPermissions(MegaHandle chatid, MegaHandle uh, int privilege, MegaRequestListener *listener)
{
    MegaRequestPrivate *request = new MegaRequestPrivate(MegaRequest::TYPE_CHAT_UPDATE_PERMISSIONS, listener);
    request->setNodeHandle(chatid);
    request->setParentHandle(uh);
    request->setAccess(privilege);
    requestQueue.push(request);
    waiter->notify();
}

void MegaApiImpl::truncateChat(MegaHandle chatid, MegaHandle messageid, MegaRequestListener *listener)
{
    MegaRequestPrivate *request = new MegaRequestPrivate(MegaRequest::TYPE_CHAT_TRUNCATE, listener);
    request->setNodeHandle(chatid);
    request->setParentHandle(messageid);
    requestQueue.push(request);
    waiter->notify();
}

void MegaApiImpl::setChatTitle(MegaHandle chatid, const char *title, MegaRequestListener *listener)
{
    MegaRequestPrivate *request = new MegaRequestPrivate(MegaRequest::TYPE_CHAT_SET_TITLE, listener);
    request->setNodeHandle(chatid);
    request->setText(title);
    requestQueue.push(request);
    waiter->notify();
}
#endif

MegaUserList* MegaApiImpl::getContacts()
{
    sdkMutex.lock();

	vector<User*> vUsers;
	for (user_map::iterator it = client->users.begin() ; it != client->users.end() ; it++ )
	{
		User *u = &(it->second);
        if (u->userhandle == client->me)
        {
            continue;
        }
        vector<User *>::iterator i = std::lower_bound(vUsers.begin(), vUsers.end(), u, MegaApiImpl::userComparatorDefaultASC);
		vUsers.insert(i, u);
	}
    MegaUserList *userList = new MegaUserListPrivate(vUsers.data(), vUsers.size());

    sdkMutex.unlock();

	return userList;
}


MegaUser* MegaApiImpl::getContact(const char *uid)
{
    sdkMutex.lock();
    MegaUser *user = MegaUserPrivate::fromUser(client->finduser(uid, 0));

    if (user && user->getHandle() == client->me)
    {
        delete user;
        user = NULL;    // it's not a contact
    }

    sdkMutex.unlock();
	return user;
}


MegaNodeList* MegaApiImpl::getInShares(MegaUser *megaUser)
{
    if (!megaUser)
    {
        return new MegaNodeListPrivate();
    }

    sdkMutex.lock();
    vector<Node*> vNodes;
    User *user = client->finduser(megaUser->getEmail(), 0);
    if (!user || user->show != VISIBLE)
    {
        sdkMutex.unlock();
        return new MegaNodeListPrivate();
    }

    for (handle_set::iterator sit = user->sharing.begin(); sit != user->sharing.end(); sit++)
    {
        Node *n;
        if ((n = client->nodebyhandle(*sit)) && !n->parent)
        {
            vNodes.push_back(n);
        }
    }

    MegaNodeList *nodeList;
    if (vNodes.size())
    {
        nodeList = new MegaNodeListPrivate(vNodes.data(), vNodes.size());
    }
    else
    {
        nodeList = new MegaNodeListPrivate();
    }

    sdkMutex.unlock();
    return nodeList;
}

MegaNodeList* MegaApiImpl::getInShares()
{
    sdkMutex.lock();

    vector<Node*> vNodes;
    for (user_map::iterator it = client->users.begin(); it != client->users.end(); it++)
    {
        User *user = &(it->second);
        if (user->show != VISIBLE)
        {
            continue;
        }

        Node *n;
        for (handle_set::iterator sit = user->sharing.begin(); sit != user->sharing.end(); sit++)
        {
            if ((n = client->nodebyhandle(*sit)) && !n->parent)
            {
                vNodes.push_back(n);
            }
        }
    }

    MegaNodeList *nodeList = new MegaNodeListPrivate(vNodes.data(), vNodes.size());
    sdkMutex.unlock();
    return nodeList;
}

MegaShareList* MegaApiImpl::getInSharesList()
{
    sdkMutex.lock();

    vector<Share*> vShares;
    handle_vector vHandles;

    for(user_map::iterator it = client->users.begin(); it != client->users.end(); it++)
    {
        User *user = &(it->second);
        if (user->show != VISIBLE)
        {
            continue;
        }

        Node *n;

        for (handle_set::iterator sit = user->sharing.begin(); sit != user->sharing.end(); sit++)
        {
            if ((n = client->nodebyhandle(*sit)) && !n->parent)
            {
                vShares.push_back(n->inshare);
                vHandles.push_back(n->nodehandle);
            }
        }
    }

    MegaShareList *shareList = new MegaShareListPrivate(vShares.data(), vHandles.data(), vShares.size());
    sdkMutex.unlock();
    return shareList;
}

bool MegaApiImpl::isPendingShare(MegaNode *megaNode)
{
    if(!megaNode) return false;

    sdkMutex.lock();
    Node *node = client->nodebyhandle(megaNode->getHandle());
    if(!node)
    {
        sdkMutex.unlock();
        return false;
    }

    bool result = (node->pendingshares != NULL);
    sdkMutex.unlock();

    return result;
}

MegaShareList *MegaApiImpl::getOutShares()
{
    sdkMutex.lock();

    OutShareProcessor shareProcessor;
    processTree(client->nodebyhandle(client->rootnodes[0]), &shareProcessor, true);
    MegaShareList *shareList = new MegaShareListPrivate(shareProcessor.getShares().data(), shareProcessor.getHandles().data(), shareProcessor.getShares().size());

	sdkMutex.unlock();
	return shareList;
}

MegaShareList* MegaApiImpl::getOutShares(MegaNode *megaNode)
{
    if(!megaNode) return new MegaShareListPrivate();

    sdkMutex.lock();
	Node *node = client->nodebyhandle(megaNode->getHandle());
	if(!node)
	{
        sdkMutex.unlock();
        return new MegaShareListPrivate();
	}

    if(!node->outshares)
    {
        sdkMutex.unlock();
        return new MegaShareListPrivate();
    }

	vector<Share*> vShares;
	vector<handle> vHandles;

    for (share_map::iterator it = node->outshares->begin(); it != node->outshares->end(); it++)
	{
        Share *share = it->second;
        if (share->user && (share->user->show == VISIBLE))
        {
            vShares.push_back(share);
            vHandles.push_back(node->nodehandle);
        }
	}

    MegaShareList *shareList = new MegaShareListPrivate(vShares.data(), vHandles.data(), vShares.size());
    sdkMutex.unlock();
    return shareList;
}

MegaShareList *MegaApiImpl::getPendingOutShares()
{
    sdkMutex.lock();

    PendingOutShareProcessor shareProcessor;
    processTree(client->nodebyhandle(client->rootnodes[0]), &shareProcessor, true);
    MegaShareList *shareList = new MegaShareListPrivate(shareProcessor.getShares().data(), shareProcessor.getHandles().data(), shareProcessor.getShares().size());

    sdkMutex.unlock();
    return shareList;
}

MegaShareList *MegaApiImpl::getPendingOutShares(MegaNode *megaNode)
{
    if(!megaNode)
    {
        return new MegaShareListPrivate();
    }

    sdkMutex.lock();
    Node *node = client->nodebyhandle(megaNode->getHandle());
    if(!node || !node->pendingshares)
    {
        sdkMutex.unlock();
        return new MegaShareListPrivate();
    }

    vector<Share*> vShares;
    vector<handle> vHandles;

    for (share_map::iterator it = node->pendingshares->begin(); it != node->pendingshares->end(); it++)
    {
        vShares.push_back(it->second);
        vHandles.push_back(node->nodehandle);
    }

    MegaShareList *shareList = new MegaShareListPrivate(vShares.data(), vHandles.data(), vShares.size());
    sdkMutex.unlock();
    return shareList;
}

MegaNodeList *MegaApiImpl::getPublicLinks()
{
    sdkMutex.lock();

    PublicLinkProcessor linkProcessor;
    processTree(client->nodebyhandle(client->rootnodes[0]), &linkProcessor, true);
    MegaNodeList *nodeList = new MegaNodeListPrivate(linkProcessor.getNodes().data(), linkProcessor.getNodes().size());

    sdkMutex.unlock();
    return nodeList;
}

MegaContactRequestList *MegaApiImpl::getIncomingContactRequests()
{
    sdkMutex.lock();
    vector<PendingContactRequest*> vContactRequests;
    for (handlepcr_map::iterator it = client->pcrindex.begin(); it != client->pcrindex.end(); it++)
    {
        if(!it->second->isoutgoing && !it->second->removed())
        {
            vContactRequests.push_back(it->second);
        }
    }

    MegaContactRequestList *requestList = new MegaContactRequestListPrivate(vContactRequests.data(), vContactRequests.size());
    sdkMutex.unlock();

    return requestList;
}

MegaContactRequestList *MegaApiImpl::getOutgoingContactRequests()
{
    sdkMutex.lock();
    vector<PendingContactRequest*> vContactRequests;
    for (handlepcr_map::iterator it = client->pcrindex.begin(); it != client->pcrindex.end(); it++)
    {
        if(it->second->isoutgoing && !it->second->removed())
        {
            vContactRequests.push_back(it->second);
        }
    }

    MegaContactRequestList *requestList = new MegaContactRequestListPrivate(vContactRequests.data(), vContactRequests.size());
    sdkMutex.unlock();

    return requestList;
}

int MegaApiImpl::getAccess(MegaNode* megaNode)
{
    if(!megaNode) return MegaShare::ACCESS_UNKNOWN;

    sdkMutex.lock();
    Node *node = client->nodebyhandle(megaNode->getHandle());
    if(!node)
    {
        sdkMutex.unlock();
        return MegaShare::ACCESS_UNKNOWN;
    }

    if (!client->loggedin())
    {
        sdkMutex.unlock();
        return MegaShare::ACCESS_READ;
    }

    if(node->type > FOLDERNODE)
    {
        sdkMutex.unlock();
        return MegaShare::ACCESS_OWNER;
    }

    Node *n = node;
    accesslevel_t a = OWNER;
    while (n)
    {
        if (n->inshare) { a = n->inshare->access; break; }
        n = n->parent;
    }

    sdkMutex.unlock();

    switch(a)
    {
        case RDONLY: return MegaShare::ACCESS_READ;
        case RDWR: return MegaShare::ACCESS_READWRITE;
        case FULL: return MegaShare::ACCESS_FULL;
        default: return MegaShare::ACCESS_OWNER;
    }
}

bool MegaApiImpl::processMegaTree(MegaNode* n, MegaTreeProcessor* processor, bool recursive)
{
    if (!n)
    {
        return true;
    }

    if (!processor)
    {
        return false;
    }

    sdkMutex.lock();
    Node *node = NULL;

    if (!n->isForeign() && !n->isPublic())
    {
        node = client->nodebyhandle(n->getHandle());
    }

    if (!node)
    {
        if (n->getType() != FILENODE)
        {
            MegaNodeList *nList = n->getChildren();
            if (nList)
            {
                for (int i = 0; i < nList->size(); i++)
                {
                    MegaNode *child = nList->get(i);
                    if (recursive)
                    {
                        if (!processMegaTree(child, processor))
                        {
                            sdkMutex.unlock();
                            return 0;
                        }
                    }
                    else
                    {
                        if (!processor->processMegaNode(child))
                        {
                            sdkMutex.unlock();
                            return 0;
                        }
                    }
                }
            }
        }
        bool result = processor->processMegaNode(n);
        sdkMutex.unlock();
        return result;
    }

    if (node->type != FILENODE)
    {
        for (node_list::iterator it = node->children.begin(); it != node->children.end(); )
        {
            MegaNode *megaNode = MegaNodePrivate::fromNode(*it++);
            if (recursive)
            {
                if (!processMegaTree(megaNode,processor))
                {
                    delete megaNode;
                    sdkMutex.unlock();
                    return 0;
                }
            }
            else
            {
                if (!processor->processMegaNode(megaNode))
                {
                    delete megaNode;
                    sdkMutex.unlock();
                    return 0;
                }
            }
            delete megaNode;
        }
    }
    bool result = processor->processMegaNode(n);
    sdkMutex.unlock();
    return result;
}

MegaNodeList *MegaApiImpl::search(const char *searchString)
{
    if(!searchString)
    {
        return new MegaNodeListPrivate();
    }

    sdkMutex.lock();

    node_vector result;
    Node *node;

    // rootnodes
    for (unsigned int i = 0; i < (sizeof client->rootnodes / sizeof *client->rootnodes); i++)
    {
        node = client->nodebyhandle(client->rootnodes[i]);

        SearchTreeProcessor searchProcessor(searchString);
        processTree(node, &searchProcessor);
        node_vector& vNodes = searchProcessor.getResults();

        result.insert(result.end(), vNodes.begin(), vNodes.end());
    }

    // inshares
    MegaShareList *shares = getInSharesList();
    for (int i = 0; i < shares->size(); i++)
    {
        node = client->nodebyhandle(shares->get(i)->getNodeHandle());

        SearchTreeProcessor searchProcessor(searchString);
        processTree(node, &searchProcessor);
        vector<Node *>& vNodes  = searchProcessor.getResults();

        result.insert(result.end(), vNodes.begin(), vNodes.end());
    }
    delete shares;

    MegaNodeList *nodeList = new MegaNodeListPrivate(result.data(), result.size());
    
    sdkMutex.unlock();

    return nodeList;
}

MegaNode *MegaApiImpl::createForeignFileNode(MegaHandle handle, const char *key, const char *name, m_off_t size, m_off_t mtime,
                                            MegaHandle parentHandle, const char* privateauth, const char *publicauth)
{
    string nodekey;
    string attrstring;
    nodekey.resize(strlen(key) * 3 / 4 + 3);
    nodekey.resize(Base64::atob(key, (byte *)nodekey.data(), nodekey.size()));
    return new MegaNodePrivate(name, FILENODE, size, mtime, mtime, handle, &nodekey, &attrstring, NULL, parentHandle,
                               privateauth, publicauth, false, true);
}

MegaNode *MegaApiImpl::createForeignFolderNode(MegaHandle handle, const char *name, MegaHandle parentHandle, const char *privateauth, const char *publicauth)
{
    string nodekey;
    string attrstring;
    return new MegaNodePrivate(name, FOLDERNODE, 0, 0, 0, handle, &nodekey, &attrstring, NULL, parentHandle,
                               privateauth, publicauth, false, true);
}

MegaNode *MegaApiImpl::authorizeNode(MegaNode *node)
{
    if (!node)
    {
        return NULL;
    }

    if (node->isPublic() || node->isForeign())
    {
        return node->copy();
    }

    MegaNodePrivate *result = NULL;
    sdkMutex.lock();
    Node *n = client->nodebyhandle(node->getHandle());
    if (n)
    {
        result = new MegaNodePrivate(node);
        authorizeMegaNodePrivate(result);
    }

    sdkMutex.unlock();
    return result;
}

void MegaApiImpl::authorizeMegaNodePrivate(MegaNodePrivate *node)
{
    node->setForeign(true);
    if (node->getType() == MegaNode::TYPE_FILE)
    {
        char *h = NULL;
        if (client->sid.size())
        {
            h = getAccountAuth();
            node->setPrivateAuth(h);
        }
        else
        {
            h = MegaApiImpl::handleToBase64(client->getrootpublicfolder());
            node->setPublicAuth(h);
        }
        delete [] h;
    }
    else
    {
        MegaNodeList *children = getChildren(node);
        node->setChildren(children);
        for (int i = 0; i < children->size(); i++)
        {
            MegaNodePrivate *privNode = (MegaNodePrivate *)children->get(i);
            authorizeMegaNodePrivate(privNode);
        }
    }  
}

const char *MegaApiImpl::getVersion()
{
    return client->version();
}

const char *MegaApiImpl::getUserAgent()
{
    return client->useragent.c_str();
}

const char *MegaApiImpl::getBasePath()
{
    return basePath.c_str();
}

void MegaApiImpl::changeApiUrl(const char *apiURL, bool disablepkp)
{
    sdkMutex.lock();
    MegaClient::APIURL = apiURL;
    if(disablepkp)
    {
        MegaClient::disablepkp = true;
    }

    client->abortbackoff();
    client->disconnect();
    sdkMutex.unlock();
}

void MegaApiImpl::retrySSLerrors(bool enable)
{
    sdkMutex.lock();
    client->retryessl = enable;
    sdkMutex.unlock();
}

void MegaApiImpl::setPublicKeyPinning(bool enable)
{
    sdkMutex.lock();
    client->disablepkp = !enable;
    sdkMutex.unlock();
}

void MegaApiImpl::pauseActionPackets()
{
    sdkMutex.lock();
    client->scpaused = true;
    sdkMutex.unlock();
}

void MegaApiImpl::resumeActionPackets()
{
    sdkMutex.lock();
    client->scpaused = false;
    sdkMutex.unlock();
}

bool MegaApiImpl::processTree(Node* node, TreeProcessor* processor, bool recursive)
{
	if(!node) return 1;
	if(!processor) return 0;

    sdkMutex.lock();
	node = client->nodebyhandle(node->nodehandle);
	if(!node)
	{
        sdkMutex.unlock();
		return 1;
	}

	if (node->type != FILENODE)
	{
		for (node_list::iterator it = node->children.begin(); it != node->children.end(); )
		{
			if(recursive)
			{
				if(!processTree(*it++,processor))
				{
                    sdkMutex.unlock();
					return 0;
				}
			}
			else
			{
				if(!processor->processNode(*it++))
				{
                    sdkMutex.unlock();
					return 0;
				}
			}
		}
	}
	bool result = processor->processNode(node);
    sdkMutex.unlock();
	return result;
}

MegaNodeList* MegaApiImpl::search(MegaNode* n, const char* searchString, bool recursive)
{
    if (!n || !searchString)
    {
    	return new MegaNodeListPrivate();
    }
    
    sdkMutex.lock();
    
    Node *node = client->nodebyhandle(n->getHandle());
    if (!node)
    {
        sdkMutex.unlock();
        return new MegaNodeListPrivate();
    }

    SearchTreeProcessor searchProcessor(searchString);
    for (node_list::iterator it = node->children.begin(); it != node->children.end(); )
    {
        processTree(*it++, &searchProcessor, recursive);
    }
    vector<Node *>& vNodes = searchProcessor.getResults();

    MegaNodeList *nodeList = new MegaNodeListPrivate(vNodes.data(), vNodes.size());

    sdkMutex.unlock();

    return nodeList;
}

long long MegaApiImpl::getSize(MegaNode *n)
{
    if(!n) return 0;

    if (n->getType() == MegaNode::TYPE_FILE)
    {
       return n->getSize();
    }

    if (n->isForeign())
    {
        MegaSizeProcessor megaSizeProcessor;
        processMegaTree(n, &megaSizeProcessor);
        return megaSizeProcessor.getTotalBytes();
    }

    sdkMutex.lock();
    Node *node = client->nodebyhandle(n->getHandle());
    if(!node)
    {
        sdkMutex.unlock();
        return 0;
    }
    SizeProcessor sizeProcessor;
    processTree(node, &sizeProcessor);
    long long result = sizeProcessor.getTotalBytes();
    sdkMutex.unlock();

    return result;
}

char *MegaApiImpl::getFingerprint(const char *filePath)
{
    if(!filePath) return NULL;

    string path = filePath;
    string localpath;
    fsAccess->path2local(&path, &localpath);

    FileAccess *fa = fsAccess->newfileaccess();
    if(!fa->fopen(&localpath, true, false))
        return NULL;

    FileFingerprint fp;
    fp.genfingerprint(fa);
    m_off_t size = fa->size;
    delete fa;
    if(fp.size < 0)
        return NULL;

    string fingerprint;
    fp.serializefingerprint(&fingerprint);

    char bsize[sizeof(size)+1];
    int l = Serialize64::serialize((byte *)bsize, size);
    char *buf = new char[l * 4 / 3 + 4];
    char ssize = 'A' + Base64::btoa((const byte *)bsize, l, buf);

    string result(1, ssize);
    result.append(buf);
    result.append(fingerprint);
    delete [] buf;

    return MegaApi::strdup(result.c_str());
}

char *MegaApiImpl::getFingerprint(MegaNode *n)
{
    if(!n) return NULL;

    return MegaApi::strdup(n->getFingerprint());
}

void MegaApiImpl::transfer_failed(Transfer* tr, error e, dstime timeleft)
{
    if(transferMap.find(tr->tag) == transferMap.end()) return;
    MegaError megaError(e, timeleft / 10);
    MegaTransferPrivate* transfer = transferMap.at(tr->tag);
    transfer->setUpdateTime(Waiter::ds);
    transfer->setDeltaSize(0);
    transfer->setSpeed(0);
    transfer->setLastError(megaError);

    if (e == API_EOVERQUOTA && timeleft)
    {
        LOG_warn << "Bandwidth overquota";
        for (int d = GET; d == GET || d == PUT; d += PUT - GET)
        {
            for (transfer_map::iterator it = client->transfers[d].begin(); it != client->transfers[d].end(); it++)
            {
                Transfer *t = it->second;
                t->bt.backoff(timeleft);
                if (t->slot)
                {
                    t->slot->retrybt.backoff(timeleft);
                    t->slot->retrying = true;
                }
            }
        }
    }

    fireOnTransferTemporaryError(transfer, megaError);
}

char *MegaApiImpl::getFingerprint(MegaInputStream *inputStream, int64_t mtime)
{
    if(!inputStream) return NULL;

    ExternalInputStream is(inputStream);
    m_off_t size = is.size();
    if(size < 0)
        return NULL;

    FileFingerprint fp;
    fp.genfingerprint(&is, mtime);

    if(fp.size < 0)
        return NULL;

    string fingerprint;
    fp.serializefingerprint(&fingerprint);

    char bsize[sizeof(size)+1];
    int l = Serialize64::serialize((byte *)bsize, size);
    char *buf = new char[l * 4 / 3 + 4];
    char ssize = 'A' + Base64::btoa((const byte *)bsize, l, buf);

    string result(1, ssize);
    result.append(buf);
    result.append(fingerprint);
    delete [] buf;

    return MegaApi::strdup(result.c_str());
}

MegaNode *MegaApiImpl::getNodeByFingerprint(const char *fingerprint)
{
    if(!fingerprint) return NULL;

    MegaNode *result;
    sdkMutex.lock();
    result = MegaNodePrivate::fromNode(getNodeByFingerprintInternal(fingerprint));
    sdkMutex.unlock();
    return result;
}

MegaNodeList *MegaApiImpl::getNodesByFingerprint(const char *fingerprint)
{
    FileFingerprint *fp = MegaApiImpl::getFileFingerprintInternal(fingerprint);
    if (!fp)
    {
        return new MegaNodeListPrivate();
    }

    sdkMutex.lock();
    node_vector *nodes = client->nodesbyfingerprint(fp);
    MegaNodeList *result = new MegaNodeListPrivate(nodes->data(), nodes->size());
    delete fp;
    delete nodes;
    sdkMutex.unlock();
    return result;
}

MegaNode *MegaApiImpl::getExportableNodeByFingerprint(const char *fingerprint, const char *name)
{
    MegaNode *result = NULL;

    FileFingerprint *fp = MegaApiImpl::getFileFingerprintInternal(fingerprint);
    if (!fp)
    {
        return NULL;
    }

    sdkMutex.lock();
    node_vector *nodes = client->nodesbyfingerprint(fp);
    for (unsigned int i = 0; i < nodes->size(); i++)
    {
        Node *node = nodes->at(i);
        if ((!name || !strcmp(name, node->displayname())) &&
                client->checkaccess(node, OWNER))
        {
            Node *n = node;
            while (n)
            {
                if (n->type == RUBBISHNODE)
                {
                    node = NULL;
                    break;
                }
                n = n->parent;
            }

            if (!node)
            {
                continue;
            }

            result = MegaNodePrivate::fromNode(node);
            break;
        }
    }

    delete fp;
    delete nodes;
    sdkMutex.unlock();
    return result;
}

MegaNode *MegaApiImpl::getNodeByFingerprint(const char *fingerprint, MegaNode* parent)
{
    if(!fingerprint) return NULL;

    MegaNode *result;
    sdkMutex.lock();
    Node *p = NULL;
    if(parent)
    {
        p = client->nodebyhandle(parent->getHandle());
    }

    result = MegaNodePrivate::fromNode(getNodeByFingerprintInternal(fingerprint, p));
    sdkMutex.unlock();
    return result;
}

bool MegaApiImpl::hasFingerprint(const char *fingerprint)
{
    return (getNodeByFingerprintInternal(fingerprint) != NULL);
}

char *MegaApiImpl::getCRC(const char *filePath)
{
    if(!filePath) return NULL;

    string path = filePath;
    string localpath;
    fsAccess->path2local(&path, &localpath);

    FileAccess *fa = fsAccess->newfileaccess();
    if(!fa->fopen(&localpath, true, false))
        return NULL;

    FileFingerprint fp;
    fp.genfingerprint(fa);
    delete fa;
    if(fp.size < 0)
        return NULL;

    string result;
    result.resize((sizeof fp.crc) * 4 / 3 + 4);
    result.resize(Base64::btoa((const byte *)fp.crc, sizeof fp.crc, (char*)result.c_str()));
    return MegaApi::strdup(result.c_str());
}

char *MegaApiImpl::getCRCFromFingerprint(const char *fingerprint)
{    
    FileFingerprint *fp = MegaApiImpl::getFileFingerprintInternal(fingerprint);
    if (!fp)
    {
        return NULL;
    }
    
    string result;
    result.resize((sizeof fp->crc) * 4 / 3 + 4);
    result.resize(Base64::btoa((const byte *)fp->crc, sizeof fp->crc,(char*)result.c_str()));
    delete fp;

    return MegaApi::strdup(result.c_str());
}

char *MegaApiImpl::getCRC(MegaNode *n)
{
    if(!n) return NULL;

    sdkMutex.lock();
    Node *node = client->nodebyhandle(n->getHandle());
    if(!node || node->type != FILENODE || node->size < 0 || !node->isvalid)
    {
        sdkMutex.unlock();
        return NULL;
    }

    string result;
    result.resize((sizeof node->crc) * 4 / 3 + 4);
    result.resize(Base64::btoa((const byte *)node->crc, sizeof node->crc, (char*)result.c_str()));

    sdkMutex.unlock();
    return MegaApi::strdup(result.c_str());
}

MegaNode *MegaApiImpl::getNodeByCRC(const char *crc, MegaNode *parent)
{
    if(!parent) return NULL;

    sdkMutex.lock();
    Node *node = client->nodebyhandle(parent->getHandle());
    if(!node || node->type == FILENODE)
    {
        sdkMutex.unlock();
        return NULL;
    }

    byte binarycrc[sizeof(node->crc)];
    Base64::atob(crc, binarycrc, sizeof(binarycrc));

    for (node_list::iterator it = node->children.begin(); it != node->children.end(); it++)
    {
        Node *child = (*it);
        if(!memcmp(child->crc, binarycrc, sizeof(node->crc)))
        {
            MegaNode *result = MegaNodePrivate::fromNode(child);
            sdkMutex.unlock();
            return result;
        }
    }

    sdkMutex.unlock();
    return NULL;
}

SearchTreeProcessor::SearchTreeProcessor(const char *search) { this->search = search; }

#if defined(_WIN32) || defined(__APPLE__)

char *strcasestr(const char *string, const char *substring)
{
	int i, j;
	for (i = 0; string[i]; i++)
	{
		for (j = 0; substring[j]; j++)
		{
			unsigned char c1 = string[i + j];
			if (!c1)
				return NULL;

			unsigned char c2 = substring[j];
			if (toupper(c1) != toupper(c2))
				break;
		}

		if (!substring[j])
			return (char *)string + i;
	}
	return NULL;
}

#endif

bool SearchTreeProcessor::processNode(Node* node)
{
    if (!node)
    {
        return true;
    }

    if (!search)
    {
        return false;
    }

    if (strcasestr(node->displayname(), search)!=NULL)
    {
        results.push_back(node);
    }

    return true;
}

vector<Node *> &SearchTreeProcessor::getResults()
{
	return results;
}

SizeProcessor::SizeProcessor()
{
    totalBytes=0;
}

bool SizeProcessor::processNode(Node *node)
{
    if(node->type == FILENODE)
        totalBytes += node->size;
    return true;
}

long long SizeProcessor::getTotalBytes()
{
    return totalBytes;
}

void MegaApiImpl::transfer_added(Transfer *t)
{
	MegaTransferPrivate *transfer = currentTransfer;
    if(!transfer)
    {
        transfer = new MegaTransferPrivate(t->type);
        transfer->setSyncTransfer(true);
    }

	currentTransfer = NULL;
    transfer->setTransfer(t);
    transfer->setTotalBytes(t->size);
    transfer->setTag(t->tag);
	transferMap[t->tag]=transfer;

    if (t->type == GET)
    {
        totalDownloads++;
        pendingDownloads++;
    }
    else
    {
        totalUploads++;
        pendingUploads++;
    }

    fireOnTransferStart(transfer);
}

void MegaApiImpl::transfer_removed(Transfer *t)
{
    if(transferMap.find(t->tag) == transferMap.end()) return;
    MegaTransferPrivate* transfer = transferMap.at(t->tag);
    if(!transfer)
    {
        return;
    }

    if (t->type == GET)
    {
        if(pendingDownloads > 0)
            pendingDownloads--;

        if(totalDownloads > 0)
            totalDownloads--;
    }
    else
    {
        if(pendingUploads > 0)
            pendingUploads--;

        if(totalUploads > 0)
            totalUploads--;
    }

    fireOnTransferFinish(transfer, transfer->getLastError());
}

void MegaApiImpl::transfer_prepare(Transfer *t)
{
    if(transferMap.find(t->tag) == transferMap.end()) return;
    MegaTransferPrivate* transfer = transferMap.at(t->tag);

	if (t->type == GET)
		transfer->setNodeHandle(t->files.back()->h);

    string path;
    fsAccess->local2path(&(t->files.back()->localname), &path);
    transfer->setPath(path.c_str());
    transfer->setTotalBytes(t->size);

    LOG_info << "Transfer (" << transfer->getTransferString() << ") starting. File: " << transfer->getFileName();
}

void MegaApiImpl::transfer_update(Transfer *tr)
{
    if(transferMap.find(tr->tag) == transferMap.end()) return;
    MegaTransferPrivate* transfer = transferMap.at(tr->tag);
    if(!transfer)
    {
        return;
    }

    if(tr->slot)
    {
        if((transfer->getUpdateTime() != Waiter::ds) || !tr->slot->progressreported || (tr->slot->progressreported == tr->size))
        {
            if(!transfer->getStartTime())
            {
                transfer->setTotalBytes(tr->size);
                transfer->setStartTime(Waiter::ds);
                transfer->setTransferredBytes(tr->slot->progressreported);
            }

            m_off_t deltaSize = tr->slot->progressreported - transfer->getTransferredBytes();
            transfer->setDeltaSize(deltaSize);

            dstime currentTime = Waiter::ds;
            long long speed = 0;
            if(tr->type == GET)
            {
                totalDownloadedBytes += deltaSize;

                while(downloadBytes.size())
                {
                    dstime deltaTime = currentTime - downloadTimes[0];
                    if(deltaTime <= 50)
                    {
                        break;
                    }

                    downloadPartialBytes -= downloadBytes[0];
                    downloadBytes.erase(downloadBytes.begin());
                    downloadTimes.erase(downloadTimes.begin());
                }

                downloadBytes.push_back(deltaSize);
                downloadTimes.push_back(currentTime);
                downloadPartialBytes += deltaSize;

                downloadSpeed = (downloadPartialBytes * 10) / 50;
                speed = downloadSpeed;
            }
            else
            {
                totalUploadedBytes += deltaSize;

                while(uploadBytes.size())
                {
                    dstime deltaTime = currentTime - uploadTimes[0];
                    if(deltaTime <= 50)
                    {
                        break;
                    }

                    uploadPartialBytes -= uploadBytes[0];
                    uploadBytes.erase(uploadBytes.begin());
                    uploadTimes.erase(uploadTimes.begin());
                }

                uploadBytes.push_back(deltaSize);
                uploadTimes.push_back(currentTime);
                uploadPartialBytes += deltaSize;

                uploadSpeed = (uploadPartialBytes * 10) / 50;
                speed = uploadSpeed;
            }

            transfer->setTransferredBytes(tr->slot->progressreported);

            if(currentTime < transfer->getStartTime())
                transfer->setStartTime(currentTime);

            transfer->setSpeed(speed);
            transfer->setUpdateTime(currentTime);

            fireOnTransferUpdate(transfer);
        }
	}
}

void MegaApiImpl::transfer_complete(Transfer* tr)
{
    if(transferMap.find(tr->tag) == transferMap.end()) return;
    MegaTransferPrivate* transfer = transferMap.at(tr->tag);

    dstime currentTime = Waiter::ds;
    if(!transfer->getStartTime())
        transfer->setStartTime(currentTime);
    if(currentTime<transfer->getStartTime())
        transfer->setStartTime(currentTime);

    transfer->setUpdateTime(currentTime);

    if(tr->size != transfer->getTransferredBytes())
    {
        long long speed = 0;
        long long deltaTime = currentTime-transfer->getStartTime();
        if(deltaTime<=0)
            deltaTime = 1;
        if(transfer->getTotalBytes()>0)
            speed = (10*transfer->getTotalBytes())/deltaTime;

        transfer->setSpeed(speed);
        transfer->setDeltaSize(tr->size - transfer->getTransferredBytes());
        if(tr->type == GET)
            totalDownloadedBytes += transfer->getDeltaSize();
        else
            totalUploadedBytes += transfer->getDeltaSize();

        transfer->setTransferredBytes(tr->size);
    }

    if (tr->type == GET)
    {
        if(pendingDownloads > 0)
            pendingDownloads--;

        string path;
        fsAccess->local2path(&tr->localfilename, &path);
        transfer->setPath(path.c_str());

        fireOnTransferFinish(transfer, MegaError(API_OK));
    }
    else
    {
        if(tr->size != transfer->getTransferredBytes())
        {
            fireOnTransferUpdate(transfer);
        }
        transfer->setTransfer(NULL);
    }
}

void MegaApiImpl::transfer_resume(string *d)
{
    if (!d || d->size() < sizeof(char))
    {
        return;
    }

    MegaFile *file;
    char type = MemAccess::get<char>(d->data());
    switch (type)
    {
    case GET:
        file = MegaFileGet::unserialize(d);
        break;
    case PUT:
        file = MegaFilePut::unserialize(d);
        MegaTransferPrivate* transfer = file->getTransfer();
        Node *parent = client->nodebyhandle(transfer->getParentHandle());
        node_vector *nodes = client->nodesbyfingerprint(file);
        const char *name = transfer->getFileName();
        if (parent && nodes && name)
        {
            for (unsigned int i = 0; i < nodes->size(); i++)
            {
                Node* node = nodes->at(i);
                if (node->parent == parent && !strcmp(node->displayname(), name))
                {
                    // don't resume the upload if the node already exist in the target folder
                    delete file;
                    delete transfer;
                    file = NULL;
                    break;
                }
            }
        }
        delete nodes;
        break;
    }

    if (!file)
    {
        return;
    }

    currentTransfer = file->getTransfer();
    client->nextreqtag();
    client->startxfer((direction_t)type, file);
    waiter->notify();
}

dstime MegaApiImpl::pread_failure(error e, int retry, void* param, dstime timeLeft)
{
    MegaTransferPrivate *transfer = (MegaTransferPrivate *)param;
    transfer->setUpdateTime(Waiter::ds);
    transfer->setDeltaSize(0);
    transfer->setSpeed(0);
    transfer->setLastBytes(NULL);
    if (retry <= transfer->getMaxRetries() && e != API_EINCOMPLETE)
    {	
        fireOnTransferTemporaryError(transfer, MegaError(e, timeLeft / 10));
        LOG_debug << "Streaming temporarily failed " << retry;
        if (retry <= 1)
        {
            return 0;
        }

        return (dstime)(1 << (retry - 1));
    }
    else
    {
        fireOnTransferFinish(transfer, MegaError(e));
        return NEVER;
    }
}

bool MegaApiImpl::pread_data(byte *buffer, m_off_t len, m_off_t, void* param)
{
    MegaTransferPrivate *transfer = (MegaTransferPrivate *)param;

    if(!transfer->getStartTime())
    {
        transfer->setStartTime(Waiter::ds);
    }

    m_off_t deltaSize = len;
    transfer->setDeltaSize(deltaSize);

    dstime currentTime = Waiter::ds;
    long long speed = 0;

    totalDownloadedBytes += deltaSize;
    while(downloadBytes.size())
    {
        dstime deltaTime = currentTime - downloadTimes[0];
        if(deltaTime <= 50)
        {
            break;
        }

        downloadPartialBytes -= downloadBytes[0];
        downloadBytes.erase(downloadBytes.begin());
        downloadTimes.erase(downloadTimes.begin());
    }

    downloadBytes.push_back(deltaSize);
    downloadTimes.push_back(currentTime);
    downloadPartialBytes += deltaSize;

    downloadSpeed = (downloadPartialBytes * 10) / 50;
    speed = downloadSpeed;

    if(currentTime < transfer->getStartTime())
        transfer->setStartTime(currentTime);

    transfer->setSpeed(speed);
    transfer->setUpdateTime(currentTime);
    transfer->setLastBytes((char *)buffer);
    transfer->setDeltaSize(len);
    transfer->setTransferredBytes(transfer->getTransferredBytes()+len);

    bool end = (transfer->getTransferredBytes() == transfer->getTotalBytes());
    fireOnTransferUpdate(transfer);
    if(!fireOnTransferData(transfer) || end)
    {
        fireOnTransferFinish(transfer, end ? MegaError(API_OK) : MegaError(API_EINCOMPLETE));
		return end;
    }
    return true;
}

void MegaApiImpl::reportevent_result(error e)
{
    MegaError megaError(e);
    if(requestMap.find(client->restag) == requestMap.end()) return;
    MegaRequestPrivate* request = requestMap.at(client->restag);
    if(!request || (request->getType() != MegaRequest::TYPE_REPORT_EVENT)) return;

    fireOnRequestFinish(request, megaError);
}

void MegaApiImpl::sessions_killed(handle, error e)
{
    MegaError megaError(e);

    if(requestMap.find(client->restag) == requestMap.end()) return;
    MegaRequestPrivate* request = requestMap.at(client->restag);
    if(!request || (request->getType() != MegaRequest::TYPE_KILL_SESSION)) return;

    fireOnRequestFinish(request, megaError);
}

void MegaApiImpl::cleanrubbishbin_result(error e)
{
    MegaError megaError(e);

    if(requestMap.find(client->restag) == requestMap.end()) return;
    MegaRequestPrivate* request = requestMap.at(client->restag);
    if(!request || (request->getType() != MegaRequest::TYPE_CLEAN_RUBBISH_BIN)) return;

    fireOnRequestFinish(request, megaError);
}

void MegaApiImpl::getrecoverylink_result(error e)
{
    MegaError megaError(e);

    if(requestMap.find(client->restag) == requestMap.end()) return;
    MegaRequestPrivate* request = requestMap.at(client->restag);
    if(!request || ((request->getType() != MegaRequest::TYPE_GET_RECOVERY_LINK) &&
                    (request->getType() != MegaRequest::TYPE_GET_CANCEL_LINK))) return;

    fireOnRequestFinish(request, megaError);
}

void MegaApiImpl::queryrecoverylink_result(error e)
{
    MegaError megaError(e);

    if(requestMap.find(client->restag) == requestMap.end()) return;
    MegaRequestPrivate* request = requestMap.at(client->restag);
    if(!request || ((request->getType() != MegaRequest::TYPE_QUERY_RECOVERY_LINK) &&
                    (request->getType() != MegaRequest::TYPE_CONFIRM_RECOVERY_LINK) &&
                    (request->getType() != MegaRequest::TYPE_CONFIRM_CHANGE_EMAIL_LINK))) return;

    fireOnRequestFinish(request, megaError);
}

void MegaApiImpl::queryrecoverylink_result(int type, const char *email, const char *ip, time_t, handle uh, const vector<string> *)
{
    if(requestMap.find(client->restag) == requestMap.end()) return;
    MegaRequestPrivate* request = requestMap.at(client->restag);
    int reqType = request->getType();
    if(!request || ((reqType != MegaRequest::TYPE_QUERY_RECOVERY_LINK) &&
                    (reqType != MegaRequest::TYPE_CONFIRM_RECOVERY_LINK) &&
                    (reqType != MegaRequest::TYPE_CONFIRM_CHANGE_EMAIL_LINK))) return;

    request->setEmail(email);
    request->setFlag(type == RECOVER_WITH_MASTERKEY);
    request->setNumber(type);   // not specified in MegaApi documentation
    request->setText(ip);       // not specified in MegaApi documentation
    request->setNodeHandle(uh); // not specified in MegaApi documentation

    const char *link = request->getLink();
    const char* code;

    byte pwkey[SymmCipher::KEYLENGTH];
    const char *mk64;

    if (reqType == MegaRequest::TYPE_QUERY_RECOVERY_LINK)
    {
        fireOnRequestFinish(request, MegaError());
        return;
    }
    else if (reqType == MegaRequest::TYPE_CONFIRM_RECOVERY_LINK)
    {
        if ((code = strstr(link, "#recover")))
        {
            code += strlen("#recover");
        }
        else
        {
            fireOnRequestFinish(request, MegaError(API_EARGS));
            return;
        }

        switch (type)
        {
        case RECOVER_WITH_MASTERKEY:
            {
                mk64 = request->getPrivateKey();
                if (!mk64)
                {
                    fireOnRequestFinish(request, MegaError(API_EARGS));
                    return;
                }

                int creqtag = client->reqtag;
                client->reqtag = client->restag;
                client->getprivatekey(code);
                client->reqtag = creqtag;
                break;
            }

        case RECOVER_WITHOUT_MASTERKEY:
            {
                client->pw_key(request->getPassword(), pwkey);
                int creqtag = client->reqtag;
                client->reqtag = client->restag;
                client->confirmrecoverylink(code, email, pwkey);
                client->reqtag = creqtag;
                break;
            }

        default:
            LOG_debug << "Unknown type of recovery link";

            fireOnRequestFinish(request, MegaError(API_EARGS));
            return;
        }
    }
    else if (reqType == MegaRequest::TYPE_CONFIRM_CHANGE_EMAIL_LINK)
    {
        if (type != CHANGE_EMAIL)
        {
            LOG_debug << "Unknown type of change email link";

            fireOnRequestFinish(request, MegaError(API_EARGS));
            return;
        }

        if ((code = strstr(link, "#verify")))
        {
            code += strlen("#verify");
        }
        else
        {
            fireOnRequestFinish(request, MegaError(API_EARGS));
            return;
        };

        client->pw_key(request->getPassword(), pwkey);

        int creqtag = client->reqtag;
        client->reqtag = client->restag;
        client->validatepwd(pwkey);
        client->reqtag = creqtag;
    }
}

void MegaApiImpl::getprivatekey_result(error e, const byte *privk, const size_t len_privk)
{
    if(requestMap.find(client->restag) == requestMap.end()) return;
    MegaRequestPrivate* request = requestMap.at(client->restag);
    if(!request || (request->getType() != MegaRequest::TYPE_CONFIRM_RECOVERY_LINK)) return;

    if (e)
    {
        fireOnRequestFinish(request, MegaError(e));
        return;
    }

    const char *link = request->getLink();
    const char* code;
    if ((code = strstr(link, "#recover")))
    {
        code += strlen("#recover");
    }
    else
    {
        fireOnRequestFinish(request, MegaError(API_EARGS));
        return;
    }

    byte pwkey[SymmCipher::KEYLENGTH];
    client->pw_key(request->getPassword(), pwkey);

    byte mk[SymmCipher::KEYLENGTH];
    Base64::atob(request->getPrivateKey(), mk, sizeof mk);

    // check the private RSA is valid after decryption with master key
    SymmCipher key;
    key.setkey(mk);

    byte privkbuf[AsymmCipher::MAXKEYLENGTH * 2];
    memcpy(privkbuf, privk, len_privk);
    key.ecb_decrypt(privkbuf, len_privk);

    AsymmCipher uk;
    if (!uk.setkey(AsymmCipher::PRIVKEY, privkbuf, len_privk))
    {
        fireOnRequestFinish(request, MegaError(API_EKEY));
    }
    else
    {
        int creqtag = client->reqtag;
        client->reqtag = client->restag;
        client->confirmrecoverylink(code, request->getEmail(), pwkey, mk);
        client->reqtag = creqtag;
    }
}

void MegaApiImpl::confirmrecoverylink_result(error e)
{
    if(requestMap.find(client->restag) == requestMap.end()) return;
    MegaRequestPrivate* request = requestMap.at(client->restag);
    if(!request || (request->getType() != MegaRequest::TYPE_CONFIRM_RECOVERY_LINK)) return;

    fireOnRequestFinish(request, MegaError(e));
}

void MegaApiImpl::confirmcancellink_result(error e)
{
    if(requestMap.find(client->restag) == requestMap.end()) return;
    MegaRequestPrivate* request = requestMap.at(client->restag);
    if(!request || (request->getType() != MegaRequest::TYPE_CONFIRM_CANCEL_LINK)) return;

    fireOnRequestFinish(request, MegaError(e));
}

void MegaApiImpl::validatepassword_result(error e)
{
    if(requestMap.find(client->restag) == requestMap.end()) return;
    MegaRequestPrivate* request = requestMap.at(client->restag);
    if(!request || ((request->getType() != MegaRequest::TYPE_CONFIRM_CANCEL_LINK) &&
                    (request->getType() != MegaRequest::TYPE_CONFIRM_CHANGE_EMAIL_LINK))) return;

    if (e)
    {
        fireOnRequestFinish(request, MegaError(e));
        return;
    }

    if (request->getType() == MegaRequest::TYPE_CONFIRM_CANCEL_LINK)
    {
        const char *link = request->getLink();
        const char* code;
        if ((code = strstr(link, "#cancel")))
        {
            code += strlen("#cancel");
            int creqtag = client->reqtag;
            client->reqtag = client->restag;
            client->confirmcancellink(code);
            client->reqtag = creqtag;
        }
        else
        {
            fireOnRequestFinish(request, MegaError(API_EARGS));
        }
    }
    else if (request->getType() == MegaRequest::TYPE_CONFIRM_CHANGE_EMAIL_LINK)
    {
        byte pwkey[SymmCipher::KEYLENGTH];
        client->pw_key(request->getPassword(), pwkey);

        const char* code;
        if ((code = strstr(request->getLink(), "#verify")))
        {
            code += strlen("#verify");
            int creqtag = client->reqtag;
            client->reqtag = client->restag;
            client->confirmemaillink(code, request->getEmail(), pwkey);
            client->reqtag = creqtag;
        }
        else
        {
            fireOnRequestFinish(request, MegaError(API_EARGS));
        }
    }
}

void MegaApiImpl::getemaillink_result(error e)
{
    if(requestMap.find(client->restag) == requestMap.end()) return;
    MegaRequestPrivate* request = requestMap.at(client->restag);
    if(!request || (request->getType() != MegaRequest::TYPE_GET_CHANGE_EMAIL_LINK)) return;

    fireOnRequestFinish(request, MegaError(e));
}

void MegaApiImpl::confirmemaillink_result(error e)
{
    if(requestMap.find(client->restag) == requestMap.end()) return;
    MegaRequestPrivate* request = requestMap.at(client->restag);
    if(!request || (request->getType() != MegaRequest::TYPE_CONFIRM_CHANGE_EMAIL_LINK)) return;

    fireOnRequestFinish(request, MegaError(e));
}

#ifdef ENABLE_CHAT

void MegaApiImpl::chatcreate_result(TextChat *chat, error e)
{
    MegaError megaError(e);
    if(requestMap.find(client->restag) == requestMap.end()) return;
    MegaRequestPrivate* request = requestMap.at(client->restag);
    if(!request || (request->getType() != MegaRequest::TYPE_CHAT_CREATE)) return;

    if (!e)
    {
        // encapsulate the chat in a list for the request
        textchat_map chatList;
        chatList[chat->id] = chat;

        MegaTextChatListPrivate *megaChatList = new MegaTextChatListPrivate(&chatList);
        request->setMegaTextChatList(megaChatList);
    }

    fireOnRequestFinish(request, megaError);
}

void MegaApiImpl::chatinvite_result(error e)
{
    MegaError megaError(e);
    if(requestMap.find(client->restag) == requestMap.end()) return;
    MegaRequestPrivate* request = requestMap.at(client->restag);
    if(!request || (request->getType() != MegaRequest::TYPE_CHAT_INVITE)) return;

    fireOnRequestFinish(request, megaError);
}

void MegaApiImpl::chatremove_result(error e)
{
    MegaError megaError(e);
    if(requestMap.find(client->restag) == requestMap.end()) return;
    MegaRequestPrivate* request = requestMap.at(client->restag);
    if(!request || (request->getType() != MegaRequest::TYPE_CHAT_REMOVE)) return;

    fireOnRequestFinish(request, megaError);
}

void MegaApiImpl::chaturl_result(error e)
{
    MegaError megaError(e);
    if(requestMap.find(client->restag) == requestMap.end()) return;
    MegaRequestPrivate* request = requestMap.at(client->restag);
    if(!request || (request->getType() != MegaRequest::TYPE_CHAT_URL)) return;

    fireOnRequestFinish(request, megaError);
}

void MegaApiImpl::chaturl_result(string *url, error e)
{
    MegaError megaError(e);
    if(requestMap.find(client->restag) == requestMap.end()) return;
    MegaRequestPrivate* request = requestMap.at(client->restag);
    if(!request || (request->getType() != MegaRequest::TYPE_CHAT_URL)) return;

    if (!e)
    {
        request->setLink(url->c_str());
    }

    fireOnRequestFinish(request, megaError);
}

void MegaApiImpl::chatgrantaccess_result(error e)
{
    MegaError megaError(e);
    if(requestMap.find(client->restag) == requestMap.end()) return;
    MegaRequestPrivate* request = requestMap.at(client->restag);
    if(!request || (request->getType() != MegaRequest::TYPE_CHAT_GRANT_ACCESS)) return;

    fireOnRequestFinish(request, megaError);
}

void MegaApiImpl::chatremoveaccess_result(error e)
{
    MegaError megaError(e);
    if(requestMap.find(client->restag) == requestMap.end()) return;
    MegaRequestPrivate* request = requestMap.at(client->restag);
    if(!request || (request->getType() != MegaRequest::TYPE_CHAT_REMOVE_ACCESS)) return;

    fireOnRequestFinish(request, megaError);
}

void MegaApiImpl::chatupdatepermissions_result(error e)
{
    MegaRequestPrivate* request;
    map<int, MegaRequestPrivate *>::iterator it = requestMap.find(client->restag);
    if(it == requestMap.end()       ||
            !(request = it->second) ||
            request->getType() != MegaRequest::TYPE_CHAT_UPDATE_PERMISSIONS)
    {
        return;
    }

    MegaError megaError(e);
    fireOnRequestFinish(request, megaError);
}

void MegaApiImpl::chattruncate_result(error e)
{
    MegaRequestPrivate* request;
    map<int, MegaRequestPrivate *>::iterator it = requestMap.find(client->restag);
    if(it == requestMap.end()       ||
            !(request = it->second) ||
            request->getType() != MegaRequest::TYPE_CHAT_TRUNCATE)
    {
        return;
    }

    MegaError megaError(e);
    fireOnRequestFinish(request, megaError);
}

void MegaApiImpl::chatsettitle_result(error e)
{
    MegaRequestPrivate* request;
    map<int, MegaRequestPrivate *>::iterator it = requestMap.find(client->restag);
    if(it == requestMap.end()       ||
            !(request = it->second) ||
            request->getType() != MegaRequest::TYPE_CHAT_SET_TITLE)
    {
        return;
    }

    MegaError megaError(e);
    fireOnRequestFinish(request, megaError);
}



void MegaApiImpl::chats_updated(textchat_map *chats)
{
    if (!chats || !chats->size())
    {
        return;
    }

    MegaTextChatList *chatList = new MegaTextChatListPrivate(chats);
    fireOnChatsUpdate(chatList);
    delete chatList;
}
#endif

#ifdef ENABLE_SYNC
void MegaApiImpl::syncupdate_state(Sync *sync, syncstate_t newstate)
{
    LOG_debug << "Sync state change: " << newstate << " Path: " << sync->localroot.name;
    client->abortbackoff(false);

    if(newstate == SYNC_FAILED)
    {
        MegaRequestPrivate *request = new MegaRequestPrivate(MegaRequest::TYPE_ADD_SYNC);

        if(sync->localroot.node)
        {
            request->setNodeHandle(sync->localroot.node->nodehandle);
        }

        int nextTag = client->nextreqtag();
        request->setTag(nextTag);
        requestMap[nextTag]=request;
        fireOnRequestFinish(request, MegaError(sync->errorcode));
    }

    if(syncMap.find(sync->tag) == syncMap.end()) return;
    MegaSyncPrivate* megaSync = syncMap.at(sync->tag);
    megaSync->setState(newstate);

    fireOnSyncStateChanged(megaSync);
}

void MegaApiImpl::syncupdate_scanning(bool scanning)
{
    if(client)
    {
        client->abortbackoff(false);
        client->syncscanstate = scanning;
    }
    fireOnGlobalSyncStateChanged();
}

void MegaApiImpl::syncupdate_local_folder_addition(Sync *sync, LocalNode *, const char* path)
{
    LOG_debug << "Sync - local folder addition detected: " << path;
    client->abortbackoff(false);

    if(syncMap.find(sync->tag) == syncMap.end()) return;
    MegaSyncPrivate* megaSync = syncMap.at(sync->tag);

    MegaSyncEventPrivate *event = new MegaSyncEventPrivate(MegaSyncEvent::TYPE_LOCAL_FOLDER_ADITION);
    event->setPath(path);
    fireOnSyncEvent(megaSync, event);
}

void MegaApiImpl::syncupdate_local_folder_deletion(Sync *sync, LocalNode *localNode)
{
    client->abortbackoff(false);

    string local;
    string path;
    localNode->getlocalpath(&local, true);
    fsAccess->local2path(&local, &path);
    LOG_debug << "Sync - local folder deletion detected: " << path.c_str();

    if(syncMap.find(sync->tag) == syncMap.end()) return;
    MegaSyncPrivate* megaSync = syncMap.at(sync->tag);


    MegaSyncEventPrivate *event = new MegaSyncEventPrivate(MegaSyncEvent::TYPE_LOCAL_FOLDER_DELETION);
    event->setPath(path.c_str());
    fireOnSyncEvent(megaSync, event);
}

void MegaApiImpl::syncupdate_local_file_addition(Sync *sync, LocalNode *, const char* path)
{
    LOG_debug << "Sync - local file addition detected: " << path;
    client->abortbackoff(false);

    if(syncMap.find(sync->tag) == syncMap.end()) return;
    MegaSyncPrivate* megaSync = syncMap.at(sync->tag);

    MegaSyncEventPrivate *event = new MegaSyncEventPrivate(MegaSyncEvent::TYPE_LOCAL_FILE_ADDITION);
    event->setPath(path);
    fireOnSyncEvent(megaSync, event);
}

void MegaApiImpl::syncupdate_local_file_deletion(Sync *sync, LocalNode *localNode)
{
    client->abortbackoff(false);

    string local;
    string path;
    localNode->getlocalpath(&local, true);
    fsAccess->local2path(&local, &path);
    LOG_debug << "Sync - local file deletion detected: " << path.c_str();

    if(syncMap.find(sync->tag) == syncMap.end()) return;
    MegaSyncPrivate* megaSync = syncMap.at(sync->tag);

    MegaSyncEventPrivate *event = new MegaSyncEventPrivate(MegaSyncEvent::TYPE_LOCAL_FILE_DELETION);
    event->setPath(path.c_str());
    fireOnSyncEvent(megaSync, event);
}

void MegaApiImpl::syncupdate_local_file_change(Sync *sync, LocalNode *, const char* path)
{
    LOG_debug << "Sync - local file change detected: " << path;
    client->abortbackoff(false);

    if(syncMap.find(sync->tag) == syncMap.end()) return;
    MegaSyncPrivate* megaSync = syncMap.at(sync->tag);

    MegaSyncEventPrivate *event = new MegaSyncEventPrivate(MegaSyncEvent::TYPE_LOCAL_FILE_CHANGED);
    event->setPath(path);
    fireOnSyncEvent(megaSync, event);
}

void MegaApiImpl::syncupdate_local_move(Sync *sync, LocalNode *localNode, const char *to)
{
    client->abortbackoff(false);

    string local;
    string path;
    localNode->getlocalpath(&local, true);
    fsAccess->local2path(&local, &path);
    LOG_debug << "Sync - local rename/move " << path.c_str() << " -> " << to;

    if(syncMap.find(sync->tag) == syncMap.end()) return;
    MegaSyncPrivate* megaSync = syncMap.at(sync->tag);

    MegaSyncEventPrivate *event = new MegaSyncEventPrivate(MegaSyncEvent::TYPE_LOCAL_MOVE);
    event->setPath(path.c_str());
    event->setNewPath(to);
    fireOnSyncEvent(megaSync, event);
}

void MegaApiImpl::syncupdate_get(Sync *sync, Node* node, const char *path)
{
    LOG_debug << "Sync - requesting file " << path;

    if(syncMap.find(sync->tag) == syncMap.end()) return;
    MegaSyncPrivate* megaSync = syncMap.at(sync->tag);

    MegaSyncEventPrivate *event = new MegaSyncEventPrivate(MegaSyncEvent::TYPE_FILE_GET);
    event->setNodeHandle(node->nodehandle);
    event->setPath(path);
    fireOnSyncEvent(megaSync, event);
}

void MegaApiImpl::syncupdate_put(Sync *sync, LocalNode *, const char *path)
{
    LOG_debug << "Sync - sending file " << path;

    if(syncMap.find(sync->tag) == syncMap.end()) return;
    MegaSyncPrivate* megaSync = syncMap.at(sync->tag);

    MegaSyncEventPrivate *event = new MegaSyncEventPrivate(MegaSyncEvent::TYPE_FILE_PUT);
    event->setPath(path);
    fireOnSyncEvent(megaSync, event);
}

void MegaApiImpl::syncupdate_remote_file_addition(Sync *sync, Node *n)
{
    LOG_debug << "Sync - remote file addition detected " << n->displayname() << " Nhandle: " << LOG_NODEHANDLE(n->nodehandle);
    client->abortbackoff(false);

    if(syncMap.find(sync->tag) == syncMap.end()) return;
    MegaSyncPrivate* megaSync = syncMap.at(sync->tag);

    MegaSyncEventPrivate *event = new MegaSyncEventPrivate(MegaSyncEvent::TYPE_REMOTE_FILE_ADDITION);
    event->setNodeHandle(n->nodehandle);
    fireOnSyncEvent(megaSync, event);
}

void MegaApiImpl::syncupdate_remote_file_deletion(Sync *sync, Node *n)
{
    LOG_debug << "Sync - remote file deletion detected " << n->displayname();
    client->abortbackoff(false);

    if(syncMap.find(sync->tag) == syncMap.end()) return;
    MegaSyncPrivate* megaSync = syncMap.at(sync->tag);

    MegaSyncEventPrivate *event = new MegaSyncEventPrivate(MegaSyncEvent::TYPE_REMOTE_FILE_DELETION);
    event->setNodeHandle(n->nodehandle);
    fireOnSyncEvent(megaSync, event);
}

void MegaApiImpl::syncupdate_remote_folder_addition(Sync *sync, Node *n)
{
    LOG_debug << "Sync - remote folder addition detected " << n->displayname();
    client->abortbackoff(false);

    if(syncMap.find(sync->tag) == syncMap.end()) return;
    MegaSyncPrivate* megaSync = syncMap.at(sync->tag);

    MegaSyncEventPrivate *event = new MegaSyncEventPrivate(MegaSyncEvent::TYPE_REMOTE_FOLDER_ADDITION);
    event->setNodeHandle(n->nodehandle);
    fireOnSyncEvent(megaSync, event);
}

void MegaApiImpl::syncupdate_remote_folder_deletion(Sync *sync, Node *n)
{
    LOG_debug << "Sync - remote folder deletion detected " << n->displayname();
    client->abortbackoff(false);

    if(syncMap.find(sync->tag) == syncMap.end()) return;
    MegaSyncPrivate* megaSync = syncMap.at(sync->tag);

    MegaSyncEventPrivate *event = new MegaSyncEventPrivate(MegaSyncEvent::TYPE_REMOTE_FOLDER_DELETION);
    event->setNodeHandle(n->nodehandle);
    fireOnSyncEvent(megaSync, event);
}

void MegaApiImpl::syncupdate_remote_copy(Sync *, const char *name)
{
    LOG_debug << "Sync - creating remote file " << name << " by copying existing remote file";
    client->abortbackoff(false);
}

void MegaApiImpl::syncupdate_remote_move(Sync *sync, Node *n, Node *prevparent)
{
    LOG_debug << "Sync - remote move " << n->displayname() <<
                 " from " << (prevparent ? prevparent->displayname() : "?") <<
                 " to " << (n->parent ? n->parent->displayname() : "?");
    client->abortbackoff(false);

    if(syncMap.find(sync->tag) == syncMap.end()) return;
    MegaSyncPrivate* megaSync = syncMap.at(sync->tag);

    MegaSyncEventPrivate *event = new MegaSyncEventPrivate(MegaSyncEvent::TYPE_REMOTE_MOVE);
    event->setNodeHandle(n->nodehandle);
    event->setPrevParent(prevparent ? prevparent->nodehandle : UNDEF);
    fireOnSyncEvent(megaSync, event);
}

void MegaApiImpl::syncupdate_remote_rename(Sync *sync, Node *n, const char *prevname)
{
    LOG_debug << "Sync - remote rename from " << prevname << " to " << n->displayname();
    client->abortbackoff(false);

    if(syncMap.find(sync->tag) == syncMap.end()) return;
    MegaSyncPrivate* megaSync = syncMap.at(sync->tag);

    MegaSyncEventPrivate *event = new MegaSyncEventPrivate(MegaSyncEvent::TYPE_REMOTE_RENAME);
    event->setNodeHandle(n->nodehandle);
    event->setPrevName(prevname);
    fireOnSyncEvent(megaSync, event);
}

void MegaApiImpl::syncupdate_treestate(LocalNode *l)
{
    string local;
    string path;
    l->getlocalpath(&local, true);
    fsAccess->local2path(&local, &path);

    if(syncMap.find(l->sync->tag) == syncMap.end()) return;
    MegaSyncPrivate* megaSync = syncMap.at(l->sync->tag);

    fireOnFileSyncStateChanged(megaSync, path.data(), (int)l->ts);
}

bool MegaApiImpl::sync_syncable(Node *node)
{
    if(node->type == FILENODE && !is_syncable(node->size))
    {
        return false;
    }

    const char *name = node->displayname();
    sdkMutex.unlock();
    bool result = is_syncable(name);
    sdkMutex.lock();
    return result;
}

bool MegaApiImpl::sync_syncable(const char *name, string *localpath, string *)
{
    static FileAccess* f = fsAccess->newfileaccess();
    if (f->fopen(localpath) && !is_syncable(f->size))
    {
        return false;
    }

    sdkMutex.unlock();
    bool result =  is_syncable(name);
    sdkMutex.lock();
    return result;
}

void MegaApiImpl::syncupdate_local_lockretry(bool waiting)
{
    if (waiting)
    {
        LOG_debug << "Sync - waiting for local filesystem lock";
    }
    else
    {
        LOG_debug << "Sync - local filesystem lock issue resolved, continuing...";
        client->abortbackoff(false);
    }

    this->waiting = waiting;
    this->fireOnGlobalSyncStateChanged();
}
#endif


// user addition/update (users never get deleted)
void MegaApiImpl::users_updated(User** u, int count)
{
    if(!count)
    {
        return;
    }

    MegaUserList *userList = NULL;
    if(u != NULL)
    {
        userList = new MegaUserListPrivate(u, count);
        fireOnUsersUpdate(userList);
    }
    else
    {
        fireOnUsersUpdate(NULL);
    }
    delete userList;
}

void MegaApiImpl::account_updated()
{
    fireOnAccountUpdate();
}

void MegaApiImpl::pcrs_updated(PendingContactRequest **r, int count)
{
    if(!count)
    {
        return;
    }

    MegaContactRequestList *requestList = NULL;
    if(r != NULL)
    {
        requestList = new MegaContactRequestListPrivate(r, count);
        fireOnContactRequestsUpdate(requestList);
    }
    else
    {
        fireOnContactRequestsUpdate(NULL);
    }
    delete requestList;
}

void MegaApiImpl::setattr_result(handle h, error e)
{
	MegaError megaError(e);
    if(requestMap.find(client->restag) == requestMap.end()) return;
    MegaRequestPrivate* request = requestMap.at(client->restag);
    if (!request || ((request->getType() != MegaRequest::TYPE_RENAME)
            && request->getType() != MegaRequest::TYPE_SET_ATTR_NODE))
    {
        return;
    }

	request->setNodeHandle(h);
    fireOnRequestFinish(request, megaError);
}

void MegaApiImpl::rename_result(handle h, error e)
{
	MegaError megaError(e);
    if(requestMap.find(client->restag) == requestMap.end()) return;
    MegaRequestPrivate* request = requestMap.at(client->restag);
    if(!request || (request->getType() != MegaRequest::TYPE_MOVE)) return;

    request->setNodeHandle(h);
    fireOnRequestFinish(request, megaError);
}

void MegaApiImpl::unlink_result(handle h, error e)
{
	MegaError megaError(e);
    if(requestMap.find(client->restag) == requestMap.end()) return;
    MegaRequestPrivate* request = requestMap.at(client->restag);
    if(!request || ((request->getType() != MegaRequest::TYPE_REMOVE) &&
                    (request->getType() != MegaRequest::TYPE_MOVE)))
    {
        return;
    }

    if (request->getType() != MegaRequest::TYPE_MOVE)
    {
        request->setNodeHandle(h);
    }

    fireOnRequestFinish(request, megaError);
}

void MegaApiImpl::fetchnodes_result(error e)
{    
    MegaError megaError(e);
    MegaRequestPrivate* request;
    if (!client->restag)
    {
        request = new MegaRequestPrivate(MegaRequest::TYPE_FETCH_NODES);
        fireOnRequestFinish(request, megaError);
        return;
    }

    if (requestMap.find(client->restag) == requestMap.end())
    {
        return;
    }
    request = requestMap.at(client->restag);
    if(!request || (request->getType() != MegaRequest::TYPE_FETCH_NODES))
    {
        return;
    }

    if (e == API_OK)
    {
        // check if we fetched a folder link and the key is invalid
        handle h = client->getrootpublicfolder();
        if (h != UNDEF)
        {
            Node *n = client->nodebyhandle(h);
            if (n && (n->attrs.map.find('n') == n->attrs.map.end()))
            {
                request->setFlag(true);
            }
        }
    }

    fireOnRequestFinish(request, megaError);
}

void MegaApiImpl::putnodes_result(error e, targettype_t t, NewNode* nn)
{
    handle h = UNDEF;
    Node *n = NULL;

    if(!e && t != USER_HANDLE)
    {
        if(client->nodenotify.size())
        {
            n = client->nodenotify.back();
        }

        if(n)
        {
            n->applykey();
            n->setattr();
            h = n->nodehandle;
        }
    }

	MegaError megaError(e);
    if(transferMap.find(client->restag) != transferMap.end())
    {
        MegaTransferPrivate* transfer = transferMap.at(client->restag);
        if(transfer->getType() == MegaTransfer::TYPE_DOWNLOAD)
        {
            return;
        }

        if(pendingUploads > 0)
        {
            pendingUploads--;
        }

        transfer->setNodeHandle(h);
        fireOnTransferFinish(transfer, megaError);
        delete [] nn;
        return;
    }

	if(requestMap.find(client->restag) == requestMap.end()) return;
	MegaRequestPrivate* request = requestMap.at(client->restag);
    if(!request || ((request->getType() != MegaRequest::TYPE_IMPORT_LINK) &&
                    (request->getType() != MegaRequest::TYPE_CREATE_FOLDER) &&
                    (request->getType() != MegaRequest::TYPE_COPY) &&
                    (request->getType() != MegaRequest::TYPE_MOVE))) return;

    delete [] nn;

    if (request->getType() != MegaRequest::TYPE_MOVE)
    {
        request->setNodeHandle(h);
        fireOnRequestFinish(request, megaError);
    }
    else
    {
        if (!e)
        {
            Node * node = client->nodebyhandle(request->getNodeHandle());
            if (!node)
            {
                e = API_ENOENT;
            }
            else
            {
                request->setNodeHandle(h);
                int creqtag = client->reqtag;
                client->reqtag = request->getTag();
                e = client->unlink(node);
                client->reqtag = creqtag;
            }
        }

        if (e)
        {
            fireOnRequestFinish(request, MegaError(e));
        }
    }
}

void MegaApiImpl::share_result(error e)
{
	MegaError megaError(e);

    if(requestMap.find(client->restag) == requestMap.end()) return;
    MegaRequestPrivate* request = requestMap.at(client->restag);
    if(!request || ((request->getType() != MegaRequest::TYPE_EXPORT) &&
                    (request->getType() != MegaRequest::TYPE_SHARE))) return;

    // exportnode_result will be called to end the request.
    if (!e && request->getType() == MegaRequest::TYPE_EXPORT)
    {
        Node* node = client->nodebyhandle(request->getNodeHandle());
        if (!node)
        {
            fireOnRequestFinish(request, API_ENOENT);
            return;
        }

        if (!request->getAccess())
        {
            fireOnRequestFinish(request, API_EINTERNAL);
            return;
        }

        client->getpubliclink(node, false, request->getNumber());
		return;
    }

    fireOnRequestFinish(request, megaError);
}

void MegaApiImpl::share_result(int, error)
{
    //The other callback will be called at the end of the request
}

void MegaApiImpl::setpcr_result(handle h, error e, opcactions_t action)
{
    MegaError megaError(e);
    if(requestMap.find(client->restag) == requestMap.end()) return;
    MegaRequestPrivate* request = requestMap.at(client->restag);
    if(!request || request->getType() != MegaRequest::TYPE_INVITE_CONTACT) return;

    if (e)
    {
        LOG_debug << "Outgoing pending contact request failed (" << megaError.getErrorString() << ")";
    }
    else
    {
        switch (action)
        {
            case OPCA_DELETE:
                LOG_debug << "Outgoing pending contact request deleted successfully";
                break;
            case OPCA_REMIND:
                LOG_debug << "Outgoing pending contact request reminded successfully";
                break;
            case OPCA_ADD:
                char buffer[12];
                Base64::btoa((byte*)&h, sizeof(h), buffer);
                LOG_debug << "Outgoing pending contact request succeeded, id: " << buffer;
                break;
        }
    }

    request->setNodeHandle(h);
    request->setNumber(action);
    fireOnRequestFinish(request, megaError);
}

void MegaApiImpl::updatepcr_result(error e, ipcactions_t action)
{
    MegaError megaError(e);
    if(requestMap.find(client->restag) == requestMap.end()) return;
    MegaRequestPrivate* request = requestMap.at(client->restag);
    if(!request || request->getType() != MegaRequest::TYPE_REPLY_CONTACT_REQUEST) return;

    if (e)
    {
        LOG_debug << "Incoming pending contact request update failed (" << megaError.getErrorString() << ")";
    }
    else
    {
        string labels[3] = {"accepted", "denied", "ignored"};
        LOG_debug << "Incoming pending contact request successfully " << labels[(int)action];
    }

    request->setNumber(action);
    fireOnRequestFinish(request, megaError);
}

void MegaApiImpl::fa_complete(Node*, fatype, const char* data, uint32_t len)
{
    int tag = client->restag;
    while(tag)
    {
        if(requestMap.find(tag) == requestMap.end()) return;
        MegaRequestPrivate* request = requestMap.at(tag);
        if(!request || (request->getType() != MegaRequest::TYPE_GET_ATTR_FILE)) return;

        tag = request->getNumber();

        FileAccess *f = client->fsaccess->newfileaccess();
        string filePath(request->getFile());
        string localPath;
        fsAccess->path2local(&filePath, &localPath);

        totalDownloadedBytes += len;

        fsAccess->unlinklocal(&localPath);
        if(!f->fopen(&localPath, false, true))
        {
            delete f;
            fireOnRequestFinish(request, MegaError(API_EWRITE));
            continue;
        }

        if(!f->fwrite((const byte*)data, len, 0))
        {
            delete f;
            fireOnRequestFinish(request, MegaError(API_EWRITE));
            continue;
        }

        delete f;
        fireOnRequestFinish(request, MegaError(API_OK));
    }
}

int MegaApiImpl::fa_failed(handle, fatype, int retries, error e)
{
    int tag = client->restag;
    while(tag)
    {
        if(requestMap.find(tag) == requestMap.end()) return 1;
        MegaRequestPrivate* request = requestMap.at(tag);
        if(!request || (request->getType() != MegaRequest::TYPE_GET_ATTR_FILE))
            return 1;

        tag = request->getNumber();
        if(retries >= 2)
        {
            fireOnRequestFinish(request, MegaError(e));
        }
        else
        {
            fireOnRequestTemporaryError(request, MegaError(e));
        }
    }

    return (retries >= 2);
}

void MegaApiImpl::putfa_result(handle, fatype, error e)
{
    MegaError megaError(e);
    if(requestMap.find(client->restag) == requestMap.end()) return;
    MegaRequestPrivate* request = requestMap.at(client->restag);
    if(!request || request->getType() != MegaRequest::TYPE_SET_ATTR_FILE)
        return;

    fireOnRequestFinish(request, megaError);
}

void MegaApiImpl::putfa_result(handle, fatype, const char *)
{
    MegaError megaError(API_OK);
    if(requestMap.find(client->restag) == requestMap.end()) return;
    MegaRequestPrivate* request = requestMap.at(client->restag);
    if(!request || request->getType() != MegaRequest::TYPE_SET_ATTR_FILE)
        return;

    fireOnRequestFinish(request, megaError);
}

void MegaApiImpl::enumeratequotaitems_result(handle product, unsigned prolevel, unsigned gbstorage, unsigned gbtransfer, unsigned months, unsigned amount, const char* currency, const char* description, const char* iosid, const char* androidid)
{
    if(requestMap.find(client->restag) == requestMap.end()) return;
    MegaRequestPrivate* request = requestMap.at(client->restag);
    if(!request || ((request->getType() != MegaRequest::TYPE_GET_PRICING) &&
                    (request->getType() != MegaRequest::TYPE_GET_PAYMENT_ID) &&
                    (request->getType() != MegaRequest::TYPE_UPGRADE_ACCOUNT)))
    {
        return;
    }

    request->addProduct(product, prolevel, gbstorage, gbtransfer, months, amount, currency, description, iosid, androidid);
}

void MegaApiImpl::enumeratequotaitems_result(error e)
{
    if(requestMap.find(client->restag) == requestMap.end()) return;
    MegaRequestPrivate* request = requestMap.at(client->restag);
    if(!request || ((request->getType() != MegaRequest::TYPE_GET_PRICING) &&
                    (request->getType() != MegaRequest::TYPE_GET_PAYMENT_ID) &&
                    (request->getType() != MegaRequest::TYPE_UPGRADE_ACCOUNT)))
    {
        return;
    }

    if(request->getType() == MegaRequest::TYPE_GET_PRICING)
    {
        fireOnRequestFinish(request, MegaError(e));
    }
    else
    {
        MegaPricing *pricing = request->getPricing();
        int i;
        for(i = 0; i < pricing->getNumProducts(); i++)
        {
            if(pricing->getHandle(i) == request->getNodeHandle())
            {
                requestMap.erase(request->getTag());
                int nextTag = client->nextreqtag();
                request->setTag(nextTag);
                requestMap[nextTag]=request;
                client->purchase_additem(0, request->getNodeHandle(), pricing->getAmount(i),
                                         pricing->getCurrency(i), 0, NULL, NULL);
                break;
            }
        }

        if(i == pricing->getNumProducts())
        {
            fireOnRequestFinish(request, MegaError(API_ENOENT));
        }
        delete pricing;
    }
}

void MegaApiImpl::additem_result(error e)
{
    if(requestMap.find(client->restag) == requestMap.end()) return;
    MegaRequestPrivate* request = requestMap.at(client->restag);
    if(!request || ((request->getType() != MegaRequest::TYPE_GET_PAYMENT_ID) &&
                    (request->getType() != MegaRequest::TYPE_UPGRADE_ACCOUNT))) return;

    if(e != API_OK)
    {
        client->purchase_begin();
        fireOnRequestFinish(request, MegaError(e));
        return;
    }

    if(request->getType() == MegaRequest::TYPE_GET_PAYMENT_ID)
    {
        char saleid[16];
        Base64::btoa((byte *)&client->purchase_basket.back(), 8, saleid);
        request->setLink(saleid);
        client->purchase_begin();
        fireOnRequestFinish(request, MegaError(API_OK));
        return;
    }

    //MegaRequest::TYPE_UPGRADE_ACCOUNT
    int method = request->getNumber();
    client->purchase_checkout(method);
}

void MegaApiImpl::checkout_result(const char *errortype, error e)
{
    if(requestMap.find(client->restag) == requestMap.end()) return;
    MegaRequestPrivate* request = requestMap.at(client->restag);
    if(!request || (request->getType() != MegaRequest::TYPE_UPGRADE_ACCOUNT)) return;

    if(!errortype)
    {
        fireOnRequestFinish(request, MegaError(e));
        return;
    }

    if(!strcmp(errortype, "FP"))
    {
        fireOnRequestFinish(request, MegaError(e - 100));
        return;
    }

    fireOnRequestFinish(request, MegaError(MegaError::PAYMENT_EGENERIC));
    return;
}

void MegaApiImpl::submitpurchasereceipt_result(error e)
{
    if(requestMap.find(client->restag) == requestMap.end()) return;
    MegaRequestPrivate* request = requestMap.at(client->restag);
    if(!request || (request->getType() != MegaRequest::TYPE_SUBMIT_PURCHASE_RECEIPT)) return;

    fireOnRequestFinish(request, MegaError(e));
}

void MegaApiImpl::creditcardquerysubscriptions_result(int number, error e)
{
    if(requestMap.find(client->restag) == requestMap.end()) return;
    MegaRequestPrivate* request = requestMap.at(client->restag);
    if(!request || (request->getType() != MegaRequest::TYPE_CREDIT_CARD_QUERY_SUBSCRIPTIONS)) return;

    request->setNumber(number);
    fireOnRequestFinish(request, MegaError(e));
}

void MegaApiImpl::creditcardcancelsubscriptions_result(error e)
{
    if(requestMap.find(client->restag) == requestMap.end()) return;
    MegaRequestPrivate* request = requestMap.at(client->restag);
    if(!request || (request->getType() != MegaRequest::TYPE_CREDIT_CARD_CANCEL_SUBSCRIPTIONS)) return;

    fireOnRequestFinish(request, MegaError(e));
}
void MegaApiImpl::getpaymentmethods_result(int methods, error e)
{
    if(requestMap.find(client->restag) == requestMap.end()) return;
    MegaRequestPrivate* request = requestMap.at(client->restag);
    if(!request || (request->getType() != MegaRequest::TYPE_GET_PAYMENT_METHODS)) return;

    request->setNumber(methods);
    fireOnRequestFinish(request, MegaError(e));
}

void MegaApiImpl::userfeedbackstore_result(error e)
{
    if(requestMap.find(client->restag) == requestMap.end()) return;
    MegaRequestPrivate* request = requestMap.at(client->restag);
    if(!request || (request->getType() != MegaRequest::TYPE_SUBMIT_FEEDBACK)) return;

    fireOnRequestFinish(request, MegaError(e));
}

void MegaApiImpl::sendevent_result(error e)
{
    if(requestMap.find(client->restag) == requestMap.end()) return;
    MegaRequestPrivate* request = requestMap.at(client->restag);
    if(!request || (request->getType() != MegaRequest::TYPE_SEND_EVENT)) return;

    fireOnRequestFinish(request, MegaError(e));
}

void MegaApiImpl::creditcardstore_result(error e)
{
    if(requestMap.find(client->restag) == requestMap.end()) return;
    MegaRequestPrivate* request = requestMap.at(client->restag);
    if(!request || (request->getType() != MegaRequest::TYPE_CREDIT_CARD_STORE)) return;

    fireOnRequestFinish(request, MegaError(e));
}

void MegaApiImpl::copysession_result(string *session, error e)
{
    if(requestMap.find(client->restag) == requestMap.end()) return;
    MegaRequestPrivate* request = requestMap.at(client->restag);
    if(!request || (request->getType() != MegaRequest::TYPE_GET_SESSION_TRANSFER_URL)) return;

    const char *path = request->getText();
    string *data = NULL;
    if(e == API_OK)
    {
        data = client->sessiontransferdata(path, session);
    }

    if(data)
    {
        data->insert(0, "https://mega.nz/#sitetransfer!");
    }
    else
    {
        data = new string("https://mega.nz/#");
        if(path)
        {
            data->append(path);
        }
    }

    request->setLink(data->c_str());
    delete data;

    fireOnRequestFinish(request, MegaError(e));
}

void MegaApiImpl::clearing()
{

}

void MegaApiImpl::notify_retry(dstime dsdelta)
{
#ifdef ENABLE_SYNC
    bool previousFlag = waitingRequest;
#endif

    if(!dsdelta)
        waitingRequest = false;
    else if(dsdelta > 10)
        waitingRequest = true;

#ifdef ENABLE_SYNC
    if(previousFlag != waitingRequest)
        fireOnGlobalSyncStateChanged();
#endif

    if (dsdelta && requestMap.size() == 1)
    {
        MegaRequestPrivate *request = requestMap.begin()->second;
        fireOnRequestTemporaryError(request, MegaError(API_EAGAIN));
    }
}

// callback for non-EAGAIN request-level errors
// retrying is futile
// this can occur e.g. with syntactically malformed requests (due to a bug) or due to an invalid application key
void MegaApiImpl::request_error(error e)
{
    MegaRequestPrivate *request = new MegaRequestPrivate(MegaRequest::TYPE_LOGOUT);
    request->setFlag(false);
    request->setParamType(e);

    if (e == API_ESSL && client->sslfakeissuer.size())
    {
        request->setText(client->sslfakeissuer.c_str());
    }

    if (e == API_ESID)
    {
        client->removecaches();
        client->locallogout();
    }

    requestQueue.push(request);
    waiter->notify();
}

void MegaApiImpl::request_response_progress(m_off_t currentProgress, m_off_t totalProgress)
{
    if (requestMap.size() == 1)
    {
        MegaRequestPrivate *request = requestMap.begin()->second;
        if (request && request->getType() == MegaRequest::TYPE_FETCH_NODES)
        {
            request->setTransferredBytes(currentProgress);
            if (totalProgress != -1)
            {
                request->setTotalBytes(totalProgress);
            }
            fireOnRequestUpdate(request);
        }
    }
}

// login result
void MegaApiImpl::login_result(error result)
{
	MegaError megaError(result);
    if(requestMap.find(client->restag) == requestMap.end()) return;
    MegaRequestPrivate* request = requestMap.at(client->restag);
    if(!request || (request->getType() != MegaRequest::TYPE_LOGIN)) return;

    fireOnRequestFinish(request, megaError);
}

void MegaApiImpl::logout_result(error e)
{
    if(requestMap.find(client->restag) == requestMap.end()) return;
    MegaRequestPrivate* request = requestMap.at(client->restag);
    if(!request || (request->getType() != MegaRequest::TYPE_LOGOUT)) return;

    if(!e || e == API_ESID)
    {
        requestMap.erase(request->getTag());

        error preverror = (error)request->getParamType();
        while(!requestMap.empty())
        {
            std::map<int,MegaRequestPrivate*>::iterator it=requestMap.begin();
            if(it->second) fireOnRequestFinish(it->second, MegaError(preverror ? preverror : API_EACCESS));
        }

        while(!transferMap.empty())
        {
            std::map<int, MegaTransferPrivate *>::iterator it=transferMap.begin();
            if(it->second) fireOnTransferFinish(it->second, MegaError(preverror ? preverror : API_EACCESS));
        }

        pendingUploads = 0;
        pendingDownloads = 0;
        totalUploads = 0;
        totalDownloads = 0;
        waiting = false;
        waitingRequest = false;
        excludedNames.clear();
        syncLowerSizeLimit = 0;
        syncUpperSizeLimit = 0;
        uploadSpeed = 0;
        downloadSpeed = 0;
        downloadTimes.clear();
        downloadBytes.clear();
        uploadTimes.clear();
        uploadBytes.clear();
        uploadPartialBytes = 0;
        downloadPartialBytes = 0;

        fireOnRequestFinish(request, MegaError(preverror));
        return;
    }
    fireOnRequestFinish(request,MegaError(e));
}

void MegaApiImpl::userdata_result(string *name, string* pubk, string* privk, handle bjid, error result)
{
    MegaError megaError(result);
    if(requestMap.find(client->restag) == requestMap.end()) return;
    MegaRequestPrivate* request = requestMap.at(client->restag);
    if(!request || (request->getType() != MegaRequest::TYPE_GET_USER_DATA)) return;

    if(result == API_OK)
    {
        char jid[16];
        Base32::btoa((byte *)&bjid, MegaClient::USERHANDLE, jid);

        request->setPassword(pubk->c_str());
        request->setPrivateKey(privk->c_str());
        request->setName(name->c_str());
        request->setText(jid);
    }
    fireOnRequestFinish(request, megaError);
}

void MegaApiImpl::pubkey_result(User *u)
{
    if(requestMap.find(client->restag) == requestMap.end()) return;
    MegaRequestPrivate* request = requestMap.at(client->restag);
    if(!request || (request->getType() != MegaRequest::TYPE_GET_USER_DATA)) return;

    if(!u)
    {
        fireOnRequestFinish(request, MegaError(API_ENOENT));
        return;
    }

    if(!u->pubk.isvalid())
    {
        fireOnRequestFinish(request, MegaError(API_EACCESS));
        return;
    }

    string key;
    u->pubk.serializekey(&key, AsymmCipher::PUBKEY);
    char pubkbuf[AsymmCipher::MAXKEYLENGTH * 4 / 3 + 4];
    Base64::btoa((byte *)key.data(), key.size(), pubkbuf);
    request->setPassword(pubkbuf);

    char jid[16];
    Base32::btoa((byte *)&u->userhandle, MegaClient::USERHANDLE, jid);
    request->setText(jid);

    if(u->email.size())
    {
        request->setEmail(u->email.c_str());
    }

    fireOnRequestFinish(request, MegaError(API_OK));
}

// password change result
void MegaApiImpl::changepw_result(error result)
{
	MegaError megaError(result);
    if(requestMap.find(client->restag) == requestMap.end()) return;
    MegaRequestPrivate* request = requestMap.at(client->restag);
    if(!request || request->getType() != MegaRequest::TYPE_CHANGE_PW) return;

    fireOnRequestFinish(request, megaError);
}

// node export failed
void MegaApiImpl::exportnode_result(error result)
{
	MegaError megaError(result);
    if(requestMap.find(client->restag) == requestMap.end()) return;
    MegaRequestPrivate* request = requestMap.at(client->restag);
    if(!request || request->getType() != MegaRequest::TYPE_EXPORT) return;

    fireOnRequestFinish(request, megaError);
}

void MegaApiImpl::exportnode_result(handle h, handle ph)
{
    Node* n;
    if(requestMap.find(client->restag) == requestMap.end()) return;
    MegaRequestPrivate* request = requestMap.at(client->restag);
    if(!request || request->getType() != MegaRequest::TYPE_EXPORT) return;

    if ((n = client->nodebyhandle(h)))
    {
        char node[9];
        char key[FILENODEKEYLENGTH*4/3+3];

        Base64::btoa((byte*)&ph,MegaClient::NODEHANDLE,node);

        // the key
        if (n->type == FILENODE)
        {
            if(n->nodekey.size() >= FILENODEKEYLENGTH)
            {
                Base64::btoa((const byte*)n->nodekey.data(),FILENODEKEYLENGTH,key);
            }
            else
            {
                key[0]=0;
            }
        }
        else if (n->sharekey)
        {
            Base64::btoa(n->sharekey->key,FOLDERNODEKEYLENGTH,key);
        }
        else
        {
            fireOnRequestFinish(request, MegaError(MegaError::API_EKEY));
            return;
        }

        string link = "https://mega.nz/#";
        link += (n->type ? "F" : "");
        link += "!";
        link += node;
        link += "!";
        link += key;
        request->setLink(link.c_str());
        fireOnRequestFinish(request, MegaError(MegaError::API_OK));
    }
    else
    {
        request->setNodeHandle(UNDEF);
        fireOnRequestFinish(request, MegaError(MegaError::API_ENOENT));
    }
}

// the requested link could not be opened
void MegaApiImpl::openfilelink_result(error result)
{
	MegaError megaError(result);
    if(requestMap.find(client->restag) == requestMap.end()) return;
    MegaRequestPrivate* request = requestMap.at(client->restag);
    if(!request || ((request->getType() != MegaRequest::TYPE_IMPORT_LINK) &&
                    (request->getType() != MegaRequest::TYPE_GET_PUBLIC_NODE))) return;

    fireOnRequestFinish(request, megaError);
}

// the requested link was opened successfully
// (it is the application's responsibility to delete n!)
void MegaApiImpl::openfilelink_result(handle ph, const byte* key, m_off_t size, string* a, string*, int)
{
    if(requestMap.find(client->restag) == requestMap.end()) return;
    MegaRequestPrivate* request = requestMap.at(client->restag);
    if(!request || ((request->getType() != MegaRequest::TYPE_IMPORT_LINK) &&
                    (request->getType() != MegaRequest::TYPE_GET_PUBLIC_NODE))) return;

	if (!client->loggedin() && (request->getType() == MegaRequest::TYPE_IMPORT_LINK))
	{
        fireOnRequestFinish(request, MegaError(MegaError::API_EACCESS));
		return;
	}

    // no key provided --> check only that the nodehandle is valid
    if (!key && (request->getType() == MegaRequest::TYPE_GET_PUBLIC_NODE))
    {
        fireOnRequestFinish(request, MegaError(MegaError::API_EINCOMPLETE));
        return;
    }

    string attrstring;
    string fileName;
    string keystring;
    string fingerprint;

    attrstring.resize(a->length()*4/3+4);
    attrstring.resize(Base64::btoa((const byte *)a->data(),a->length(), (char *)attrstring.data()));

    m_time_t mtime = 0;

    SymmCipher nodeKey;
    keystring.assign((char*)key,FILENODEKEYLENGTH);
    nodeKey.setkey(key, FILENODE);

    byte *buf = Node::decryptattr(&nodeKey,attrstring.c_str(),attrstring.size());
    if(buf)
    {
        JSON json;
        nameid name;
        string* t;
        AttrMap attrs;

        json.begin((char*)buf+5);
        while ((name = json.getnameid()) != EOO && json.storeobject((t = &attrs.map[name])))
            JSON::unescape(t);

        delete[] buf;

        attr_map::iterator it;
        it = attrs.map.find('n');
        if (it == attrs.map.end()) fileName = "CRYPTO_ERROR";
        else if (!it->second.size()) fileName = "BLANK";
        else fileName = it->second.c_str();

        it = attrs.map.find('c');
        if(it != attrs.map.end())
        {
            FileFingerprint ffp;
            if(ffp.unserializefingerprint(&it->second))
            {
                mtime = ffp.mtime;

                char bsize[sizeof(size)+1];
                int l = Serialize64::serialize((byte *)bsize, size);
                char *buf = new char[l * 4 / 3 + 4];
                char ssize = 'A' + Base64::btoa((const byte *)bsize, l, buf);

                string result(1, ssize);
                result.append(buf);
                result.append(it->second);
                delete [] buf;

                fingerprint = result;
            }
        }
    }
    else
    {
        fileName = "CRYPTO_ERROR";
        request->setFlag(true);
    }

	if(request->getType() == MegaRequest::TYPE_IMPORT_LINK)
	{
		NewNode* newnode = new NewNode[1];

		// set up new node as folder node
		newnode->source = NEW_PUBLIC;
		newnode->type = FILENODE;
		newnode->nodehandle = ph;
        newnode->parenthandle = UNDEF;
		newnode->nodekey.assign((char*)key,FILENODEKEYLENGTH);
        newnode->attrstring = new string(*a);

		// add node
        requestMap.erase(request->getTag());
        int nextTag = client->nextreqtag();
        request->setTag(nextTag);
        requestMap[nextTag]=request;
        client->putnodes(request->getParentHandle(), newnode, 1);
	}
	else
	{
        MegaNodePrivate *megaNodePrivate = new MegaNodePrivate(fileName.c_str(), FILENODE, size, 0, mtime, ph, &keystring, a,
                                                           fingerprint.size() ? fingerprint.c_str() : NULL, INVALID_HANDLE);
        request->setPublicNode(megaNodePrivate);
        delete megaNodePrivate;
        fireOnRequestFinish(request, MegaError(MegaError::API_OK));
	}
}

// reload needed
void MegaApiImpl::reload(const char*)
{
    fireOnReloadNeeded();
}

// nodes have been modified
// (nodes with their removed flag set will be deleted immediately after returning from this call,
// at which point their pointers will become invalid at that point.)
void MegaApiImpl::nodes_updated(Node** n, int count)
{
    LOG_debug << "Nodes updated: " << count;
    if (!count)
    {
        return;
    }

    MegaNodeList *nodeList = NULL;
    if (n != NULL)
    {
        nodeList = new MegaNodeListPrivate(n, count);
        fireOnNodesUpdate(nodeList);
    }
    else
    {
        fireOnNodesUpdate(NULL);
    }
    delete nodeList;
}

void MegaApiImpl::account_details(AccountDetails*, bool, bool, bool, bool, bool, bool)
{
    if(requestMap.find(client->restag) == requestMap.end()) return;
    MegaRequestPrivate* request = requestMap.at(client->restag);
    if(!request || (request->getType() != MegaRequest::TYPE_ACCOUNT_DETAILS)) return;

	int numDetails = request->getNumDetails();
	numDetails--;
	request->setNumDetails(numDetails);
	if(!numDetails)
    {
        if(!request->getAccountDetails()->storage_max)
            fireOnRequestFinish(request, MegaError(MegaError::API_EACCESS));
        else
            fireOnRequestFinish(request, MegaError(MegaError::API_OK));
    }
}

void MegaApiImpl::account_details(AccountDetails*, error e)
{
	MegaError megaError(e);
    if(requestMap.find(client->restag) == requestMap.end()) return;
    MegaRequestPrivate* request = requestMap.at(client->restag);
    if(!request || (request->getType() != MegaRequest::TYPE_ACCOUNT_DETAILS)) return;

    fireOnRequestFinish(request, megaError);
}

void MegaApiImpl::removecontact_result(error e)
{
	MegaError megaError(e);
    if(requestMap.find(client->restag) == requestMap.end()) return;
    MegaRequestPrivate* request = requestMap.at(client->restag);
    if(!request || (request->getType() != MegaRequest::TYPE_REMOVE_CONTACT)) return;

    fireOnRequestFinish(request, megaError);
}

void MegaApiImpl::putua_result(error e)
{
    MegaError megaError(e);
    if(requestMap.find(client->restag) == requestMap.end()) return;
    MegaRequestPrivate* request = requestMap.at(client->restag);
    if(!request || (request->getType() != MegaRequest::TYPE_SET_ATTR_USER)) return;

#ifdef ENABLE_CHAT
    if (e && client->fetchingkeys)
    {
        client->clearKeys();
        client->resetKeyring();
    }
#endif

    fireOnRequestFinish(request, megaError);
}

void MegaApiImpl::getua_result(error e)
{
	MegaError megaError(e);
	if(requestMap.find(client->restag) == requestMap.end()) return;
    MegaRequestPrivate* request = requestMap.at(client->restag);
    if(!request || ((request->getType() != MegaRequest::TYPE_GET_ATTR_USER) &&
                    (request->getType() != MegaRequest::TYPE_SET_ATTR_USER))) return;

    fireOnRequestFinish(request, megaError);
}

void MegaApiImpl::getua_result(byte* data, unsigned len)
{
	if(requestMap.find(client->restag) == requestMap.end()) return;
	MegaRequestPrivate* request = requestMap.at(client->restag);
    if(!request || (request->getType() != MegaRequest::TYPE_GET_ATTR_USER)) return;

    int attrType = request->getParamType();
    switch (attrType)
    {
        case MegaApi::USER_ATTR_AVATAR:
            if (len)
            {

                FileAccess *f = client->fsaccess->newfileaccess();
                string filePath(request->getFile());
                string localPath;
                fsAccess->path2local(&filePath, &localPath);

                totalDownloadedBytes += len;

                fsAccess->unlinklocal(&localPath);
                if(!f->fopen(&localPath, false, true))
                {
                    delete f;
                    fireOnRequestFinish(request, MegaError(API_EWRITE));
                    return;
                }

                if(!f->fwrite((const byte*)data, len, 0))
                {
                    delete f;
                    fireOnRequestFinish(request, MegaError(API_EWRITE));
                    return;
                }

                delete f;
            }
            else    // no data for the avatar
            {
                fireOnRequestFinish(request, MegaError(API_ENOENT));
                return;
            }

            break;

        // null-terminated char arrays
        case MegaApi::USER_ATTR_FIRSTNAME:
        case MegaApi::USER_ATTR_LASTNAME:
            {
                string str((const char*)data,len);
                request->setText(str.c_str());
            }
            break;

        // byte arrays with possible nulls in the middle --> to Base64
        case MegaApi::USER_ATTR_ED25519_PUBLIC_KEY:
        case MegaApi::USER_ATTR_CU25519_PUBLIC_KEY:
        case MegaApi::USER_ATTR_SIG_RSA_PUBLIC_KEY:
        case MegaApi::USER_ATTR_SIG_CU255_PUBLIC_KEY:
        default:
            {
                string str;
                str.resize(len * 4 / 3 + 4);
                str.resize(Base64::btoa(data, len, (char*)str.data()));
                request->setText(str.c_str());
            }
            break;
    }

    fireOnRequestFinish(request, MegaError(API_OK));
}

void MegaApiImpl::getua_result(TLVstore *tlv)
{
    if(requestMap.find(client->restag) == requestMap.end()) return;
    MegaRequestPrivate* request = requestMap.at(client->restag);
    if(!request || (request->getType() != MegaRequest::TYPE_GET_ATTR_USER)) return;

    if (tlv)
    {
        // TLV data usually includes byte arrays with zeros in the middle, so values
        // must be converted into Base64 strings to avoid problems
        MegaStringMap *stringMap = new MegaStringMapPrivate(tlv->getMap(), true);
        request->setMegaStringMap(stringMap);
        delete stringMap;
    }

    fireOnRequestFinish(request, MegaError(API_OK));
    return;
}

#ifdef DEBUG
void MegaApiImpl::delua_result(error)
{
}
#endif

// user attribute update notification
void MegaApiImpl::userattr_update(User*, int, const char*)
{
}

void MegaApiImpl::ephemeral_result(error e)
{
	MegaError megaError(e);
    if(requestMap.find(client->restag) == requestMap.end()) return;
    MegaRequestPrivate* request = requestMap.at(client->restag);
    if(!request || ((request->getType() != MegaRequest::TYPE_CREATE_ACCOUNT))) return;

    fireOnRequestFinish(request, megaError);
}

void MegaApiImpl::ephemeral_result(handle, const byte*)
{
    if(requestMap.find(client->restag) == requestMap.end()) return;
    MegaRequestPrivate* request = requestMap.at(client->restag);
    if(!request || ((request->getType() != MegaRequest::TYPE_CREATE_ACCOUNT))) return;

    requestMap.erase(request->getTag());
    int nextTag = client->nextreqtag();
    request->setTag(nextTag);
    requestMap[nextTag] = request;

	byte pwkey[SymmCipher::KEYLENGTH];
    if(!request->getPrivateKey())
		client->pw_key(request->getPassword(),pwkey);
	else
		Base64::atob(request->getPrivateKey(), (byte *)pwkey, sizeof pwkey);

    client->sendsignuplink(request->getEmail(),request->getName(),pwkey);

    int creqtag = client->reqtag;
    client->reqtag = 0;

    if (request->getName())
    {
        client->putua(ATTR_FIRSTNAME, (const byte*) request->getName(), strlen(request->getName()));
    }
    if (request->getText())
    {
        client->putua(ATTR_LASTNAME, (const byte*) request->getText(), strlen(request->getText()));
    }

    client->reqtag = creqtag;
}

void MegaApiImpl::sendsignuplink_result(error e)
{
	MegaError megaError(e);
    if(requestMap.find(client->restag) == requestMap.end()) return;
    MegaRequestPrivate* request = requestMap.at(client->restag);
    if(!request || ((request->getType() != MegaRequest::TYPE_CREATE_ACCOUNT))) return;

    requestMap.erase(request->getTag());
    while(!requestMap.empty())
    {
        std::map<int,MegaRequestPrivate*>::iterator it=requestMap.begin();
        if(it->second) fireOnRequestFinish(it->second, MegaError(MegaError::API_EACCESS));
    }

    while(!transferMap.empty())
    {
        std::map<int, MegaTransferPrivate *>::iterator it=transferMap.begin();
        if(it->second) fireOnTransferFinish(it->second, MegaError(MegaError::API_EACCESS));
    }

    client->locallogout();
    fireOnRequestFinish(request, megaError);
}

void MegaApiImpl::querysignuplink_result(error e)
{
	MegaError megaError(e);
    if(requestMap.find(client->restag) == requestMap.end()) return;
    MegaRequestPrivate* request = requestMap.at(client->restag);
    if(!request || ((request->getType() != MegaRequest::TYPE_QUERY_SIGNUP_LINK) &&
                    (request->getType() != MegaRequest::TYPE_CONFIRM_ACCOUNT))) return;

    fireOnRequestFinish(request, megaError);
}

void MegaApiImpl::querysignuplink_result(handle, const char* email, const char* name, const byte* pwc, const byte*, const byte* c, size_t len)
{
    if(requestMap.find(client->restag) == requestMap.end()) return;
    MegaRequestPrivate* request = requestMap.at(client->restag);
    if(!request || ((request->getType() != MegaRequest::TYPE_QUERY_SIGNUP_LINK) &&
                    (request->getType() != MegaRequest::TYPE_CONFIRM_ACCOUNT))) return;

	request->setEmail(email);
	request->setName(name);

	if(request->getType() == MegaRequest::TYPE_QUERY_SIGNUP_LINK)
	{
        fireOnRequestFinish(request, MegaError(API_OK));
		return;
	}

	string signupemail = email;
	string signupcode;
	signupcode.assign((char*)c,len);

	byte signuppwchallenge[SymmCipher::KEYLENGTH];
	byte signupencryptedmasterkey[SymmCipher::KEYLENGTH];

	memcpy(signuppwchallenge,pwc,sizeof signuppwchallenge);
	memcpy(signupencryptedmasterkey,pwc,sizeof signupencryptedmasterkey);

	byte pwkey[SymmCipher::KEYLENGTH];
    if(!request->getPrivateKey())
		client->pw_key(request->getPassword(),pwkey);
	else
		Base64::atob(request->getPrivateKey(), (byte *)pwkey, sizeof pwkey);

	// verify correctness of supplied signup password
	SymmCipher pwcipher(pwkey);
	pwcipher.ecb_decrypt(signuppwchallenge);

	if (*(uint64_t*)(signuppwchallenge+4))
	{
        fireOnRequestFinish(request, MegaError(API_ENOENT));
	}
	else
	{
		// decrypt and set master key, then proceed with the confirmation
		pwcipher.ecb_decrypt(signupencryptedmasterkey);
		client->key.setkey(signupencryptedmasterkey);

        requestMap.erase(request->getTag());
        int nextTag = client->nextreqtag();
        request->setTag(nextTag);
        requestMap[nextTag] = request;

		client->confirmsignuplink((const byte*)signupcode.data(),signupcode.size(),MegaClient::stringhash64(&signupemail,&pwcipher));
	}
}

void MegaApiImpl::confirmsignuplink_result(error e)
{
	MegaError megaError(e);
    if(requestMap.find(client->restag) == requestMap.end()) return;
    MegaRequestPrivate* request = requestMap.at(client->restag);
    if(!request) return;

    fireOnRequestFinish(request, megaError);
}

void MegaApiImpl::setkeypair_result(error)
{

}

void MegaApiImpl::checkfile_result(handle h, error e)
{
    if(e)
    {
        for(std::map<int, MegaTransferPrivate *>::iterator iter = transferMap.begin(); iter != transferMap.end(); iter++)
        {
            MegaTransferPrivate *transfer = iter->second;
            if(transfer->getNodeHandle() == h)
                fireOnTransferTemporaryError(transfer, MegaError(e));
        }
    }
}

void MegaApiImpl::checkfile_result(handle h, error e, byte*, m_off_t, m_time_t, m_time_t, string*, string*, string*)
{
    if(e)
    {
        for(std::map<int, MegaTransferPrivate *>::iterator iter = transferMap.begin(); iter != transferMap.end(); iter++)
        {
            MegaTransferPrivate *transfer = iter->second;
            if(transfer->getNodeHandle() == h)
                fireOnTransferTemporaryError(transfer, MegaError(e));
        }
    }
}

void MegaApiImpl::addListener(MegaListener* listener)
{
    if(!listener) return;

    sdkMutex.lock();
    listeners.insert(listener);
    sdkMutex.unlock();
}

void MegaApiImpl::addRequestListener(MegaRequestListener* listener)
{
    if(!listener) return;

    sdkMutex.lock();
    requestListeners.insert(listener);
    sdkMutex.unlock();
}

void MegaApiImpl::addTransferListener(MegaTransferListener* listener)
{
    if(!listener) return;

    sdkMutex.lock();
    transferListeners.insert(listener);
    sdkMutex.unlock();
}

void MegaApiImpl::addGlobalListener(MegaGlobalListener* listener)
{
    if(!listener) return;

    sdkMutex.lock();
    globalListeners.insert(listener);
    sdkMutex.unlock();
}

#ifdef ENABLE_SYNC
void MegaApiImpl::addSyncListener(MegaSyncListener *listener)
{
    if(!listener) return;

    sdkMutex.lock();
    syncListeners.insert(listener);
    sdkMutex.unlock();
}

void MegaApiImpl::removeSyncListener(MegaSyncListener *listener)
{
    if(!listener) return;

    sdkMutex.lock();
    syncListeners.erase(listener);

    std::map<int, MegaSyncPrivate*>::iterator it = syncMap.begin();
    while(it != syncMap.end())
    {
        MegaSyncPrivate* sync = it->second;
        if(sync->getListener() == listener)
            sync->setListener(NULL);

        it++;
    }
    requestQueue.removeListener(listener);

    sdkMutex.unlock();
}
#endif

void MegaApiImpl::removeListener(MegaListener* listener)
{
    if(!listener) return;

    sdkMutex.lock();
    listeners.erase(listener);
    sdkMutex.unlock();
}

void MegaApiImpl::removeRequestListener(MegaRequestListener* listener)
{
    if(!listener) return;

    sdkMutex.lock();
    requestListeners.erase(listener);

    std::map<int, MegaRequestPrivate*>::iterator it = requestMap.begin();
    while(it != requestMap.end())
    {
        MegaRequestPrivate* request = it->second;
        if(request->getListener() == listener)
            request->setListener(NULL);

        it++;
    }

    requestQueue.removeListener(listener);
    sdkMutex.unlock();
}

void MegaApiImpl::removeTransferListener(MegaTransferListener* listener)
{
    if(!listener) return;

    sdkMutex.lock();
    transferListeners.erase(listener);

    std::map<int, MegaTransferPrivate*>::iterator it = transferMap.begin();
    while(it != transferMap.end())
    {
        MegaTransferPrivate* transfer = it->second;
        if(transfer->getListener() == listener)
            transfer->setListener(NULL);

        it++;
    }

    transferQueue.removeListener(listener);
    sdkMutex.unlock();
}

void MegaApiImpl::removeGlobalListener(MegaGlobalListener* listener)
{
    if(!listener) return;

    sdkMutex.lock();
    globalListeners.erase(listener);
    sdkMutex.unlock();
}

MegaRequest *MegaApiImpl::getCurrentRequest()
{
    return activeRequest;
}

MegaTransfer *MegaApiImpl::getCurrentTransfer()
{
    return activeTransfer;
}

MegaError *MegaApiImpl::getCurrentError()
{
    return activeError;
}

MegaNodeList *MegaApiImpl::getCurrentNodes()
{
    return activeNodes;
}

MegaUserList *MegaApiImpl::getCurrentUsers()
{
    return activeUsers;
}

void MegaApiImpl::fireOnRequestStart(MegaRequestPrivate *request)
{
    activeRequest = request;
    LOG_info << "Request (" << request->getRequestString() << ") starting";
	for(set<MegaRequestListener *>::iterator it = requestListeners.begin(); it != requestListeners.end() ; it++)
		(*it)->onRequestStart(api, request);

	for(set<MegaListener *>::iterator it = listeners.begin(); it != listeners.end() ; it++)
		(*it)->onRequestStart(api, request);

	MegaRequestListener* listener = request->getListener();
	if(listener) listener->onRequestStart(api, request);
	activeRequest = NULL;
}


void MegaApiImpl::fireOnRequestFinish(MegaRequestPrivate *request, MegaError e)
{
	MegaError *megaError = new MegaError(e);
	activeRequest = request;
	activeError = megaError;

    if(e.getErrorCode())
    {
        LOG_warn << "Request (" << request->getRequestString() << ") finished with error: " << e.getErrorString();
    }
    else
    {
        LOG_info << "Request (" << request->getRequestString() << ") finished";
    }

	for(set<MegaRequestListener *>::iterator it = requestListeners.begin(); it != requestListeners.end() ; it++)
		(*it)->onRequestFinish(api, request, megaError);

	for(set<MegaListener *>::iterator it = listeners.begin(); it != listeners.end() ; it++)
		(*it)->onRequestFinish(api, request, megaError);

	MegaRequestListener* listener = request->getListener();
	if(listener) listener->onRequestFinish(api, request, megaError);

    requestMap.erase(request->getTag());

	activeRequest = NULL;
	activeError = NULL;
	delete request;
    delete megaError;
}

void MegaApiImpl::fireOnRequestUpdate(MegaRequestPrivate *request)
{
    activeRequest = request;

    for(set<MegaRequestListener *>::iterator it = requestListeners.begin(); it != requestListeners.end() ; it++)
        (*it)->onRequestUpdate(api, request);

    for(set<MegaListener *>::iterator it = listeners.begin(); it != listeners.end() ; it++)
        (*it)->onRequestUpdate(api, request);

    MegaRequestListener* listener = request->getListener();
    if(listener) listener->onRequestUpdate(api, request);

    activeRequest = NULL;
}

void MegaApiImpl::fireOnRequestTemporaryError(MegaRequestPrivate *request, MegaError e)
{
	MegaError *megaError = new MegaError(e);
	activeRequest = request;
	activeError = megaError;

    request->setNumRetry(request->getNumRetry() + 1);

	for(set<MegaRequestListener *>::iterator it = requestListeners.begin(); it != requestListeners.end() ; it++)
		(*it)->onRequestTemporaryError(api, request, megaError);

	for(set<MegaListener *>::iterator it = listeners.begin(); it != listeners.end() ; it++)
		(*it)->onRequestTemporaryError(api, request, megaError);

	MegaRequestListener* listener = request->getListener();
	if(listener) listener->onRequestTemporaryError(api, request, megaError);

	activeRequest = NULL;
	activeError = NULL;
	delete megaError;
}

void MegaApiImpl::fireOnTransferStart(MegaTransferPrivate *transfer)
{
	activeTransfer = transfer;

	for(set<MegaTransferListener *>::iterator it = transferListeners.begin(); it != transferListeners.end() ; it++)
		(*it)->onTransferStart(api, transfer);

	for(set<MegaListener *>::iterator it = listeners.begin(); it != listeners.end() ; it++)
		(*it)->onTransferStart(api, transfer);

	MegaTransferListener* listener = transfer->getListener();
	if(listener) listener->onTransferStart(api, transfer);

	activeTransfer = NULL;
}

void MegaApiImpl::fireOnTransferFinish(MegaTransferPrivate *transfer, MegaError e)
{
	MegaError *megaError = new MegaError(e);
	activeTransfer = transfer;
	activeError = megaError;

    if(e.getErrorCode())
    {
        LOG_warn << "Transfer (" << transfer->getTransferString() << ") finished with error: " << e.getErrorString()
                    << " File: " << transfer->getFileName();
    }
    else
    {
        LOG_info << "Transfer (" << transfer->getTransferString() << ") finished. File: " << transfer->getFileName();
    }

	for(set<MegaTransferListener *>::iterator it = transferListeners.begin(); it != transferListeners.end() ; it++)
		(*it)->onTransferFinish(api, transfer, megaError);

	for(set<MegaListener *>::iterator it = listeners.begin(); it != listeners.end() ; it++)
		(*it)->onTransferFinish(api, transfer, megaError);

	MegaTransferListener* listener = transfer->getListener();
	if(listener) listener->onTransferFinish(api, transfer, megaError);

    transferMap.erase(transfer->getTag());

	activeTransfer = NULL;
	activeError = NULL;
	delete transfer;
	delete megaError;
}

void MegaApiImpl::fireOnTransferTemporaryError(MegaTransferPrivate *transfer, MegaError e)
{
	MegaError *megaError = new MegaError(e);
	activeTransfer = transfer;
	activeError = megaError;

    transfer->setNumRetry(transfer->getNumRetry() + 1);

	for(set<MegaTransferListener *>::iterator it = transferListeners.begin(); it != transferListeners.end() ; it++)
		(*it)->onTransferTemporaryError(api, transfer, megaError);

	for(set<MegaListener *>::iterator it = listeners.begin(); it != listeners.end() ; it++)
		(*it)->onTransferTemporaryError(api, transfer, megaError);

	MegaTransferListener* listener = transfer->getListener();
	if(listener) listener->onTransferTemporaryError(api, transfer, megaError);

	activeTransfer = NULL;
	activeError = NULL;
    delete megaError;
}

MegaClient *MegaApiImpl::getMegaClient()
{
    return client;
}

void MegaApiImpl::fireOnTransferUpdate(MegaTransferPrivate *transfer)
{
	activeTransfer = transfer;

	for(set<MegaTransferListener *>::iterator it = transferListeners.begin(); it != transferListeners.end() ; it++)
		(*it)->onTransferUpdate(api, transfer);

	for(set<MegaListener *>::iterator it = listeners.begin(); it != listeners.end() ; it++)
		(*it)->onTransferUpdate(api, transfer);

	MegaTransferListener* listener = transfer->getListener();
	if(listener) listener->onTransferUpdate(api, transfer);

	activeTransfer = NULL;
}

bool MegaApiImpl::fireOnTransferData(MegaTransferPrivate *transfer)
{
	activeTransfer = transfer;
	bool result = false;
	MegaTransferListener* listener = transfer->getListener();
	if(listener)
    {
		result = listener->onTransferData(api, transfer, transfer->getLastBytes(), transfer->getDeltaSize());
    }

	activeTransfer = NULL;
	return result;
}

void MegaApiImpl::fireOnUsersUpdate(MegaUserList *users)
{
	activeUsers = users;

	for(set<MegaGlobalListener *>::iterator it = globalListeners.begin(); it != globalListeners.end() ; it++)
    {
        (*it)->onUsersUpdate(api, users);
    }
	for(set<MegaListener *>::iterator it = listeners.begin(); it != listeners.end() ; it++)
    {
        (*it)->onUsersUpdate(api, users);
    }

    activeUsers = NULL;
}

void MegaApiImpl::fireOnContactRequestsUpdate(MegaContactRequestList *requests)
{
    activeContactRequests = requests;

    for(set<MegaGlobalListener *>::iterator it = globalListeners.begin(); it != globalListeners.end() ; it++)
    {
        (*it)->onContactRequestsUpdate(api, requests);
    }
    for(set<MegaListener *>::iterator it = listeners.begin(); it != listeners.end() ; it++)
    {
        (*it)->onContactRequestsUpdate(api, requests);
    }

    activeContactRequests = NULL;
}

void MegaApiImpl::fireOnNodesUpdate(MegaNodeList *nodes)
{
	activeNodes = nodes;

	for(set<MegaGlobalListener *>::iterator it = globalListeners.begin(); it != globalListeners.end() ; it++)
    {
        (*it)->onNodesUpdate(api, nodes);
    }
	for(set<MegaListener *>::iterator it = listeners.begin(); it != listeners.end() ; it++)
    {
        (*it)->onNodesUpdate(api, nodes);
    }

    activeNodes = NULL;
}

void MegaApiImpl::fireOnAccountUpdate()
{
    for(set<MegaGlobalListener *>::iterator it = globalListeners.begin(); it != globalListeners.end() ; it++)
    {
        (*it)->onAccountUpdate(api);
    }
    for(set<MegaListener *>::iterator it = listeners.begin(); it != listeners.end() ; it++)
    {
        (*it)->onAccountUpdate(api);
    }
}

void MegaApiImpl::fireOnReloadNeeded()
{
	for(set<MegaGlobalListener *>::iterator it = globalListeners.begin(); it != globalListeners.end() ; it++)
		(*it)->onReloadNeeded(api);

	for(set<MegaListener *>::iterator it = listeners.begin(); it != listeners.end() ; it++)
		(*it)->onReloadNeeded(api);
}

#ifdef ENABLE_SYNC
void MegaApiImpl::fireOnSyncStateChanged(MegaSyncPrivate *sync)
{
    for(set<MegaListener *>::iterator it = listeners.begin(); it != listeners.end() ; it++)
        (*it)->onSyncStateChanged(api, sync);

    for(set<MegaSyncListener *>::iterator it = syncListeners.begin(); it != syncListeners.end() ; it++)
        (*it)->onSyncStateChanged(api, sync);

    MegaSyncListener* listener = sync->getListener();
    if(listener)
    {
        listener->onSyncStateChanged(api, sync);
    }
}

void MegaApiImpl::fireOnSyncEvent(MegaSyncPrivate *sync, MegaSyncEvent *event)
{
    for(set<MegaListener *>::iterator it = listeners.begin(); it != listeners.end() ; it++)
        (*it)->onSyncEvent(api, sync, event);

    for(set<MegaSyncListener *>::iterator it = syncListeners.begin(); it != syncListeners.end() ; it++)
        (*it)->onSyncEvent(api, sync, event);

    MegaSyncListener* listener = sync->getListener();
    if(listener)
    {
        listener->onSyncEvent(api, sync, event);
    }

    delete event;
}

void MegaApiImpl::fireOnGlobalSyncStateChanged()
{
    for(set<MegaListener *>::iterator it = listeners.begin(); it != listeners.end() ; it++)
        (*it)->onGlobalSyncStateChanged(api);

    for(set<MegaGlobalListener *>::iterator it = globalListeners.begin(); it != globalListeners.end() ; it++)
        (*it)->onGlobalSyncStateChanged(api);
}

void MegaApiImpl::fireOnFileSyncStateChanged(MegaSyncPrivate *sync, const char *filePath, int newState)
{
    for(set<MegaListener *>::iterator it = listeners.begin(); it != listeners.end() ; it++)
        (*it)->onSyncFileStateChanged(api, sync, filePath, newState);

    for(set<MegaSyncListener *>::iterator it = syncListeners.begin(); it != syncListeners.end() ; it++)
        (*it)->onSyncFileStateChanged(api, sync, filePath, newState);

    MegaSyncListener* listener = sync->getListener();
    if(listener)
    {
        listener->onSyncFileStateChanged(api, sync, filePath, newState);
    }
}

#endif

#ifdef ENABLE_CHAT

void MegaApiImpl::fireOnChatsUpdate(MegaTextChatList *chats)
{
    for(set<MegaGlobalListener *>::iterator it = globalListeners.begin(); it != globalListeners.end() ; it++)
    {
        (*it)->onChatsUpdate(api, chats);
    }
    for(set<MegaListener *>::iterator it = listeners.begin(); it != listeners.end() ; it++)
    {
        (*it)->onChatsUpdate(api, chats);
    }
}

#endif

MegaError MegaApiImpl::checkAccess(MegaNode* megaNode, int level)
{
    if(!megaNode || level < MegaShare::ACCESS_UNKNOWN || level > MegaShare::ACCESS_OWNER)
    {
        return MegaError(API_EARGS);
    }

    sdkMutex.lock();
    Node *node = client->nodebyhandle(megaNode->getHandle());
	if(!node)
	{
        sdkMutex.unlock();
        return MegaError(API_ENOENT);
	}

    accesslevel_t a = OWNER;
    switch(level)
    {
    	case MegaShare::ACCESS_UNKNOWN:
    	case MegaShare::ACCESS_READ:
    		a = RDONLY;
    		break;
    	case MegaShare::ACCESS_READWRITE:
    		a = RDWR;
    		break;
    	case MegaShare::ACCESS_FULL:
    		a = FULL;
    		break;
    	case MegaShare::ACCESS_OWNER:
    		a = OWNER;
    		break;
    }

	MegaError e(client->checkaccess(node, a) ? API_OK : API_EACCESS);
    sdkMutex.unlock();

	return e;
}

MegaError MegaApiImpl::checkMove(MegaNode* megaNode, MegaNode* targetNode)
{
	if(!megaNode || !targetNode) return MegaError(API_EARGS);

    sdkMutex.lock();
    Node *node = client->nodebyhandle(megaNode->getHandle());
	Node *target = client->nodebyhandle(targetNode->getHandle());
	if(!node || !target)
	{
        sdkMutex.unlock();
        return MegaError(API_ENOENT);
	}

	MegaError e(client->checkmove(node,target));
    sdkMutex.unlock();

    return e;
}

bool MegaApiImpl::isFilesystemAvailable()
{
    sdkMutex.lock();
    bool result = client->nodebyhandle(client->rootnodes[0]) != NULL;
    sdkMutex.unlock();
    return result;
}

bool isDigit(const char *c)
{
    return (*c >= '0' && *c <= '9');
}

// returns 0 if i==j, +1 if i goes first, -1 if j goes first.
int naturalsorting_compare (const char *i, const char *j)
{
    static uint64_t maxNumber = (ULONG_MAX - 57) / 10; // 57 --> ASCII code for '9'

    bool stringMode = true;

    while (*i && *j)
    {
        if (stringMode)
        {
            char char_i, char_j;
            while ( (char_i = *i) && (char_j = *j) )
            {
                bool char_i_isDigit = isDigit(i);
                bool char_j_isDigit = isDigit(j);;

                if (char_i_isDigit && char_j_isDigit)
                {
                    stringMode = false;
                    break;
                }

                if(char_i_isDigit)
                {
                    return -1;
                }

                if(char_j_isDigit)
                {
                    return 1;
                }

                int difference = strncasecmp((char *)&char_i, (char *)&char_j, 1);
                if (difference)
                {
                    return difference;
                }

                ++i;
                ++j;
            }
        }
        else    // we are comparing numbers on both strings
        {
            uint64_t number_i = 0;
            unsigned int i_overflow_count = 0;
            while (*i && isDigit(i))
            {
                number_i = number_i * 10 + (*i - 48); // '0' ASCII code is 48
                ++i;

                // check the number won't overflow upon addition of next char
                if (number_i >= maxNumber)
                {
                    number_i -= maxNumber;
                    i_overflow_count++;
                }
            }

            uint64_t number_j = 0;
            unsigned int j_overflow_count = 0;
            while (*j && isDigit(j))
            {
                number_j = number_j * 10 + (*j - 48);
                ++j;

                // check the number won't overflow upon addition of next char
                if (number_j >= maxNumber)
                {
                    number_j -= maxNumber;
                    j_overflow_count++;
                }
            }

            int difference = i_overflow_count - j_overflow_count;
            if (difference)
            {
                return difference;
            }

            difference = number_i - number_j;
            if (difference)
            {
                return difference;
            }

            stringMode = true;
        }
    }

    if (*j)
    {
        return -1;
    }

    if (*i)
    {
        return 1;
    }

    return 0;
}

bool MegaApiImpl::nodeComparatorDefaultASC (Node *i, Node *j)
{
    if(i->type < j->type) return 0;
    if(i->type > j->type) return 1;

    if(naturalsorting_compare(i->displayname(), j->displayname())<=0) return 1;
	return 0;
}

bool MegaApiImpl::nodeComparatorDefaultDESC (Node *i, Node *j)
{
    if(i->type < j->type) return 1;
    if(i->type > j->type) return 0;
    if(naturalsorting_compare(i->displayname(), j->displayname())<=0) return 0;
    return 1;
}

bool MegaApiImpl::nodeComparatorSizeASC (Node *i, Node *j)
{ if(i->size < j->size) return 1; return 0;}
bool MegaApiImpl::nodeComparatorSizeDESC (Node *i, Node *j)
{ if(i->size < j->size) return 0; return 1;}

bool MegaApiImpl::nodeComparatorCreationASC  (Node *i, Node *j)
{ if(i->ctime < j->ctime) return 1; return 0;}
bool MegaApiImpl::nodeComparatorCreationDESC  (Node *i, Node *j)
{ if(i->ctime < j->ctime) return 0; return 1;}

bool MegaApiImpl::nodeComparatorModificationASC  (Node *i, Node *j)
{ if(i->mtime < j->mtime) return 1; return 0;}
bool MegaApiImpl::nodeComparatorModificationDESC  (Node *i, Node *j)
{ if(i->mtime < j->mtime) return 0; return 1;}

bool MegaApiImpl::nodeComparatorAlphabeticalASC  (Node *i, Node *j)
{ if(strcasecmp(i->displayname(), j->displayname())<=0) return 1; return 0; }
bool MegaApiImpl::nodeComparatorAlphabeticalDESC  (Node *i, Node *j)
{ if(strcasecmp(i->displayname(), j->displayname())<=0) return 0; return 1; }

int MegaApiImpl::getNumChildren(MegaNode* p)
{
	if (!p) return 0;

	sdkMutex.lock();
	Node *parent = client->nodebyhandle(p->getHandle());
	if (!parent)
	{
		sdkMutex.unlock();
		return 0;
	}

	int numChildren = parent->children.size();
	sdkMutex.unlock();

	return numChildren;
}

int MegaApiImpl::getNumChildFiles(MegaNode* p)
{
	if (!p) return 0;

	sdkMutex.lock();
	Node *parent = client->nodebyhandle(p->getHandle());
	if (!parent)
	{
		sdkMutex.unlock();
		return 0;
	}

	int numFiles = 0;
	for (node_list::iterator it = parent->children.begin(); it != parent->children.end(); it++)
	{
		if ((*it)->type == FILENODE)
			numFiles++;
	}
	sdkMutex.unlock();

	return numFiles;
}

int MegaApiImpl::getNumChildFolders(MegaNode* p)
{
	if (!p) return 0;

	sdkMutex.lock();
	Node *parent = client->nodebyhandle(p->getHandle());
	if (!parent)
	{
		sdkMutex.unlock();
		return 0;
	}

	int numFolders = 0;
	for (node_list::iterator it = parent->children.begin(); it != parent->children.end(); it++)
	{
		if ((*it)->type != FILENODE)
			numFolders++;
	}
	sdkMutex.unlock();

	return numFolders;
}


MegaNodeList *MegaApiImpl::getChildren(MegaNode* p, int order)
{
    if(!p) return new MegaNodeListPrivate();

    sdkMutex.lock();
    Node *parent = client->nodebyhandle(p->getHandle());
	if(!parent)
	{
        sdkMutex.unlock();
        return new MegaNodeListPrivate();
	}

    vector<Node *> childrenNodes;

    if(!order || order> MegaApi::ORDER_ALPHABETICAL_DESC)
	{
		for (node_list::iterator it = parent->children.begin(); it != parent->children.end(); )
            childrenNodes.push_back(*it++);
	}
	else
	{
        bool (*comp)(Node*, Node*);
		switch(order)
		{
        case MegaApi::ORDER_DEFAULT_ASC: comp = MegaApiImpl::nodeComparatorDefaultASC; break;
        case MegaApi::ORDER_DEFAULT_DESC: comp = MegaApiImpl::nodeComparatorDefaultDESC; break;
        case MegaApi::ORDER_SIZE_ASC: comp = MegaApiImpl::nodeComparatorSizeASC; break;
        case MegaApi::ORDER_SIZE_DESC: comp = MegaApiImpl::nodeComparatorSizeDESC; break;
        case MegaApi::ORDER_CREATION_ASC: comp = MegaApiImpl::nodeComparatorCreationASC; break;
        case MegaApi::ORDER_CREATION_DESC: comp = MegaApiImpl::nodeComparatorCreationDESC; break;
        case MegaApi::ORDER_MODIFICATION_ASC: comp = MegaApiImpl::nodeComparatorModificationASC; break;
        case MegaApi::ORDER_MODIFICATION_DESC: comp = MegaApiImpl::nodeComparatorModificationDESC; break;
        case MegaApi::ORDER_ALPHABETICAL_ASC: comp = MegaApiImpl::nodeComparatorAlphabeticalASC; break;
        case MegaApi::ORDER_ALPHABETICAL_DESC: comp = MegaApiImpl::nodeComparatorAlphabeticalDESC; break;
        default: comp = MegaApiImpl::nodeComparatorDefaultASC; break;
		}

		for (node_list::iterator it = parent->children.begin(); it != parent->children.end(); )
		{
            Node *n = *it++;
            vector<Node *>::iterator i = std::lower_bound(childrenNodes.begin(),
					childrenNodes.end(), n, comp);
            childrenNodes.insert(i, n);
		}
	}
    sdkMutex.unlock();

    if(childrenNodes.size()) return new MegaNodeListPrivate(childrenNodes.data(), childrenNodes.size());
    else return new MegaNodeListPrivate();
}

int MegaApiImpl::getIndex(MegaNode *n, int order)
{
    if(!n)
    {
        return -1;
    }

    sdkMutex.lock();
    Node *node = client->nodebyhandle(n->getHandle());
    if(!node)
    {
        sdkMutex.unlock();
        return -1;
    }

    Node *parent = node->parent;
    if(!parent)
    {
        sdkMutex.unlock();
        return -1;
    }


    if(!order || order> MegaApi::ORDER_ALPHABETICAL_DESC)
    {
        sdkMutex.unlock();
        return 0;
    }

    bool (*comp)(Node*, Node*);
    switch(order)
    {
        case MegaApi::ORDER_DEFAULT_ASC: comp = MegaApiImpl::nodeComparatorDefaultASC; break;
        case MegaApi::ORDER_DEFAULT_DESC: comp = MegaApiImpl::nodeComparatorDefaultDESC; break;
        case MegaApi::ORDER_SIZE_ASC: comp = MegaApiImpl::nodeComparatorSizeASC; break;
        case MegaApi::ORDER_SIZE_DESC: comp = MegaApiImpl::nodeComparatorSizeDESC; break;
        case MegaApi::ORDER_CREATION_ASC: comp = MegaApiImpl::nodeComparatorCreationASC; break;
        case MegaApi::ORDER_CREATION_DESC: comp = MegaApiImpl::nodeComparatorCreationDESC; break;
        case MegaApi::ORDER_MODIFICATION_ASC: comp = MegaApiImpl::nodeComparatorModificationASC; break;
        case MegaApi::ORDER_MODIFICATION_DESC: comp = MegaApiImpl::nodeComparatorModificationDESC; break;
        case MegaApi::ORDER_ALPHABETICAL_ASC: comp = MegaApiImpl::nodeComparatorAlphabeticalASC; break;
        case MegaApi::ORDER_ALPHABETICAL_DESC: comp = MegaApiImpl::nodeComparatorAlphabeticalDESC; break;
        default: comp = MegaApiImpl::nodeComparatorDefaultASC; break;
    }

    vector<Node *> childrenNodes;
    for (node_list::iterator it = parent->children.begin(); it != parent->children.end(); )
    {
        Node *temp = *it++;
        vector<Node *>::iterator i = std::lower_bound(childrenNodes.begin(),
                childrenNodes.end(), temp, comp);
        childrenNodes.insert(i, temp);
    }

    vector<Node *>::iterator i = std::lower_bound(childrenNodes.begin(),
            childrenNodes.end(), node, comp);

    sdkMutex.unlock();
    return i - childrenNodes.begin();
}

MegaNode *MegaApiImpl::getChildNode(MegaNode *parent, const char* name)
{
    if(!parent || !name)
    {
        return NULL;
    }

    sdkMutex.lock();
    Node *parentNode = client->nodebyhandle(parent->getHandle());
	if(!parentNode)
	{
        sdkMutex.unlock();
        return NULL;
	}

    MegaNode *node = MegaNodePrivate::fromNode(client->childnodebyname(parentNode, name));
    sdkMutex.unlock();
    return node;
}

Node *MegaApiImpl::getNodeByFingerprintInternal(const char *fingerprint)
{
    FileFingerprint *fp = MegaApiImpl::getFileFingerprintInternal(fingerprint);
    if (!fp)
    {
        return NULL;
    }

    sdkMutex.lock();
    Node *n  = client->nodebyfingerprint(fp);
    sdkMutex.unlock();

    delete fp;
    return n;
}

Node *MegaApiImpl::getNodeByFingerprintInternal(const char *fingerprint, Node *parent)
{

    FileFingerprint *fp = MegaApiImpl::getFileFingerprintInternal(fingerprint);
    if (!fp)
    {
        return NULL;
    }

    Node *n = NULL;
    sdkMutex.lock();
    node_vector *nodes = client->nodesbyfingerprint(fp);
    if (nodes->size())
    {
        n = nodes->at(0);
    }

    if (n && parent && n->parent != parent)
    {
        for (unsigned int i = 1; i < nodes->size(); i++)
        {
            Node* node = nodes->at(i);
            if (node->parent == parent)
            {
                n = node;
                break;
            }
        }
    }
    delete fp;
    delete nodes;
    sdkMutex.unlock();

    return n;
}

FileFingerprint *MegaApiImpl::getFileFingerprintInternal(const char *fingerprint)
{
    if(!fingerprint || !fingerprint[0])
    {
        return NULL;
    }

    m_off_t size = 0;
    unsigned int fsize = strlen(fingerprint);
    unsigned int ssize = fingerprint[0] - 'A';
    if(ssize > (sizeof(size) * 4 / 3 + 4) || fsize <= (ssize + 1))
    {
        return NULL;
    }

    int len =  sizeof(size) + 1;
    byte *buf = new byte[len];
    Base64::atob(fingerprint + 1, buf, len);
    int l = Serialize64::unserialize(buf, len, (uint64_t *)&size);
    delete [] buf;
    if(l <= 0)
    {
        return NULL;
    }

    string sfingerprint = fingerprint + ssize + 1;

    FileFingerprint *fp = new FileFingerprint;
    if(!fp->unserializefingerprint(&sfingerprint))
    {
        delete fp;
        return NULL;
    }

    fp->size = size;

    return fp;
}

MegaNode* MegaApiImpl::getParentNode(MegaNode* n)
{
    if(!n) return NULL;

    sdkMutex.lock();
    Node *node = client->nodebyhandle(n->getHandle());
	if(!node)
	{
        sdkMutex.unlock();
        return NULL;
	}

    MegaNode *result = MegaNodePrivate::fromNode(node->parent);
    sdkMutex.unlock();

	return result;
}

char* MegaApiImpl::getNodePath(MegaNode *node)
{
    if(!node) return NULL;

    sdkMutex.lock();
    Node *n = client->nodebyhandle(node->getHandle());
    if(!n)
	{
        sdkMutex.unlock();
        return NULL;
	}

	string path;
	if (n->nodehandle == client->rootnodes[0])
	{
		path = "/";
        sdkMutex.unlock();
        return stringToArray(path);
	}

	while (n)
	{
		switch (n->type)
		{
		case FOLDERNODE:
			path.insert(0,n->displayname());

			if (n->inshare)
			{
				path.insert(0,":");
				if (n->inshare->user) path.insert(0,n->inshare->user->email);
				else path.insert(0,"UNKNOWN");
                sdkMutex.unlock();
                return stringToArray(path);
			}
			break;

		case INCOMINGNODE:
			path.insert(0,"//in");
            sdkMutex.unlock();
            return stringToArray(path);

		case ROOTNODE:
            sdkMutex.unlock();
            return stringToArray(path);

		case RUBBISHNODE:
			path.insert(0,"//bin");
            sdkMutex.unlock();
            return stringToArray(path);

		case TYPE_UNKNOWN:
		case FILENODE:
			path.insert(0,n->displayname());
		}

		path.insert(0,"/");

        n = n->parent;
	}
    sdkMutex.unlock();
    return stringToArray(path);
}

MegaNode* MegaApiImpl::getNodeByPath(const char *path, MegaNode* node)
{
    if(!path) return NULL;

    sdkMutex.lock();
    Node *cwd = NULL;
    if(node) cwd = client->nodebyhandle(node->getHandle());

	vector<string> c;
	string s;
	int l = 0;
	const char* bptr = path;
	int remote = 0;
	Node* n;
	Node* nn;

	// split path by / or :
	do {
		if (!l)
		{
			if (*path >= 0)
			{
				if (*path == '\\')
				{
                    if (path > bptr)
                    {
                        s.append(bptr, path - bptr);
                    }

					bptr = ++path;

					if (*bptr == 0)
					{
						c.push_back(s);
						break;
					}

					path++;
					continue;
				}

				if (*path == '/' || *path == ':' || !*path)
				{
					if (*path == ':')
					{
						if (c.size())
						{
                            sdkMutex.unlock();
                            return NULL;
						}
						remote = 1;
					}

                    if (path > bptr)
                    {
                        s.append(bptr, path - bptr);
                    }

                    bptr = path + 1;

					c.push_back(s);

					s.erase();
				}
			}
            else if ((*path & 0xf0) == 0xe0)
            {
                l = 1;
            }
            else if ((*path & 0xf8) == 0xf0)
            {
                l = 2;
            }
            else if ((*path & 0xfc) == 0xf8)
            {
                l = 3;
            }
            else if ((*path & 0xfe) == 0xfc)
            {
                l = 4;
            }
		}
        else
        {
            l--;
        }
	} while (*path++);

	if (l)
	{
        sdkMutex.unlock();
        return NULL;
	}

	if (remote)
	{
        // target: user inbox - it's not a node - return NULL
		if (c.size() == 2 && !c[1].size())
		{
            sdkMutex.unlock();
            return NULL;
		}

		User* u;

        if ((u = client->finduser(c[0].c_str())))
        {
            // locate matching share from this user
            handle_set::iterator sit;
            string name;
            for (sit = u->sharing.begin(); sit != u->sharing.end(); sit++)
            {
                if ((n = client->nodebyhandle(*sit)))
                {
                    if(!name.size())
                    {
                        name =  c[1];
                        n->client->fsaccess->normalize(&name);
                    }

                    if (!strcmp(name.c_str(), n->displayname()))
                    {
                        l = 2;
                        break;
                    }
                }
            }
        }

		if (!l)
		{
            sdkMutex.unlock();
            return NULL;
		}
	}
	else
	{
		// path starting with /
		if (c.size() > 1 && !c[0].size())
        {
			// path starting with //
			if (c.size() > 2 && !c[1].size())
			{
                if (c[2] == "in")
                {
                    n = client->nodebyhandle(client->rootnodes[1]);
                }
                else if (c[2] == "bin")
                {
                    n = client->nodebyhandle(client->rootnodes[2]);
                }
				else
				{
                    sdkMutex.unlock();
                    return NULL;
				}

				l = 3;
			}
			else
			{
				n = client->nodebyhandle(client->rootnodes[0]);
				l = 1;
			}
		}
        else
        {
            n = cwd;
        }
	}

	// parse relative path
	while (n && l < (int)c.size())
	{
		if (c[l] != ".")
		{
			if (c[l] == "..")
			{
                if (n->parent)
                {
                    n = n->parent;
                }
			}
			else
			{
				// locate child node (explicit ambiguity resolution: not implemented)
				if (c[l].size())
				{
                    nn = client->childnodebyname(n, c[l].c_str());

					if (!nn)
					{
                        sdkMutex.unlock();
                        return NULL;
                    }

					n = nn;
				}
			}
		}

		l++;
	}

    MegaNode *result = MegaNodePrivate::fromNode(n);
    sdkMutex.unlock();
    return result;
}

MegaNode* MegaApiImpl::getNodeByHandle(handle handle)
{
	if(handle == UNDEF) return NULL;
    sdkMutex.lock();
    MegaNode *result = MegaNodePrivate::fromNode(client->nodebyhandle(handle));
    sdkMutex.unlock();
    return result;
}

MegaContactRequest *MegaApiImpl::getContactRequestByHandle(MegaHandle handle)
{
    sdkMutex.lock();
    if(client->pcrindex.find(handle) == client->pcrindex.end())
    {
        sdkMutex.unlock();
        return NULL;
    }
    MegaContactRequest* request = MegaContactRequestPrivate::fromContactRequest(client->pcrindex.at(handle));
    sdkMutex.unlock();
    return request;
}

void MegaApiImpl::sendPendingTransfers()
{
    MegaTransferPrivate *transfer;
    error e;
    int nextTag;

    while((transfer = transferQueue.pop()))
    {
        sdkMutex.lock();
        e = API_OK;
        nextTag = client->nextreqtag();

        switch(transfer->getType())
        {
            case MegaTransfer::TYPE_UPLOAD:
            {
                const char* localPath = transfer->getPath();
                const char* fileName = transfer->getFileName();
                int64_t mtime = transfer->getTime();
                bool isSourceTemporary = transfer->isSourceFileTemporary();
                Node *parent = client->nodebyhandle(transfer->getParentHandle());

                if (!localPath || !parent || parent->type == FILENODE || !fileName || !(*fileName))
                {
                    e = API_EARGS;
                    break;
                }

                string tmpString = localPath;
                string wLocalPath;
                client->fsaccess->path2local(&tmpString, &wLocalPath);

                FileAccess *fa = fsAccess->newfileaccess();
                if(!fa->fopen(&wLocalPath, true, false))
                {
                    e = API_EREAD;
                    break;
                }

                nodetype_t type = fa->type;
                delete fa;

                if(type == FILENODE)
                {
                    currentTransfer = transfer;
                    string wFileName = fileName;
                    MegaFilePut *f = new MegaFilePut(client, &wLocalPath, &wFileName, transfer->getParentHandle(), "", mtime, isSourceTemporary);
                    f->setTransfer(transfer);
                    bool started = client->startxfer(PUT, f, true);
                    if(!started)
                    {
                        if(!f->isvalid)
                        {
                            //Unable to read the file
                            transfer->setSyncTransfer(false);
                            transferMap[nextTag]=transfer;
                            transfer->setTag(nextTag);
                            fireOnTransferStart(transfer);
                            fireOnTransferFinish(transfer, MegaError(API_EREAD));
                        }
                        else
                        {
                            //Already existing transfer
                            transferMap[nextTag]=transfer;
                            transfer->setTag(nextTag);
                            fireOnTransferStart(transfer);
                            fireOnTransferFinish(transfer, MegaError(API_EEXIST));
                        }
                    }
                    else if(transfer->getTag() == -1)
                    {
                        //Already existing transfer
                        //Delete the new one and set the transfer as regular
                        transfer_map::iterator it = client->transfers[PUT].find(f);
                        if(it != client->transfers[PUT].end())
                        {
                            int previousTag = it->second->tag;
                            if(transferMap.find(previousTag) != transferMap.end())
                            {
                                MegaTransferPrivate* previousTransfer = transferMap.at(previousTag);
                                previousTransfer->setSyncTransfer(false);
                                delete transfer;
                            }
                        }
                    }
                    currentTransfer=NULL;
                }
                else
                {
                    transferMap[nextTag]=transfer;
                    transfer->setTag(nextTag);
                    MegaFolderUploadController *uploader = new MegaFolderUploadController(this, transfer);
                    uploader->start();
                }
                break;
            }
            case MegaTransfer::TYPE_DOWNLOAD:
            {
                Node *node = NULL;
                MegaNode *publicNode = transfer->getPublicNode();
                const char *parentPath = transfer->getParentPath();
                const char *fileName = transfer->getFileName();

                if (!publicNode)
                {
                    handle nodehandle = transfer->getNodeHandle();
                    node = client->nodebyhandle(nodehandle);
                }

                if (!node && !publicNode)
                {
                    e = API_ENOENT;
                    break;
                }

                if (!transfer->isStreamingTransfer() && !parentPath && !fileName)
                {
                    e = API_EARGS;
                    break;
                }

                if (!transfer->isStreamingTransfer() && ((node && node->type != FILENODE) || (publicNode && publicNode->getType() != FILENODE)) )
                {
                    // Folder download
                    transferMap[nextTag] = transfer;
                    transfer->setTag(nextTag);
                    MegaFolderDownloadController *downloader = new MegaFolderDownloadController(this, transfer);
                    downloader->start(publicNode);
                    break;
                }

                // File download
                if (!transfer->isStreamingTransfer())
                {
                    string name;
                    string securename;
                    string path;

                    if (parentPath)
                    {
                        path = parentPath;
                    }
                    else
                    {
                        string separator;
                        client->fsaccess->local2path(&client->fsaccess->localseparator, &separator);
                        path = ".";
                        path.append(separator);
                    }

                    MegaFileGet *f;
                    if (node)
                    {
                        if (!fileName)
                        {
                            attr_map::iterator ait = node->attrs.map.find('n');
                            if (ait == node->attrs.map.end())
                            {
                                name = "CRYPTO_ERROR";
                            }
                            else if(!ait->second.size())
                            {
                                name = "BLANK";
                            }
                            else
                            {
                                name = ait->second;
                            }
                        }
                        else
                        {
                            name = fileName;
                        }

                        client->fsaccess->name2local(&name);
                        client->fsaccess->local2path(&name, &securename);
                        path += securename;
                    }
                    else
                    {
                        if (!transfer->getFileName())
                        {
                            name = publicNode->getName();
                        }
                        else
                        {
                            name = transfer->getFileName();
                        }

                        client->fsaccess->name2local(&name);
                        client->fsaccess->local2path(&name, &securename);
                        path += securename;
                    }

                    string wLocalPath;
                    FileFingerprint *prevFp = NULL;
                    m_off_t size = 0;
                    fsAccess->path2local(&path, &wLocalPath);
                    FileAccess *fa = fsAccess->newfileaccess();
                    if (fa->fopen(&wLocalPath, true, false))
                    {
                        if (node)
                        {
                            prevFp = node;
                            size = node->size;
                        }
                        else
                        {
                            const char *fpstring = publicNode->getFingerprint();
                            prevFp = getFileFingerprintInternal(fpstring);
                            size = publicNode->getSize();
                        }

                        bool duplicate = false;
                        if (prevFp && prevFp->isvalid)
                        {
                            FileFingerprint fp;
                            fp.genfingerprint(fa);
                            if (fp == *prevFp)
                            {
                                duplicate = true;
                            }
                        }
                        else if (fa->size == size)
                        {
                            duplicate = true;
                        }

                        if (duplicate)
                        {
                            transferMap[nextTag] = transfer;
                            transfer->setTag(nextTag);
                            transfer->setTotalBytes(fa->size);
                            transfer->setTransferredBytes(fa->size);
                            transfer->setPath(path.c_str());
                            fireOnTransferStart(transfer);
                            if (node)
                            {
                                transfer->setNodeHandle(node->nodehandle);
                            }
                            else
                            {
                                transfer->setNodeHandle(publicNode->getHandle());
                                delete prevFp;
                            }
                            transfer->setDeltaSize(fa->size);
                            transfer->setSpeed(0);
                            transfer->setStartTime(Waiter::ds);
                            transfer->setUpdateTime(Waiter::ds);
                            fireOnTransferFinish(transfer, MegaError(API_OK));
                            delete fa;
                            break;
                        }
                    }
                    delete fa;

                    currentTransfer = transfer;
                    if (node)
                    {
                        f = new MegaFileGet(client, node, path);
                    }
                    else
                    {
                        delete prevFp;
                        f = new MegaFileGet(client, publicNode, path);
                    }

                    transfer->setPath(path.c_str());
                    f->setTransfer(transfer);
                    bool ok = client->startxfer(GET, f, true);
                    if (transfer->getTag() == -1)
                    {
                        //Already existing transfer
                        if (ok)
                        {
                            //Set the transfer as regular
                            transfer_map::iterator it = client->transfers[GET].find(f);
                            if (it != client->transfers[GET].end())
                            {
                                int previousTag = it->second->tag;
                                if (transferMap.find(previousTag) != transferMap.end())
                                {
                                    MegaTransferPrivate* previousTransfer = transferMap.at(previousTag);
                                    previousTransfer->setSyncTransfer(false);
                                }
                            }
                        }
                        else
                        {
                            //Already existing transfer
                            transferMap[nextTag]=transfer;
                            transfer->setTag(nextTag);
                            fireOnTransferStart(transfer);

                            long long overquotaDelay = getBandwidthOverquotaDelay();
                            if (overquotaDelay)
                            {
                                fireOnTransferTemporaryError(transfer, MegaError(API_EOVERQUOTA, overquotaDelay));
                            }

                            fireOnTransferFinish(transfer, MegaError(API_EEXIST));
                        }
                    }
                }
                else
                {
                    currentTransfer = transfer;
                    m_off_t startPos = transfer->getStartPos();
                    m_off_t endPos = transfer->getEndPos();
                    if (startPos < 0 || endPos < 0 || startPos > endPos)
                    {
                        e = API_EARGS;
                        break;
                    }

                    if (node)
                	{
                        transfer->setFileName(node->displayname());
                        if (startPos >= node->size || endPos >= node->size)
                        {
                            e = API_EARGS;
                            break;
                        }

                        m_off_t totalBytes = endPos - startPos + 1;
                        transferMap[nextTag]=transfer;
                        transfer->setTotalBytes(totalBytes);
                        transfer->setTag(nextTag);
                        fireOnTransferStart(transfer);
                        client->pread(node, startPos, totalBytes, transfer);
                        waiter->notify();
                    }
                    else
                    {
                        transfer->setFileName(publicNode->getName());
                        if (startPos >= publicNode->getSize() || endPos >= publicNode->getSize())
                        {
                            e = API_EARGS;
                            break;
                        }

                        m_off_t totalBytes = endPos - startPos + 1;
                        transferMap[nextTag]=transfer;
                        transfer->setTotalBytes(totalBytes);
                        transfer->setTag(nextTag);
                        fireOnTransferStart(transfer);
                        SymmCipher cipher;
                        cipher.setkey(publicNode->getNodeKey());
                        client->pread(publicNode->getHandle(), &cipher,
                            MemAccess::get<int64_t>((const char*)publicNode->getNodeKey()->data() + SymmCipher::KEYLENGTH),
                                      startPos, totalBytes, transfer);
                        waiter->notify();
                    }
                }

                currentTransfer = NULL;
                break;
            }
        }

        if (e)
        {
            fireOnTransferFinish(transfer, MegaError(e));
        }

        sdkMutex.unlock();
    }
}

void MegaApiImpl::removeRecursively(const char *path)
{
#ifndef _WIN32
    string spath = path;
    PosixFileSystemAccess::emptydirlocal(&spath);
#else
    string utf16path;
    MegaApi::utf8ToUtf16(path, &utf16path);
    if(utf16path.size())
    {
        utf16path.resize(utf16path.size()-2);
        WinFileSystemAccess::emptydirlocal(&utf16path);
    }
#endif
}


void MegaApiImpl::sendPendingRequests()
{
    MegaRequestPrivate *request;
    error e;
    int nextTag = 0;

    while((request = requestQueue.pop()))
    {
        if (!nextTag && request->getType() != MegaRequest::TYPE_LOGOUT)
        {
            client->abortbackoff(false);
        }

        sdkMutex.lock();
        if (!request->getTag())
        {
            nextTag = client->nextreqtag();
            request->setTag(nextTag);
            requestMap[nextTag]=request;
            fireOnRequestStart(request);
        }
        else
        {
            // this case happens when we queue requests already started
            nextTag = request->getTag();
        }

        e = API_OK;
        switch (request->getType())
        {
        case MegaRequest::TYPE_LOGIN:
        {
            const char *login = request->getEmail();
            const char *password = request->getPassword();
            const char* megaFolderLink = request->getLink();
            const char* base64pwkey = request->getPrivateKey();
            const char* sessionKey = request->getSessionKey();

            if (!megaFolderLink && (!(login && password)) && !sessionKey && (!(login && base64pwkey)))
            {
                e = API_EARGS;
                break;
            }

            string slogin;
            if(login)
            {
                slogin = login;
                slogin.erase(slogin.begin(), std::find_if(slogin.begin(), slogin.end(), std::not1(std::ptr_fun<int, int>(std::isspace))));
                slogin.erase(std::find_if(slogin.rbegin(), slogin.rend(), std::not1(std::ptr_fun<int, int>(std::isspace))).base(), slogin.end());
            }

            requestMap.erase(request->getTag());
            while(!requestMap.empty())
            {
                std::map<int,MegaRequestPrivate*>::iterator it=requestMap.begin();
                if(it->second) fireOnRequestFinish(it->second, MegaError(MegaError::API_EACCESS));
            }

            while(!transferMap.empty())
            {
                std::map<int, MegaTransferPrivate *>::iterator it=transferMap.begin();
                if(it->second) fireOnTransferFinish(it->second, MegaError(MegaError::API_EACCESS));
            }
            requestMap[request->getTag()]=request;

            if(sessionKey)
            {
                byte session[MAX_SESSION_LENGTH];
                int size = Base64::atob(sessionKey, (byte *)session, sizeof session);
                client->login(session, size);
            }
            else if(login && base64pwkey)
            {
                byte pwkey[SymmCipher::KEYLENGTH];
                Base64::atob(base64pwkey, (byte *)pwkey, sizeof pwkey);

                if(password)
                {
                    uint64_t emailhash;
                    Base64::atob(password, (byte *)&emailhash, sizeof emailhash);
                    client->fastlogin(slogin.c_str(), pwkey, emailhash);
                }
                else
                {
                    client->login(slogin.c_str(), pwkey);
                }
            }
            else if(login && password)
            {
                byte pwkey[SymmCipher::KEYLENGTH];
                if((e = client->pw_key(password,pwkey))) break;
                client->login(slogin.c_str(), pwkey);
            }
            else
            {
                e = client->folderaccess(megaFolderLink);
                if(e == API_OK)
                {
                    fireOnRequestFinish(request, MegaError(e));
                }
            }

            break;
		}
        case MegaRequest::TYPE_CREATE_FOLDER:
		{
			Node *parent = client->nodebyhandle(request->getParentHandle());
			const char *name = request->getName();
            if(!name || !(*name) || !parent) { e = API_EARGS; break; }

			NewNode *newnode = new NewNode[1];
			SymmCipher key;
			string attrstring;
			byte buf[FOLDERNODEKEYLENGTH];

			// set up new node as folder node
			newnode->source = NEW_NODE;
			newnode->type = FOLDERNODE;
			newnode->nodehandle = 0;
			newnode->parenthandle = UNDEF;

			// generate fresh random key for this folder node
			PrnGen::genblock(buf,FOLDERNODEKEYLENGTH);
			newnode->nodekey.assign((char*)buf,FOLDERNODEKEYLENGTH);
			key.setkey(buf);

			// generate fresh attribute object with the folder name
			AttrMap attrs;
            string sname = name;
            fsAccess->normalize(&sname);
            attrs.map['n'] = sname;

			// JSON-encode object and encrypt attribute string
			attrs.getjson(&attrstring);
            newnode->attrstring = new string;
            client->makeattr(&key,newnode->attrstring,attrstring.c_str());

			// add the newly generated folder node
			client->putnodes(parent->nodehandle,newnode,1);
			break;
		}
		case MegaRequest::TYPE_MOVE:
		{
			Node *node = client->nodebyhandle(request->getNodeHandle());
			Node *newParent = client->nodebyhandle(request->getParentHandle());
			if(!node || !newParent) { e = API_EARGS; break; }

            if(node->parent == newParent)
            {
                fireOnRequestFinish(request, MegaError(API_OK));
                break;
            }

            if ((e = client->checkmove(node, newParent)))
            {
                // If it's not possible to move the node, try copy-delete,
                // but only when it's not possible due to access rights
                // the node and the target are from different node trees,
                // it's possible to put nodes in the target folder
                // and also to remove the source node
                if (e != API_EACCESS)
                {
                    break;
                }

                Node *nodeRoot = node;
                while (nodeRoot->parent)
                {
                    nodeRoot = nodeRoot->parent;
                }

                Node *parentRoot = newParent;
                while (parentRoot->parent)
                {
                    parentRoot = parentRoot->parent;
                }

                if ((nodeRoot == parentRoot)
                        || !client->checkaccess(node, FULL)
                        || !client->checkaccess(newParent, RDWR))
                {
                    break;
                }

                unsigned nc;
                TreeProcCopy tc;

                // determine number of nodes to be copied
                client->proctree(node, &tc);
                tc.allocnodes();
                nc = tc.nc;

                // build new nodes array
                client->proctree(node, &tc);
                if (!nc)
                {
                    e = API_EARGS;
                    break;
                }

                tc.nn->parenthandle = UNDEF;
                client->putnodes(newParent->nodehandle, tc.nn, nc);
                e = API_OK;
                break;
            }

			e = client->rename(node, newParent);
			break;
		}
		case MegaRequest::TYPE_COPY:
		{
            Node *node = NULL;
			Node *target = client->nodebyhandle(request->getParentHandle());
			const char* email = request->getEmail();
            MegaNode *megaNode = request->getPublicNode();
            const char *newName = request->getName();

            if (!megaNode->isForeign() && !megaNode->isPublic())
            {
                node = client->nodebyhandle(request->getNodeHandle());
                if (!node)
                {
                    e = API_ENOENT;
                    break;
                }
            }

            if (!megaNode || (!target && !email)
                    || (newName && !(*newName))
                    || (target && target->type == FILENODE))
            {
                e = API_EARGS;
                break;
            }

            if (!node)
            {
                unsigned nc;
                MegaTreeProcCopy tc(client);

                processMegaTree(megaNode, &tc);
                tc.allocnodes();
                nc = tc.nc;
                if (!nc)
                {
                    e = API_EARGS;
                    break;
                }

                if (newName)
                {
                    MegaNodePrivate *privateNode = dynamic_cast<MegaNodePrivate *>(megaNode);
                    if (privateNode)
                    {
                        privateNode->setName(newName);
                    }
                    else
                    {
                        LOG_err << "Unknown node type";
                    }
                }

                // build new nodes array
                processMegaTree(megaNode, &tc);

                tc.nn->parenthandle = UNDEF;

                if (target)
                {
                    client->putnodes(target->nodehandle, tc.nn, nc);
                }
                else
                {
                    client->putnodes(email, tc.nn, nc);
                }
            }
            else
            {
                unsigned nc;
                TreeProcCopy tc;

                // determine number of nodes to be copied
                client->proctree(node,&tc);
                tc.allocnodes();
                nc = tc.nc;

                // build new nodes array
                client->proctree(node,&tc);
                if (!nc)
                {
                    e = API_EARGS;
                    break;
                }

                tc.nn->parenthandle = UNDEF;

                if (newName && tc.nn[0].nodekey.size())
                {
                    SymmCipher key;
                    AttrMap attrs;
                    string attrstring;

                    key.setkey((const byte*)tc.nn[0].nodekey.data(), node->type);
                    attrs = node->attrs;

                    string sname = newName;
                    fsAccess->normalize(&sname);
                    attrs.map['n'] = sname;

                    attrs.getjson(&attrstring);
                    client->makeattr(&key,tc.nn[0].attrstring, attrstring.c_str());
                }

                if (target)
                {
                    client->putnodes(target->nodehandle,tc.nn,nc);
                }
                else
                {
                    client->putnodes(email, tc.nn, nc);
                }
            }
			break;
		}
        case MegaRequest::TYPE_RENAME:
        {
            Node* node = client->nodebyhandle(request->getNodeHandle());
            const char* newName = request->getName();
            if(!node || !newName || !(*newName)) { e = API_EARGS; break; }

            if (!client->checkaccess(node,FULL)) { e = API_EACCESS; break; }

            string sname = newName;
            fsAccess->normalize(&sname);
            node->attrs.map['n'] = sname;
            e = client->setattr(node);
            break;
        }
		case MegaRequest::TYPE_REMOVE:
		{
			Node* node = client->nodebyhandle(request->getNodeHandle());
			if(!node) { e = API_EARGS; break; }

			e = client->unlink(node);
			break;
		}
		case MegaRequest::TYPE_SHARE:
		{
			Node *node = client->nodebyhandle(request->getNodeHandle());
			const char* email = request->getEmail();
			int access = request->getAccess();
            if(!node || !email || !strchr(email, '@'))
            {
                e = API_EARGS;
                break;
            }

            accesslevel_t a;
			switch(access)
			{
				case MegaShare::ACCESS_UNKNOWN:
                    a = ACCESS_UNKNOWN;
                    break;
				case MegaShare::ACCESS_READ:
					a = RDONLY;
					break;
				case MegaShare::ACCESS_READWRITE:
					a = RDWR;
					break;
				case MegaShare::ACCESS_FULL:
					a = FULL;
					break;
				case MegaShare::ACCESS_OWNER:
					a = OWNER;
					break;
                default:
                    e = API_EARGS;
			}

            if(e == API_OK)
                client->setshare(node, email, a);
			break;
		}
		case MegaRequest::TYPE_IMPORT_LINK:
		case MegaRequest::TYPE_GET_PUBLIC_NODE:
		{
			Node *node = client->nodebyhandle(request->getParentHandle());
			const char* megaFileLink = request->getLink();
			if(!megaFileLink) { e = API_EARGS; break; }
			if((request->getType()==MegaRequest::TYPE_IMPORT_LINK) && (!node)) { e = API_EARGS; break; }

			e = client->openfilelink(megaFileLink, 1);
			break;
		}
		case MegaRequest::TYPE_EXPORT:
		{
			Node* node = client->nodebyhandle(request->getNodeHandle());
			if(!node) { e = API_EARGS; break; }

            e = client->exportnode(node, !request->getAccess(), request->getNumber());
			break;
		}
		case MegaRequest::TYPE_FETCH_NODES:
		{
			client->fetchnodes();
			break;
		}
		case MegaRequest::TYPE_ACCOUNT_DETAILS:
		{
            if(client->loggedin() != FULLACCOUNT)
            {
                e = API_EACCESS;
                break;
            }

			int numDetails = request->getNumDetails();
			bool storage = (numDetails & 0x01) != 0;
			bool transfer = (numDetails & 0x02) != 0;
			bool pro = (numDetails & 0x04) != 0;
			bool transactions = (numDetails & 0x08) != 0;
			bool purchases = (numDetails & 0x10) != 0;
			bool sessions = (numDetails & 0x20) != 0;

			numDetails = 1;
			if(transactions) numDetails++;
			if(purchases) numDetails++;
			if(sessions) numDetails++;

			request->setNumDetails(numDetails);

			client->getaccountdetails(request->getAccountDetails(), storage, transfer, pro, transactions, purchases, sessions);
			break;
		}
		case MegaRequest::TYPE_CHANGE_PW:
		{
			const char* oldPassword = request->getPassword();
			const char* newPassword = request->getNewPassword();
			if(!oldPassword || !newPassword) { e = API_EARGS; break; }

			byte pwkey[SymmCipher::KEYLENGTH];
			byte newpwkey[SymmCipher::KEYLENGTH];
			if((e = client->pw_key(oldPassword, pwkey))) { e = API_EARGS; break; }
			if((e = client->pw_key(newPassword, newpwkey))) { e = API_EARGS; break; }
			e = client->changepw(pwkey, newpwkey);
			break;
		}
		case MegaRequest::TYPE_LOGOUT:
		{
            if (request->getParamType() == API_ESSL && client->retryessl)
            {
                e = API_EINCOMPLETE;
                break;
            }

            if(request->getFlag())
            {
                client->logout();
            }
            else
            {
                client->locallogout();
                client->restag = nextTag;
                logout_result(API_OK);
            }
			break;
		}
		case MegaRequest::TYPE_GET_ATTR_FILE:
		{
			const char* dstFilePath = request->getFile();
            int type = request->getParamType();
			Node *node = client->nodebyhandle(request->getNodeHandle());

			if(!dstFilePath || !node) { e = API_EARGS; break; }

            e = client->getfa(node, (fatype)type);
            if(e == API_EEXIST)
            {
                e = API_OK;
                int prevtag = client->restag;
                MegaRequestPrivate* req = NULL;
                while(prevtag)
                {
                    if(requestMap.find(prevtag) == requestMap.end())
                    {
                        LOG_err << "Invalid duplicate getattr request";
                        req = NULL;
                        e = API_EINTERNAL;
                        break;
                    }

                    req = requestMap.at(prevtag);
                    if(!req || (req->getType() != MegaRequest::TYPE_GET_ATTR_FILE))
                    {
                        LOG_err << "Invalid duplicate getattr type";
                        req = NULL;
                        e = API_EINTERNAL;
                        break;
                    }

                    prevtag = req->getNumber();
                }

                if(req)
                {
                    LOG_debug << "Duplicate getattr detected";
                    req->setNumber(request->getTag());
                }
            }
			break;
		}
		case MegaRequest::TYPE_GET_ATTR_USER:
		{
            const char* value = request->getFile();
            attr_t type = attr_t(request->getParamType());
            const char *email = request->getEmail();

            string attrname = MegaApiImpl::userAttributeToString(type);
            char scope = MegaApiImpl::userAttributeToScope(type);

            User *user = email ? client->finduser(email, 0) : client->finduser(client->me, 0);

            if (!user)  // email/handle not found among (ex)contacts
            {
                if (scope == '*' || scope == '#')
                {
                    LOG_warn << "Cannot retrieve private/protected attributes from users other than yourself.";
                    client->app->getua_result(API_EACCESS);
                    return;
                }

                client->getua(email, type);
                break;
            }

            if ( attrname.empty() ||    // unknown attribute type
                 (type == ATTR_AVATAR && !value) ) // no destination file for avatar
            {
                e = API_EARGS;
                break;
            }

            // if attribute is private and user is not logged in user...
            if (scope == '*' && user->userhandle != client->me)
            {
                e = API_EACCESS;
                break;
            }

            client->getua(user, type);
            break;
		}
		case MegaRequest::TYPE_SET_ATTR_USER:
		{
            const char* file = request->getFile();
            const char* value = request->getText();
            attr_t type = attr_t(request->getParamType());
            MegaStringMap *stringMap = request->getMegaStringMap();

            char scope = MegaApiImpl::userAttributeToScope(type);
            string attrname = MegaApiImpl::userAttributeToString(type);
            if (attrname.empty())   // unknown attribute type
            {
                e = API_EARGS;
                break;
            }

            string attrvalue;

            if (type == ATTR_KEYRING                ||
                    type == ATTR_AUTHRING           ||
                    type == ATTR_CU25519_PUBK       ||
                    type == ATTR_ED25519_PUBK       ||
                    type == ATTR_SIG_CU255_PUBK     ||
                    type == ATTR_SIG_RSA_PUBK)
            {
                e = API_EACCESS;
                break;
            }
            else if (type == ATTR_AVATAR)
            {
                // read the attribute value from file
                if (file)
                {
                    string path = file;
                    string localpath;
                    fsAccess->path2local(&path, &localpath);

                    FileAccess *f = fsAccess->newfileaccess();
                    if (!f->fopen(&localpath, 1, 0))
                    {
                        delete f;
                        e = API_EREAD;
                        break;
                    }

                    if (!f->fread(&attrvalue, f->size, 0, 0))
                    {
                        delete f;
                        e = API_EREAD;
                        break;
                    }
                    delete f;

                    client->putua(type, (byte *)attrvalue.data(), attrvalue.size());
                    break;
                }
                else    // removing current attribute's value
                {
                    client->putua(type);
                    break;
                }
            }
            else if (scope == '*')   // private attribute
            {
                if (!stringMap)
                {
                    e = API_EARGS;
                    break;
                }

                // encode the MegaStringMap as a TLV container
                TLVstore tlv;
                string value;
                unsigned len;
                const char *buf, *key;
                MegaStringList *keys = stringMap->getKeys();
                for (int i=0; i < keys->size(); i++)
                {
                    key = keys->get(i);
                    buf = stringMap->get(key);

                    len = strlen(buf)/4*3+3;
                    value.resize(len);
                    value.resize(Base64::atob(buf, (byte *)value.data(), len));

                    tlv.set(key, value);
                }
                delete keys;

                // serialize and encrypt the TLV container
                string *container = tlv.tlvRecordsToContainer(&client->key);

                client->putua(type, (byte *)container->data(), container->size());
                delete container;

                break;
            }
            else    // any other type of attribute
            {
                if (!value)
                {
                    e = API_EARGS;
                    break;
                }

                client->putua(type, (byte *)value, strlen(value));
                break;
            }

            break;
		}
        case MegaRequest::TYPE_SET_ATTR_FILE:
        {
            const char* srcFilePath = request->getFile();
            int type = request->getParamType();
            Node *node = client->nodebyhandle(request->getNodeHandle());

            if(!srcFilePath || !node) { e = API_EARGS; break; }

            string path = srcFilePath;
            string localpath;
            fsAccess->path2local(&path, &localpath);

            string *attributedata = new string;
            FileAccess *f = fsAccess->newfileaccess();
            if (!f->fopen(&localpath, 1, 0))
            {
                delete f;
                delete attributedata;
                e = API_EREAD;
                break;
            }

            if(!f->fread(attributedata, f->size, 0, 0))
            {
                delete f;
                delete attributedata;
                e = API_EREAD;
                break;
            }
            delete f;

            client->putfa(node->nodehandle, (fatype)type, node->nodecipher(), attributedata);
            //attributedata is not deleted because putfa takes its ownership
            break;
        }
        case MegaRequest::TYPE_SET_ATTR_NODE:
        {
            Node *node = client->nodebyhandle(request->getNodeHandle());
            bool isOfficial = request->getFlag();

            if (!node)
            {
                e = API_EARGS;
                break;
            }

            if (!client->checkaccess(node, FULL))
            {
                e = API_EACCESS;
                break;
            }

            if (isOfficial)
            {
                int type = request->getParamType();
                if (type == MegaApi::NODE_ATTR_DURATION)
                {
                    int secs = request->getNumber();
                    if (node->type != FILENODE || secs < MegaNode::INVALID_DURATION)
                    {
                        e = API_EARGS;
                        break;
                    }

                    if (secs == MegaNode::INVALID_DURATION)
                    {
                        node->attrs.map.erase('d');
                    }
                    else
                    {
                        string attrVal;
                        Base64::itoa(secs, &attrVal);
                        if (attrVal.size())
                        {
                            node->attrs.map['d'] = attrVal;
                        }
                    }
                }
                else if (type == MegaApi::NODE_ATTR_COORDINATES)
                {
                    if (node->type != FILENODE)
                    {
                        e = API_EARGS;
                        break;
                    }

                    int longitude = request->getNumDetails();
                    int latitude = request->getTransferTag();
                    nameid coordsName = AttrMap::string2nameid("l");

                    if (longitude == MegaNode::INVALID_COORDINATE && latitude == MegaNode::INVALID_COORDINATE)
                    {
                        node->attrs.map.erase(coordsName);
                    }
                    else
                    {
                        if (longitude < 0 || longitude >= 0x01000000
                                || latitude < 0 || latitude >= 0x01000000)
                        {
                            e = API_EARGS;
                            break;
                        }

                        string latValue;
                        latValue.resize(sizeof latitude * 4 / 3 + 4);
                        latValue.resize(Base64::btoa((const byte*) &latitude, 3, (char*)latValue.data()));

                        string lonValue;
                        lonValue.resize(sizeof longitude * 4 / 3 + 4);
                        lonValue.resize(Base64::btoa((const byte*) &longitude, 3, (char*)lonValue.data()));

                        string coordsValue = latValue + lonValue;
                        node->attrs.map[coordsName] = coordsValue;
                    }
                }
                else
                {
                    e = API_EARGS;
                    break;
                }
            }
            else    // custom attribute, not official
            {
                const char* attrName = request->getName();
                const char* attrValue = request->getText();

                if (!attrName || !attrName[0] || strlen(attrName) > 7)
                {
                    e = API_EARGS;
                    break;
                }

                string sname = attrName;
                fsAccess->normalize(&sname);
                sname.insert(0, "_");
                nameid attr = AttrMap::string2nameid(sname.c_str());

                if (attrValue)
                {
                    string svalue = attrValue;
                    fsAccess->normalize(&svalue);
                    node->attrs.map[attr] = svalue;
                }
                else
                {
                    node->attrs.map.erase(attr);
                }
            }

            if (!e)
            {
                e = client->setattr(node);
            }

            break;
        }
		case MegaRequest::TYPE_CANCEL_ATTR_FILE:
		{
			int type = request->getParamType();
			Node *node = client->nodebyhandle(request->getNodeHandle());

			if (!node) { e = API_EARGS; break; }

            e = client->getfa(node, (fatype)type, 1);
			if (!e)
			{
				std::map<int, MegaRequestPrivate*>::iterator it = requestMap.begin();
				while(it != requestMap.end())
				{
					MegaRequestPrivate *r = it->second;
					it++;
					if (r->getType() == MegaRequest::TYPE_GET_ATTR_FILE &&
						r->getParamType() == request->getParamType() &&
						r->getNodeHandle() == request->getNodeHandle())
					{
						fireOnRequestFinish(r, MegaError(API_EINCOMPLETE));
					}
				}
				fireOnRequestFinish(request, MegaError(e));
			}
			break;
		}
		case MegaRequest::TYPE_RETRY_PENDING_CONNECTIONS:
		{
			bool disconnect = request->getFlag();
			bool includexfers = request->getNumber();
			client->abortbackoff(includexfers);
			if(disconnect)
            {
                client->disconnect();

#if defined(WINDOWS_PHONE) || TARGET_OS_IPHONE
                // Workaround to get the IP of valid DNS servers on Windows Phone/iOS
                string servers;

                while (true)
                {
                #ifdef WINDOWS_PHONE
                    client->httpio->getMEGADNSservers(&servers);
                #else
                    __res_state res;
                    if(res_ninit(&res) == 0)
                    {
                        union res_sockaddr_union u[MAXNS];
                        int nscount = res_getservers(&res, u, MAXNS);

                        for(int i = 0; i < nscount; i++)
                        {
                            char straddr[INET6_ADDRSTRLEN];
                            straddr[0] = 0;

                            if(u[i].sin.sin_family == PF_INET)
                            {
                                mega_inet_ntop(PF_INET, &u[i].sin.sin_addr, straddr, sizeof(straddr));
                            }

                            if(u[i].sin6.sin6_family == PF_INET6)
                            {
                                mega_inet_ntop(PF_INET6, &u[i].sin6.sin6_addr, straddr, sizeof(straddr));
                            }

                            if(straddr[0])
                            {
                                if (servers.size())
                                {
                                    servers.append(",");
                                }
                                servers.append(straddr);
                            }
                        }

                        res_ndestroy(&res);
                    }
                #endif

                    if (servers.size())
                        break;

                #ifdef WINDOWS_PHONE
                    std::this_thread::sleep_for(std::chrono::seconds(1));
                #else
                    sleep(1);
                #endif
                }

                LOG_debug << "Using MEGA DNS servers " << servers;
                httpio->setdnsservers(servers.c_str());
#endif
            }

			fireOnRequestFinish(request, MegaError(API_OK));
			break;
        }
        case MegaRequest::TYPE_INVITE_CONTACT:
        {
            const char *email = request->getEmail();
            const char *message = request->getText();
            int action = request->getNumber();

            if(client->loggedin() != FULLACCOUNT)
            {
                e = API_EACCESS;
                break;
            }

            if(!email || !client->finduser(client->me)->email.compare(email))
            {
                e = API_EARGS;
                break;
            }

            if (action != OPCA_ADD && action != OPCA_REMIND && action != OPCA_DELETE)
            {
                e = API_EARGS;
                break;
            }

            client->setpcr(email, (opcactions_t)action, message);
            break;
        }
        case MegaRequest::TYPE_REPLY_CONTACT_REQUEST:
        {
            handle h = request->getNodeHandle();
            int action = request->getNumber();

            if(h == INVALID_HANDLE || action < 0 || action > MegaContactRequest::REPLY_ACTION_IGNORE)
            {
                e = API_EARGS;
                break;
            }

            client->updatepcr(h, (ipcactions_t)action);
            break;
        }
		case MegaRequest::TYPE_REMOVE_CONTACT:
		{
			const char *email = request->getEmail();
			if(!email) { e = API_EARGS; break; }
            e = client->removecontact(email, HIDDEN);
			break;
		}
		case MegaRequest::TYPE_CREATE_ACCOUNT:
		{
			const char *email = request->getEmail();
			const char *password = request->getPassword();
            const char *name = request->getName();
            const char *pwkey = request->getPrivateKey();

            if(!email || !name || (!password && !pwkey))
			{
				e = API_EARGS; break;
			}

            requestMap.erase(request->getTag());
            while(!requestMap.empty())
            {
                std::map<int,MegaRequestPrivate*>::iterator it=requestMap.begin();
                if(it->second) fireOnRequestFinish(it->second, MegaError(MegaError::API_EACCESS));
            }

            while(!transferMap.empty())
            {
                std::map<int, MegaTransferPrivate *>::iterator it=transferMap.begin();
                if(it->second) fireOnTransferFinish(it->second, MegaError(MegaError::API_EACCESS));
            }
            requestMap[request->getTag()]=request;

			client->createephemeral();
			break;
		}
        case MegaRequest::TYPE_QUERY_SIGNUP_LINK:
        {
            const char *link = request->getLink();
            if(!link)
            {
                e = API_EARGS;
                break;
            }

            const char* ptr = link;
            const char* tptr;

            if ((tptr = strstr(ptr,"#confirm")))
            {
                ptr = tptr+8;

                unsigned len = (strlen(link)-(ptr-link))*3/4+4;
                byte *c = new byte[len];
                len = Base64::atob(ptr,c,len);
                if (len)
                {
                    client->querysignuplink(c,len);
                }
                else
                {
                    e = API_EARGS;
                }
                delete[] c;
                break;
            }
            else if ((tptr = strstr(ptr,"#newsignup")))
            {
                ptr = tptr+10;

                unsigned len = (strlen(link)-(ptr-link))*3/4+4;
                byte *c = new byte[len];
                len = Base64::atob(ptr,c,len);

                if (len > 8)
                {
                    // extract email and email_hash from link
                    byte *email = c;
                    byte *sha512bytes = c+len-8;    // last 11 chars

                    // get the hash for the received email
                    Hash sha512;
                    sha512.add(email, len-8);
                    string sha512str;
                    sha512.get(&sha512str);

                    // and finally check it
                    if (memcmp(sha512bytes, sha512str.data(), 8) == 0)
                    {
                        email[len-8] = '\0';
                        request->setEmail((const char *)email);
                        delete[] c;

                        fireOnRequestFinish(request, MegaError(API_OK));
                        break;
                    }
                }

                delete[] c;
            }

            e = API_EARGS;
            break;
        }
		case MegaRequest::TYPE_CONFIRM_ACCOUNT:
		{
			const char *link = request->getLink();
			const char *password = request->getPassword();
			const char *pwkey = request->getPrivateKey();

            if(!link || (request->getType() == MegaRequest::TYPE_CONFIRM_ACCOUNT && !password && !pwkey))
			{
				e = API_EARGS;
				break;
			}

			const char* ptr = link;
			const char* tptr;

			if ((tptr = strstr(ptr,"#confirm"))) ptr = tptr+8;

			unsigned len = (strlen(link)-(ptr-link))*3/4+4;
			byte *c = new byte[len];
            len = Base64::atob(ptr,c,len);
            if (len)
            {
                client->querysignuplink(c,len);
            }
            else
            {
                e = API_EARGS;
            }
			delete[] c;
			break;
		}
        case MegaRequest::TYPE_GET_RECOVERY_LINK:
        {
            const char *email = request->getEmail();
            bool hasMasterKey = request->getFlag();

            if (!email || !email[0])
            {
                e = API_EARGS;
                break;
            }

            client->getrecoverylink(email, hasMasterKey);
            break;
        }
        case MegaRequest::TYPE_QUERY_RECOVERY_LINK:
        {
            const char *link = request->getLink();

            const char* code;
            if (link && (code = strstr(link, "#recover")))
            {
                code += strlen("#recover");
            }
            else if (link && (code = strstr(link, "#verify")))
            {
                code += strlen("#verify");
            }
            else if (link && (code = strstr(link, "#cancel")))
            {
                code += strlen("#cancel");
            }
            else
            {
                e = API_EARGS;
                break;
            }

            client->queryrecoverylink(code);
            break;
        }
        case MegaRequest::TYPE_CONFIRM_RECOVERY_LINK:
        {
            const char *link = request->getLink();
            const char *newPwd = request->getPassword();

            const char* code;
            if (newPwd && link && (code = strstr(link, "#recover")))
            {
                code += strlen("#recover");
            }
            else
            {
                e = API_EARGS;
                break;
            }

            // concatenate query + confirm requests
            client->queryrecoverylink(code);
            break;
        }
        case MegaRequest::TYPE_GET_CANCEL_LINK:
        {
            if (client->loggedin() != FULLACCOUNT)
            {
                e = API_EACCESS;
                break;
            }

            User *u = client->finduser(client->me);
            if (!u)
            {
                e = API_ENOENT;
                break;
            }

            client->getcancellink(u->email.c_str());
            break;
        }
        case MegaRequest::TYPE_CONFIRM_CANCEL_LINK:
        {
            const char *link = request->getLink();
            const char *pwd = request->getPassword();

            if (client->loggedin() != FULLACCOUNT)
            {
                e = API_EACCESS;
            }

            const char* code;
            if (!pwd || !link || !(code = strstr(link, "#cancel")))
            {
                e = API_EARGS;
                break;
            }

            byte pwkey[SymmCipher::KEYLENGTH];
            client->pw_key(pwd, pwkey);

            // concatenate login + confirm requests
            e = client->validatepwd(pwkey);
            break;
        }
        case MegaRequest::TYPE_GET_CHANGE_EMAIL_LINK:
        {
            if (client->loggedin() != FULLACCOUNT)
            {
                e = API_EACCESS;
                break;
            }

            const char *email = request->getEmail();
            if (!email)
            {
                e = API_EARGS;
                break;
            }

            client->getemaillink(email);
            break;
        }
        case MegaRequest::TYPE_CONFIRM_CHANGE_EMAIL_LINK:
        {
            const char *link = request->getLink();
            const char *pwd = request->getPassword();

            if (client->loggedin() != FULLACCOUNT)
            {
                e = API_EACCESS;
            }

            const char* code;
            if (pwd && link && (code = strstr(link, "#verify")))
            {
                code += strlen("#verify");
            }
            else
            {
                e = API_EARGS;
                break;
            }

            // concatenates query + validate pwd + confirm
            client->queryrecoverylink(code);
            break;
        }
        case MegaRequest::TYPE_PAUSE_TRANSFERS:
        {
            bool pause = request->getFlag();
            int direction = request->getNumber();
            if(direction != -1
                    && direction != MegaTransfer::TYPE_DOWNLOAD
                    && direction != MegaTransfer::TYPE_UPLOAD)
            {
                e = API_EARGS;
                break;
            }

            if(direction == -1)
            {
                client->pausexfers(PUT, pause);
                client->pausexfers(GET, pause);
            }
            else if(direction == MegaTransfer::TYPE_DOWNLOAD)
            {
                client->pausexfers(GET, pause);
            }
            else
            {
                client->pausexfers(PUT, pause);
            }

            fireOnRequestFinish(request, MegaError(API_OK));
            break;
        }
        case MegaRequest::TYPE_SET_MAX_CONNECTIONS:
        {
            int direction = request->getParamType();
            int connections = request->getNumber();

            if (connections <= 0 || (direction != -1
                    && direction != MegaTransfer::TYPE_DOWNLOAD
                    && direction != MegaTransfer::TYPE_UPLOAD))
            {
                e = API_EARGS;
                break;
            }

            if (connections > MegaClient::MAX_NUM_CONNECTIONS)
            {
                e = API_ETOOMANY;
                break;
            }

            if (direction == -1)
            {
                client->setmaxconnections(GET, connections);
                client->setmaxconnections(PUT, connections);
            }
            else if (direction == MegaTransfer::TYPE_DOWNLOAD)
            {
                client->setmaxconnections(GET, connections);
            }
            else
            {
                client->setmaxconnections(PUT, connections);
            }

            fireOnRequestFinish(request, MegaError(API_OK));
            break;
        }
        case MegaRequest::TYPE_CANCEL_TRANSFER:
        {
            int transferTag = request->getTransferTag();
            if(transferMap.find(transferTag) == transferMap.end()) { e = API_ENOENT; break; };

            MegaTransferPrivate* megaTransfer = transferMap.at(transferTag);

            if (!megaTransfer->isStreamingTransfer())
            {
                Transfer *transfer = megaTransfer->getTransfer();
                if (!transfer)
                {
                    e = API_ENOENT;
                    break;
                }

                #ifdef _WIN32
                    if(transfer->type==GET)
                    {
                        transfer->localfilename.append("", 1);
                        WIN32_FILE_ATTRIBUTE_DATA fad;
                        if (GetFileAttributesExW((LPCWSTR)transfer->localfilename.data(), GetFileExInfoStandard, &fad))
                            SetFileAttributesW((LPCWSTR)transfer->localfilename.data(), fad.dwFileAttributes & ~FILE_ATTRIBUTE_HIDDEN);
                        transfer->localfilename.resize(transfer->localfilename.size()-1);
                    }
                #endif

                megaTransfer->setSyncTransfer(true);
                megaTransfer->setLastError(MegaError(API_EINCOMPLETE));

                file_list files = transfer->files;
                file_list::iterator iterator = files.begin();
                while (iterator != files.end())
                {
                    File *file = *iterator;
                    iterator++;
                    if(!file->syncxfer) client->stopxfer(file);
                }
                fireOnRequestFinish(request, MegaError(API_OK));
            }
            else
            {
                m_off_t startPos = megaTransfer->getStartPos();
                m_off_t endPos = megaTransfer->getEndPos();
                m_off_t totalBytes = endPos - startPos + 1;

                MegaNode *publicNode = megaTransfer->getPublicNode();
                if (publicNode)
                {
                    client->preadabort(publicNode->getHandle(), startPos, totalBytes);
                }
                else
                {
                    Node *node = client->nodebyhandle(megaTransfer->getNodeHandle());
                    if (node)
                    {
                        client->preadabort(node, startPos, totalBytes);
                    }
                }
                fireOnRequestFinish(request, MegaError(API_OK));
            }
            break;
        }
        case MegaRequest::TYPE_CANCEL_TRANSFERS:
        {
            int direction = request->getParamType();
            bool flag = request->getFlag();

            if((direction != MegaTransfer::TYPE_DOWNLOAD) && (direction != MegaTransfer::TYPE_UPLOAD))
                { e = API_EARGS; break; }

            if (!flag)
            {
                for (transfer_map::iterator it = client->transfers[direction].begin() ; it != client->transfers[direction].end() ; it++)
                {
                    cancelTransferByTag(it->second->tag);
                }
                request->setFlag(true);
                requestQueue.push(request);
            }
            else
            {
                fireOnRequestFinish(request, MegaError(API_OK));
            }
            break;
        }
#ifdef ENABLE_SYNC
        case MegaRequest::TYPE_ADD_SYNC:
        {
            const char *localPath = request->getFile();
            Node *node = client->nodebyhandle(request->getNodeHandle());
            if(!node || (node->type==FILENODE) || !localPath)
            {
                e = API_EARGS;
                break;
            }

            string utf8name(localPath);
            string localname;
            client->fsaccess->path2local(&utf8name, &localname);
            e = client->addsync(&localname, DEBRISFOLDER, NULL, node, 0, -nextTag);
            if(!e)
            {
                MegaSyncPrivate *sync = new MegaSyncPrivate(client->syncs.back());
                sync->setListener(request->getSyncListener());
                syncMap[-nextTag] = sync;

                request->setNumber(client->syncs.back()->fsfp);
                fireOnRequestFinish(request, MegaError(API_OK));
            }
            break;
        }
        case MegaRequest::TYPE_REMOVE_SYNCS:
        {
            sync_list::iterator it = client->syncs.begin();
            while (it != client->syncs.end())
            {
                Sync *sync = (*it);
                int tag = sync->tag;
                it++;

                client->delsync(sync);

                if (syncMap.find(tag) != syncMap.end())
                {
                    MegaSyncPrivate *megaSync = syncMap.at(tag);
                    syncMap.erase(tag);
                    delete megaSync;
                }
            }
            fireOnRequestFinish(request, MegaError(API_OK));
            break;
        }
        case MegaRequest::TYPE_REMOVE_SYNC:
        {
            handle nodehandle = request->getNodeHandle();
            sync_list::iterator it = client->syncs.begin();
            bool found = false;
            while(it != client->syncs.end())
            {
                Sync *sync = (*it);
                it++;

                int tag = sync->tag;
                if (!sync->localroot.node || sync->localroot.node->nodehandle == nodehandle)
                {
                    string path;
                    fsAccess->local2path(&sync->localroot.localname, &path);
                    if (!request->getFile() || sync->localroot.node)
                    {
                        request->setFile(path.c_str());
                    }

                    client->delsync(sync, request->getFlag());

                    if (syncMap.find(tag) != syncMap.end())
                    {
                        MegaSyncPrivate *megaSync = syncMap.at(tag);
                        syncMap.erase(tag);
                        delete megaSync;
                    }

                    found = true;
                }
            }

            if (found)
            {
                fireOnRequestFinish(request, MegaError(API_OK));
            }
            else
            {
                e = API_ENOENT;
            }

            break;
        }
#endif
        case MegaRequest::TYPE_REPORT_EVENT:
        {
            const char *details = request->getText();
            if(!details)
            {
                e = API_EARGS;
                break;
            }

            string event = "A"; //Application event
            int size = strlen(details);
            char *base64details = new char[size * 4 / 3 + 4];
            Base64::btoa((byte *)details, size, base64details);
            client->reportevent(event.c_str(), base64details);
            delete [] base64details;
            break;
        }
        case MegaRequest::TYPE_DELETE:
        {
#ifdef HAVE_LIBUV
            if (httpServer)
            {
                MegaHTTPServer *server = httpServer;
                httpServer = NULL;
                sdkMutex.unlock();
                delete server;
                sdkMutex.lock();
            }
#endif
            threadExit = 1;
            break;
        }
        case MegaRequest::TYPE_GET_PRICING:
        case MegaRequest::TYPE_GET_PAYMENT_ID:
        case MegaRequest::TYPE_UPGRADE_ACCOUNT:
        {
            int method = request->getNumber();
            if(method != MegaApi::PAYMENT_METHOD_BALANCE && method != MegaApi::PAYMENT_METHOD_CREDIT_CARD)
            {
                e = API_EARGS;
                break;
            }

            client->purchase_enumeratequotaitems();
            break;
        }
        case MegaRequest::TYPE_SUBMIT_PURCHASE_RECEIPT:
        {
            const char* receipt = request->getText();
            int type = request->getNumber();

            if(!receipt || (type != MegaApi::PAYMENT_METHOD_GOOGLE_WALLET
                            && type != MegaApi::PAYMENT_METHOD_ITUNES
                            && type != MegaApi::PAYMENT_METHOD_WINDOWS_STORE))
            {
                e = API_EARGS;
                break;
            }

            if(type == MegaApi::PAYMENT_METHOD_ITUNES && client->loggedin() != FULLACCOUNT)
            {
                e = API_EACCESS;
                break;
            }

            string base64receipt;
            if (type == MegaApi::PAYMENT_METHOD_GOOGLE_WALLET
                    || type == MegaApi::PAYMENT_METHOD_WINDOWS_STORE)
            {
                int len = strlen(receipt);
                base64receipt.resize(len * 4 / 3 + 4);
                base64receipt.resize(Base64::btoa((byte *)receipt, len, (char *)base64receipt.data()));
            }
            else // MegaApi::PAYMENT_METHOD_ITUNES
            {
                base64receipt = receipt;
            }

            client->submitpurchasereceipt(type, base64receipt.c_str());
            break;
        }
        case MegaRequest::TYPE_CREDIT_CARD_STORE:
        {
            const char *ccplain = request->getText();
            e = client->creditcardstore(ccplain);
            break;
        }
        case MegaRequest::TYPE_CREDIT_CARD_QUERY_SUBSCRIPTIONS:
        {
            client->creditcardquerysubscriptions();
            break;
        }
        case MegaRequest::TYPE_CREDIT_CARD_CANCEL_SUBSCRIPTIONS:
        {
            const char* reason = request->getText();
            client->creditcardcancelsubscriptions(reason);
            break;
        }
        case MegaRequest::TYPE_GET_PAYMENT_METHODS:
        {
            client->getpaymentmethods();
            break;
        }
        case MegaRequest::TYPE_SUBMIT_FEEDBACK:
        {
            int rating = request->getNumber();
            const char *message = request->getText();

            if(rating < 1 || rating > 5)
            {
                e = API_EARGS;
                break;
            }

            if(!message)
            {
                message = "";
            }

            int size = strlen(message);
            char *base64message = new char[size * 4 / 3 + 4];
            Base64::btoa((byte *)message, size, base64message);

            char base64uhandle[12];
            Base64::btoa((const byte*)&client->me, MegaClient::USERHANDLE, base64uhandle);

            string feedback;
            feedback.resize(128 + strlen(base64message));

            snprintf((char *)feedback.data(), feedback.size(), "{\\\"r\\\":\\\"%d\\\",\\\"m\\\":\\\"%s\\\",\\\"u\\\":\\\"%s\\\"}", rating, base64message, base64uhandle);
            client->userfeedbackstore(feedback.c_str());
            delete [] base64message;
            break;
        }
        case MegaRequest::TYPE_SEND_EVENT:
        {
            int number = request->getNumber();
            const char *text = request->getText();

            if(number < 99500 || number >= 99600 || !text)
            {
                e = API_EARGS;
                break;
            }

            client->sendevent(number, text);
            break;
        }
        case MegaRequest::TYPE_GET_USER_DATA:
        {
            const char *email = request->getEmail();
            if(request->getFlag() && !email)
            {
                e = API_EARGS;
                break;
            }

            if(!request->getFlag())
            {
                client->getuserdata();
            }
            else
            {
                client->getpubkey(email);
            }

            break;
        }
        case MegaRequest::TYPE_KILL_SESSION:
        {
            MegaHandle handle = request->getNodeHandle();
            if (handle == INVALID_HANDLE)
            {
                client->killallsessions();
            }
            else
            {
                client->killsession(handle);
            }
            break;
        }
        case MegaRequest::TYPE_GET_SESSION_TRANSFER_URL:
        {
            client->copysession();
            break;
        }
        case MegaRequest::TYPE_CLEAN_RUBBISH_BIN:
        {
            client->cleanrubbishbin();
            break;
        }
        case MegaRequest::TYPE_USE_HTTPS_ONLY:
        {
            bool usehttps = request->getFlag();
            if (client->usehttps != usehttps)
            {
                client->usehttps = usehttps;
                for (int d = GET; d == GET || d == PUT; d += PUT - GET)
                {
                    for (transfer_map::iterator it = client->transfers[d].begin(); it != client->transfers[d].end(); it++)
                    {
                        Transfer *t = it->second;
                        if (t->slot)
                        {
                            t->failed(API_EAGAIN);
                        }
                    }
                }
            }
            fireOnRequestFinish(request, MegaError(API_OK));
            break;
        }
        case MegaRequest::TYPE_SET_PROXY:
        {
            Proxy *proxy = request->getProxy();
            httpio->setproxy(proxy);
            delete proxy;
            fireOnRequestFinish(request, MegaError(API_OK));
            break;
        }
#ifdef ENABLE_CHAT
        case MegaRequest::TYPE_CHAT_CREATE:
        {
            MegaTextChatPeerList *chatPeers = request->getMegaTextChatPeerList();
            if (!chatPeers)   // refuse to create chats without participants
            {
                e = API_EARGS;
                break;
            }

            bool group = request->getFlag();
            const userpriv_vector *userpriv = ((MegaTextChatPeerListPrivate*)chatPeers)->getList();
            if (!userpriv || (!group && chatPeers->size() > 1))
            {
                e = API_EARGS;
                break;
            }

            // if 1:1 chat, peer is enforced to be moderator too
            if (!group && userpriv->at(1).second != PRIV_MODERATOR)
            {
                ((MegaTextChatPeerListPrivate*)chatPeers)->setPeerPrivilege(userpriv->at(1).first, PRIV_MODERATOR);
            }

            client->createChat(group, userpriv);
            break;
        }
        case MegaRequest::TYPE_CHAT_INVITE:
        {
            handle chatid = request->getNodeHandle();
            handle uh = request->getParentHandle();
            int access = request->getAccess();
            const char *title = request->getText();

            if (chatid == INVALID_HANDLE || uh == INVALID_HANDLE)
            {
                e = API_EARGS;
                break;
            }

            char uid[12];
            Base64::btoa((byte*)&uh, sizeof uh, uid);
            uid[11] = 0;

            client->inviteToChat(chatid, uid, access, title);
            break;
        }
        case MegaRequest::TYPE_CHAT_REMOVE:
        {
            handle chatid = request->getNodeHandle();
            handle uh = request->getParentHandle();

            if (chatid == INVALID_HANDLE)
            {
                e = API_EARGS;
                break;
            }

            // user is optional. If not provided, command apply to own user
            if (uh != INVALID_HANDLE)
            {
                char uid[12];
                Base64::btoa((byte*)&uh, sizeof uh, uid);
                uid[11] = 0;

                client->removeFromChat(chatid, uid);
            }
            else
            {
                client->removeFromChat(chatid);
            }
            break;
        }
        case MegaRequest::TYPE_CHAT_URL:
        {
            MegaHandle chatid = request->getNodeHandle();
            if (chatid == INVALID_HANDLE)
            {
                e = API_EARGS;
                break;
            }

            client->getUrlChat(chatid);
            break;
        }
        case MegaRequest::TYPE_CHAT_GRANT_ACCESS:
        {
            handle chatid = request->getParentHandle();
            handle h = request->getNodeHandle();
            const char *uid = request->getEmail();

            if (chatid == INVALID_HANDLE || h == INVALID_HANDLE || !uid)
            {
                e = API_EARGS;
                break;
            }

            client->grantAccessInChat(chatid, h, uid);
            break;
        }
        case MegaRequest::TYPE_CHAT_REMOVE_ACCESS:
        {
            handle chatid = request->getParentHandle();
            handle h = request->getNodeHandle();
            const char *uid = request->getEmail();

            if (chatid == INVALID_HANDLE || h == INVALID_HANDLE || !uid)
            {
                e = API_EARGS;
                break;
            }

            client->removeAccessInChat(chatid, h, uid);
            break;
        }
        case MegaRequest::TYPE_CHAT_UPDATE_PERMISSIONS:
        {
            handle chatid = request->getNodeHandle();
            handle uh = request->getParentHandle();
            int access = request->getAccess();

            if (chatid == INVALID_HANDLE || uh == INVALID_HANDLE)
            {
                e = API_EARGS;
                break;
            }

            char uid[12];
            Base64::btoa((byte*)&uh, sizeof uh, uid);
            uid[11] = 0;

            client->updateChatPermissions(chatid, uid, access);
            break;
        }
        case MegaRequest::TYPE_CHAT_TRUNCATE:
        {
            MegaHandle chatid = request->getNodeHandle();
            handle messageid = request->getParentHandle();
            if (chatid == INVALID_HANDLE || messageid == INVALID_HANDLE)
            {
                e = API_EARGS;
                break;
            }

            client->truncateChat(chatid, messageid);
            break;
        }
        case MegaRequest::TYPE_CHAT_SET_TITLE:
        {
            MegaHandle chatid = request->getNodeHandle();
            const char *title = request->getText();
            if (chatid == INVALID_HANDLE || title == NULL)
            {
                e = API_EARGS;
                break;
            }

            client->setChatTitle(chatid, title);
            break;
        }
#endif
        default:
        {
            e = API_EINTERNAL;
        }
        }

		if(e)
        {
            LOG_err << "Error starting request: " << e;
            fireOnRequestFinish(request, MegaError(e));
        }

		sdkMutex.unlock();
	}
}

char* MegaApiImpl::stringToArray(string &buffer)
{
	char *newbuffer = new char[buffer.size()+1];
	memcpy(newbuffer, buffer.data(), buffer.size());
	newbuffer[buffer.size()]='\0';
    return newbuffer;
}

void MegaApiImpl::updateStats()
{
    sdkMutex.lock();
    pendingDownloads = client->transfers[0].size();
    pendingUploads = client->transfers[1].size();
    sdkMutex.unlock();
}

long long MegaApiImpl::getNumNodes()
{
    return client->totalNodes;
}

long long MegaApiImpl::getTotalDownloadedBytes()
{
    return totalDownloadedBytes;
}

long long MegaApiImpl::getTotalUploadedBytes()
{
    return totalUploadedBytes;
}

void MegaApiImpl::update()
{
#ifdef ENABLE_SYNC
    sdkMutex.lock();

    LOG_debug << "PendingCS? " << (client->pendingcs != NULL);
    if(client->curfa == client->newfa.end())
    {
        LOG_debug << "PendingFA? 0";
    }
    else
    {
        HttpReqCommandPutFA* fa = *client->curfa;
        if(fa)
        {
            LOG_debug << "PendingFA? " << client->newfa.size() << " STATUS: " << fa->status;
        }
    }

    LOG_debug << "FLAGS: " << client->syncactivity << " " << client->syncadded
              << " " << client->syncdownrequired << " " << client->syncdownretry
              << " " << client->syncfslockretry << " " << client->syncfsopsfailed
              << " " << client->syncnagleretry << " " << client->syncscanfailed
              << " " << client->syncops << " " << client->syncscanstate
              << " " << client->faputcompletion.size() << " " << client->synccreate.size()
              << " " << client->fetchingnodes << " " << client->pendingfa.size()
              << " " << client->xferpaused[0] << " " << client->xferpaused[1]
              << " " << client->transfers[0].size() << " " << client->transfers[1].size()
              << " " << client->syncscanstate << " " << client->statecurrent
              << " " << client->syncadding << " " << client->syncdebrisadding
              << " " << client->umindex.size() << " " << client->uhindex.size();

    sdkMutex.unlock();
#endif

    waiter->notify();
}

bool MegaApiImpl::isWaiting()
{
    return waiting || waitingRequest;
}

TreeProcCopy::TreeProcCopy()
{
	nn = NULL;
	nc = 0;
}

void TreeProcCopy::allocnodes()
{
	if(nc) nn = new NewNode[nc];
}

TreeProcCopy::~TreeProcCopy()
{
	//Will be deleted in putnodes_result
	//delete[] nn;
}

// determine node tree size (nn = NULL) or write node tree to new nodes array
void TreeProcCopy::proc(MegaClient* client, Node* n)
{
	if (nn)
	{
		string attrstring;
		SymmCipher key;
		NewNode* t = nn+--nc;

		// copy node
		t->source = NEW_NODE;
		t->type = n->type;
		t->nodehandle = n->nodehandle;
        t->parenthandle = n->parent ? n->parent->nodehandle : UNDEF;

		// copy key (if file) or generate new key (if folder)
		if (n->type == FILENODE) t->nodekey = n->nodekey;
		else
		{
			byte buf[FOLDERNODEKEYLENGTH];
			PrnGen::genblock(buf,sizeof buf);
			t->nodekey.assign((char*)buf,FOLDERNODEKEYLENGTH);
		}

		t->attrstring = new string;
		if(t->nodekey.size())
		{
			key.setkey((const byte*)t->nodekey.data(),n->type);

			n->attrs.getjson(&attrstring);
			client->makeattr(&key,t->attrstring,attrstring.c_str());
		}
	}
	else nc++;
}

TransferQueue::TransferQueue()
{
    mutex.init(false);
}

void TransferQueue::push(MegaTransferPrivate *transfer)
{
    mutex.lock();
    transfers.push_back(transfer);
    mutex.unlock();
}

void TransferQueue::push_front(MegaTransferPrivate *transfer)
{
    mutex.lock();
    transfers.push_front(transfer);
    mutex.unlock();
}

MegaTransferPrivate *TransferQueue::pop()
{
    mutex.lock();
    if(transfers.empty())
    {
        mutex.unlock();
        return NULL;
    }
    MegaTransferPrivate *transfer = transfers.front();
    transfers.pop_front();
    mutex.unlock();
    return transfer;
}

void TransferQueue::removeListener(MegaTransferListener *listener)
{
    mutex.lock();

    std::deque<MegaTransferPrivate *>::iterator it = transfers.begin();
    while(it != transfers.end())
    {
        MegaTransferPrivate *transfer = (*it);
        if(transfer->getListener() == listener)
            transfer->setListener(NULL);
        it++;
    }

    mutex.unlock();
}

RequestQueue::RequestQueue()
{
    mutex.init(false);
}

void RequestQueue::push(MegaRequestPrivate *request)
{
    mutex.lock();
    requests.push_back(request);
    mutex.unlock();
}

void RequestQueue::push_front(MegaRequestPrivate *request)
{
    mutex.lock();
    requests.push_front(request);
    mutex.unlock();
}

MegaRequestPrivate *RequestQueue::pop()
{
    mutex.lock();
    if(requests.empty())
    {
        mutex.unlock();
        return NULL;
    }
    MegaRequestPrivate *request = requests.front();
    requests.pop_front();
    mutex.unlock();
    return request;
}

void RequestQueue::removeListener(MegaRequestListener *listener)
{
    mutex.lock();

    std::deque<MegaRequestPrivate *>::iterator it = requests.begin();
    while(it != requests.end())
    {
        MegaRequestPrivate *request = (*it);
        if(request->getListener()==listener)
            request->setListener(NULL);
        it++;
    }

    mutex.unlock();
}

#ifdef ENABLE_SYNC
void RequestQueue::removeListener(MegaSyncListener *listener)
{
    mutex.lock();

    std::deque<MegaRequestPrivate *>::iterator it = requests.begin();
    while(it != requests.end())
    {
        MegaRequestPrivate *request = (*it);
        if(request->getSyncListener()==listener)
            request->setSyncListener(NULL);
        it++;
    }

    mutex.unlock();
}
#endif

MegaHashSignatureImpl::MegaHashSignatureImpl(const char *base64Key)
{
    hashSignature = new HashSignature(new Hash());
    asymmCypher = new AsymmCipher();

    string pubks;
    int len = strlen(base64Key)/4*3+3;
    pubks.resize(len);
    pubks.resize(Base64::atob(base64Key, (byte *)pubks.data(), len));
    asymmCypher->setkey(AsymmCipher::PUBKEY,(byte*)pubks.data(), pubks.size());
}

MegaHashSignatureImpl::~MegaHashSignatureImpl()
{
    delete hashSignature;
    delete asymmCypher;
}

void MegaHashSignatureImpl::init()
{
    hashSignature->get(asymmCypher, NULL, 0);
}

void MegaHashSignatureImpl::add(const char *data, unsigned size)
{
    hashSignature->add((const byte *)data, size);
}

bool MegaHashSignatureImpl::checkSignature(const char *base64Signature)
{
    char signature[512];
    int l = Base64::atob(base64Signature, (byte *)signature, sizeof(signature));
    if(l != sizeof(signature))
        return false;

    return hashSignature->check(asymmCypher, (const byte *)signature, sizeof(signature));
}

int MegaAccountDetailsPrivate::getProLevel()
{
    return details.pro_level;
}

int64_t MegaAccountDetailsPrivate::getProExpiration()
{
    return details.pro_until;
}

int MegaAccountDetailsPrivate::getSubscriptionStatus()
{
    if(details.subscription_type == 'S')
    {
        return MegaAccountDetails::SUBSCRIPTION_STATUS_VALID;
    }

    if(details.subscription_type == 'R')
    {
        return MegaAccountDetails::SUBSCRIPTION_STATUS_INVALID;
    }

    return MegaAccountDetails::SUBSCRIPTION_STATUS_NONE;
}

int64_t MegaAccountDetailsPrivate::getSubscriptionRenewTime()
{
    return details.subscription_renew;
}

char *MegaAccountDetailsPrivate::getSubscriptionMethod()
{
    return MegaApi::strdup(details.subscription_method.c_str());
}

char *MegaAccountDetailsPrivate::getSubscriptionCycle()
{
    return MegaApi::strdup(details.subscription_cycle);
}

long long MegaAccountDetailsPrivate::getStorageMax()
{
    return details.storage_max;
}

long long MegaAccountDetailsPrivate::getStorageUsed()
{
    return details.storage_used;
}

long long MegaAccountDetailsPrivate::getTransferMax()
{
    return details.transfer_max;
}

long long MegaAccountDetailsPrivate::getTransferOwnUsed()
{
    return details.transfer_own_used;
}

int MegaAccountDetailsPrivate::getNumUsageItems()
{
    return details.storage.size();
}

long long MegaAccountDetailsPrivate::getStorageUsed(MegaHandle handle)
{
    return details.storage[handle].bytes;
}

long long MegaAccountDetailsPrivate::getNumFiles(MegaHandle handle)
{
    return details.storage[handle].files;
}

long long MegaAccountDetailsPrivate::getNumFolders(MegaHandle handle)
{
    return details.storage[handle].folders;
}

MegaAccountDetails* MegaAccountDetailsPrivate::copy()
{
    return new MegaAccountDetailsPrivate(&details);
}

int MegaAccountDetailsPrivate::getNumBalances() const
{
    return details.balances.size();
}

MegaAccountBalance *MegaAccountDetailsPrivate::getBalance(int i) const
{
    if ((unsigned int)i < details.balances.size())
    {
        return MegaAccountBalancePrivate::fromAccountBalance(&(details.balances[(unsigned int)i]));
    }
    return NULL;
}

int MegaAccountDetailsPrivate::getNumSessions() const
{
    return details.sessions.size();
}

MegaAccountSession *MegaAccountDetailsPrivate::getSession(int i) const
{
    if ((unsigned int)i < details.sessions.size())
    {
        return MegaAccountSessionPrivate::fromAccountSession(&(details.sessions[(unsigned int)i]));
    }
    return NULL;
}

int MegaAccountDetailsPrivate::getNumPurchases() const
{
    return details.purchases.size();
}

MegaAccountPurchase *MegaAccountDetailsPrivate::getPurchase(int i) const
{
    if ((unsigned int)i < details.purchases.size())
    {
        return MegaAccountPurchasePrivate::fromAccountPurchase(&(details.purchases[(unsigned int)i]));
    }
    return NULL;
}

int MegaAccountDetailsPrivate::getNumTransactions() const
{
    return details.transactions.size();
}

MegaAccountTransaction *MegaAccountDetailsPrivate::getTransaction(int i) const
{
    if ((unsigned int)i < details.transactions.size())
    {
        return MegaAccountTransactionPrivate::fromAccountTransaction(&(details.transactions[(unsigned int)i]));
    }
    return NULL;
}

int MegaAccountDetailsPrivate::getTemporalBandwidthInterval()
{
    return details.transfer_hist.size();
}

long long MegaAccountDetailsPrivate::getTemporalBandwidth()
{
    long long result = 0;
    for (unsigned int i = 0; i < details.transfer_hist.size(); i++)
    {
        result += details.transfer_hist[i];
    }
    return result;
}

bool MegaAccountDetailsPrivate::isTemporalBandwidthValid()
{
    return details.transfer_hist_valid;
}

ExternalLogger::ExternalLogger()
{
	mutex.init(true);
	this->megaLogger = NULL;
	SimpleLogger::setOutputClass(this);

    //Initialize outputSettings map
    SimpleLogger::outputSettings[(LogLevel)logFatal];
    SimpleLogger::outputSettings[(LogLevel)logError];
    SimpleLogger::outputSettings[(LogLevel)logWarning];
    SimpleLogger::outputSettings[(LogLevel)logInfo];
    SimpleLogger::outputSettings[(LogLevel)logDebug];
    SimpleLogger::outputSettings[(LogLevel)logMax];
}

void ExternalLogger::setMegaLogger(MegaLogger *logger)
{
	this->megaLogger = logger;
}

void ExternalLogger::setLogLevel(int logLevel)
{
	SimpleLogger::setLogLevel((LogLevel)logLevel);
}

void ExternalLogger::postLog(int logLevel, const char *message, const char *filename, int line)
{
    if(SimpleLogger::logCurrentLevel < logLevel)
        return;

	if(!message)
	{
		message = "";
	}

	if(!filename)
	{
		filename = "";
	}

    mutex.lock();
	SimpleLogger((LogLevel)logLevel, filename, line) << message;
    mutex.unlock();
}

void ExternalLogger::log(const char *time, int loglevel, const char *source, const char *message)
{
	if(!time)
	{
		time = "";
	}

	if(!source)
	{
		source = "";
	}

	if(!message)
	{
		message = "";
	}

	mutex.lock();
	if(megaLogger)
	{
        megaLogger->log(time, loglevel, source, message);
	}
	else
	{
		cout << "[" << time << "][" << SimpleLogger::toStr((LogLevel)loglevel) << "] " << message << endl;
	}
	mutex.unlock();
}


OutShareProcessor::OutShareProcessor()
{

}

bool OutShareProcessor::processNode(Node *node)
{
    if(!node->outshares)
    {
        return true;
    }

    for (share_map::iterator it = node->outshares->begin(); it != node->outshares->end(); it++)
	{
        Share *share = it->second;
        if (share->user && (share->user->show == VISIBLE)) // public links have no user
        {
            shares.push_back(share);
            handles.push_back(node->nodehandle);
        }
	}

	return true;
}

vector<Share *> &OutShareProcessor::getShares()
{
	return shares;
}

vector<handle> &OutShareProcessor::getHandles()
{
	return handles;
}

PendingOutShareProcessor::PendingOutShareProcessor()
{

}

bool PendingOutShareProcessor::processNode(Node *node)
{
    if(!node->pendingshares)
    {
        return true;
    }

    for (share_map::iterator it = node->pendingshares->begin(); it != node->pendingshares->end(); it++)
    {
        shares.push_back(it->second);
        handles.push_back(node->nodehandle);
    }

    return true;
}

vector<Share *> &PendingOutShareProcessor::getShares()
{
    return shares;
}

vector<handle> &PendingOutShareProcessor::getHandles()
{
    return handles;
}

MegaPricingPrivate::~MegaPricingPrivate()
{
    for(unsigned i = 0; i < currency.size(); i++)
    {
        delete[] currency[i];
    }

    for(unsigned i = 0; i < description.size(); i++)
    {
        delete[] description[i];
    }

    for(unsigned i = 0; i < iosId.size(); i++)
    {
        delete[] iosId[i];
    }

    for(unsigned i = 0; i < androidId.size(); i++)
    {
        delete[] androidId[i];
    }
}

int MegaPricingPrivate::getNumProducts()
{
    return handles.size();
}

handle MegaPricingPrivate::getHandle(int productIndex)
{
    if((unsigned)productIndex < handles.size())
        return handles[productIndex];

    return UNDEF;
}

int MegaPricingPrivate::getProLevel(int productIndex)
{
    if((unsigned)productIndex < proLevel.size())
        return proLevel[productIndex];

    return 0;
}

int MegaPricingPrivate::getGBStorage(int productIndex)
{
    if((unsigned)productIndex < gbStorage.size())
        return gbStorage[productIndex];

    return 0;
}

int MegaPricingPrivate::getGBTransfer(int productIndex)
{
    if((unsigned)productIndex < gbTransfer.size())
        return gbTransfer[productIndex];

    return 0;
}

int MegaPricingPrivate::getMonths(int productIndex)
{
    if((unsigned)productIndex < months.size())
        return months[productIndex];

    return 0;
}

int MegaPricingPrivate::getAmount(int productIndex)
{
    if((unsigned)productIndex < amount.size())
        return amount[productIndex];

    return 0;
}

const char *MegaPricingPrivate::getCurrency(int productIndex)
{
    if((unsigned)productIndex < currency.size())
        return currency[productIndex];

    return NULL;
}

const char *MegaPricingPrivate::getDescription(int productIndex)
{
    if((unsigned)productIndex < description.size())
        return description[productIndex];

    return NULL;
}

const char *MegaPricingPrivate::getIosID(int productIndex)
{
    if((unsigned)productIndex < iosId.size())
        return iosId[productIndex];

    return NULL;
}

const char *MegaPricingPrivate::getAndroidID(int productIndex)
{
    if((unsigned)productIndex < androidId.size())
        return androidId[productIndex];

    return NULL;
}

MegaPricing *MegaPricingPrivate::copy()
{
    MegaPricingPrivate *megaPricing = new MegaPricingPrivate();
    for(unsigned i=0; i<handles.size(); i++)
    {
        megaPricing->addProduct(handles[i], proLevel[i], gbStorage[i], gbTransfer[i],
                                months[i], amount[i], currency[i], description[i], iosId[i], androidId[i]);
    }

    return megaPricing;
}

void MegaPricingPrivate::addProduct(handle product, int proLevel, int gbStorage, int gbTransfer, int months, int amount, const char *currency,
                                    const char* description, const char* iosid, const char* androidid)
{
    this->handles.push_back(product);
    this->proLevel.push_back(proLevel);
    this->gbStorage.push_back(gbStorage);
    this->gbTransfer.push_back(gbTransfer);
    this->months.push_back(months);
    this->amount.push_back(amount);
    this->currency.push_back(MegaApi::strdup(currency));
    this->description.push_back(MegaApi::strdup(description));
    this->iosId.push_back(MegaApi::strdup(iosid));
    this->androidId.push_back(MegaApi::strdup(androidid));
}

#ifdef ENABLE_SYNC
MegaSyncPrivate::MegaSyncPrivate(Sync *sync)
{
    this->tag = sync->tag;
    sync->client->fsaccess->local2path(&sync->localroot.localname, &localFolder);
    this->megaHandle = sync->localroot.node->nodehandle;
    this->fingerprint = sync->fsfp;
    this->state = sync->state;
    this->listener = NULL;
}

MegaSyncPrivate::MegaSyncPrivate(MegaSyncPrivate *sync)
{
    this->setTag(sync->getTag());
    this->setLocalFolder(sync->getLocalFolder());
    this->setMegaHandle(sync->getMegaHandle());
    this->setLocalFingerprint(sync->getLocalFingerprint());
    this->setState(sync->getState());
    this->setListener(sync->getListener());
}

MegaSyncPrivate::~MegaSyncPrivate()
{
}

MegaSync *MegaSyncPrivate::copy()
{
    return new MegaSyncPrivate(this);
}

MegaHandle MegaSyncPrivate::getMegaHandle() const
{
    return megaHandle;
}

void MegaSyncPrivate::setMegaHandle(MegaHandle handle)
{
    this->megaHandle = handle;
}

const char *MegaSyncPrivate::getLocalFolder() const
{
    if(!localFolder.size())
        return NULL;

    return localFolder.c_str();
}

void MegaSyncPrivate::setLocalFolder(const char *path)
{
    this->localFolder = path;
}

long long MegaSyncPrivate::getLocalFingerprint() const
{
    return fingerprint;
}

void MegaSyncPrivate::setLocalFingerprint(long long fingerprint)
{
    this->fingerprint = fingerprint;
}

int MegaSyncPrivate::getTag() const
{
    return tag;
}

void MegaSyncPrivate::setTag(int tag)
{
    this->tag = tag;
}

void MegaSyncPrivate::setListener(MegaSyncListener *listener)
{
    this->listener = listener;
}

MegaSyncListener *MegaSyncPrivate::getListener()
{
    return this->listener;
}

int MegaSyncPrivate::getState() const
{
    return state;
}

void MegaSyncPrivate::setState(int state)
{
    this->state = state;
}

MegaSyncEventPrivate::MegaSyncEventPrivate(int type)
{
    this->type = type;
    path = NULL;
    newPath = NULL;
    prevName = NULL;
    nodeHandle = INVALID_HANDLE;
    prevParent = INVALID_HANDLE;
}

MegaSyncEventPrivate::~MegaSyncEventPrivate()
{
    delete [] path;
}

MegaSyncEvent *MegaSyncEventPrivate::copy()
{
    MegaSyncEventPrivate *event = new MegaSyncEventPrivate(type);
    event->setPath(this->path);
    event->setNodeHandle(this->nodeHandle);
    event->setNewPath(this->newPath);
    event->setPrevName(this->prevName);
    event->setPrevParent(this->prevParent);
    return event;
}

int MegaSyncEventPrivate::getType() const
{
    return type;
}

const char *MegaSyncEventPrivate::getPath() const
{
    return path;
}

MegaHandle MegaSyncEventPrivate::getNodeHandle() const
{
    return nodeHandle;
}

const char *MegaSyncEventPrivate::getNewPath() const
{
    return newPath;
}

const char *MegaSyncEventPrivate::getPrevName() const
{
    return prevName;
}

MegaHandle MegaSyncEventPrivate::getPrevParent() const
{
    return prevParent;
}

void MegaSyncEventPrivate::setPath(const char *path)
{
    if(this->path)
    {
        delete [] this->path;
    }
    this->path =  MegaApi::strdup(path);
}

void MegaSyncEventPrivate::setNodeHandle(MegaHandle nodeHandle)
{
    this->nodeHandle = nodeHandle;
}

void MegaSyncEventPrivate::setNewPath(const char *newPath)
{
    if(this->newPath)
    {
        delete [] this->newPath;
    }
    this->newPath =  MegaApi::strdup(newPath);
}

void MegaSyncEventPrivate::setPrevName(const char *prevName)
{
    if(this->prevName)
    {
        delete [] this->prevName;
    }
    this->prevName =  MegaApi::strdup(prevName);
}

void MegaSyncEventPrivate::setPrevParent(MegaHandle prevParent)
{
    this->prevParent = prevParent;
}

#endif


MegaAccountBalance *MegaAccountBalancePrivate::fromAccountBalance(const AccountBalance *balance)
{
    return new MegaAccountBalancePrivate(balance);
}

MegaAccountBalancePrivate::~MegaAccountBalancePrivate()
{

}

MegaAccountBalance *MegaAccountBalancePrivate::copy()
{
    return new MegaAccountBalancePrivate(&balance);
}

double MegaAccountBalancePrivate::getAmount() const
{
    return balance.amount;
}

char *MegaAccountBalancePrivate::getCurrency() const
{
    return MegaApi::strdup(balance.currency);
}

MegaAccountBalancePrivate::MegaAccountBalancePrivate(const AccountBalance *balance)
{
    this->balance = *balance;
}

MegaAccountSession *MegaAccountSessionPrivate::fromAccountSession(const AccountSession *session)
{
    return new MegaAccountSessionPrivate(session);
}

MegaAccountSessionPrivate::~MegaAccountSessionPrivate()
{

}

MegaAccountSession *MegaAccountSessionPrivate::copy()
{
    return new MegaAccountSessionPrivate(&session);
}

int64_t MegaAccountSessionPrivate::getCreationTimestamp() const
{
    return session.timestamp;
}

int64_t MegaAccountSessionPrivate::getMostRecentUsage() const
{
    return session.mru;
}

char *MegaAccountSessionPrivate::getUserAgent() const
{
    return MegaApi::strdup(session.useragent.c_str());
}

char *MegaAccountSessionPrivate::getIP() const
{
    return MegaApi::strdup(session.ip.c_str());
}

char *MegaAccountSessionPrivate::getCountry() const
{
    return MegaApi::strdup(session.country);
}

bool MegaAccountSessionPrivate::isCurrent() const
{
    return session.current;
}

bool MegaAccountSessionPrivate::isAlive() const
{
    return session.alive;
}

MegaHandle MegaAccountSessionPrivate::getHandle() const
{
    return session.id;
}

MegaAccountSessionPrivate::MegaAccountSessionPrivate(const AccountSession *session)
{
    this->session = *session;
}


MegaAccountPurchase *MegaAccountPurchasePrivate::fromAccountPurchase(const AccountPurchase *purchase)
{
    return new MegaAccountPurchasePrivate(purchase);
}

MegaAccountPurchasePrivate::~MegaAccountPurchasePrivate()
{

}

MegaAccountPurchase *MegaAccountPurchasePrivate::copy()
{
    return new MegaAccountPurchasePrivate(&purchase);
}

int64_t MegaAccountPurchasePrivate::getTimestamp() const
{
    return purchase.timestamp;
}

char *MegaAccountPurchasePrivate::getHandle() const
{
    return MegaApi::strdup(purchase.handle);
}

char *MegaAccountPurchasePrivate::getCurrency() const
{
    return MegaApi::strdup(purchase.currency);
}

double MegaAccountPurchasePrivate::getAmount() const
{
    return purchase.amount;
}

int MegaAccountPurchasePrivate::getMethod() const
{
    return purchase.method;
}

MegaAccountPurchasePrivate::MegaAccountPurchasePrivate(const AccountPurchase *purchase)
{
    this->purchase = *purchase;
}


MegaAccountTransaction *MegaAccountTransactionPrivate::fromAccountTransaction(const AccountTransaction *transaction)
{
    return new MegaAccountTransactionPrivate(transaction);
}

MegaAccountTransactionPrivate::~MegaAccountTransactionPrivate()
{

}

MegaAccountTransaction *MegaAccountTransactionPrivate::copy()
{
    return new MegaAccountTransactionPrivate(&transaction);
}

int64_t MegaAccountTransactionPrivate::getTimestamp() const
{
    return transaction.timestamp;
}

char *MegaAccountTransactionPrivate::getHandle() const
{
    return MegaApi::strdup(transaction.handle);
}

char *MegaAccountTransactionPrivate::getCurrency() const
{
    return MegaApi::strdup(transaction.currency);
}

double MegaAccountTransactionPrivate::getAmount() const
{
    return transaction.delta;
}

MegaAccountTransactionPrivate::MegaAccountTransactionPrivate(const AccountTransaction *transaction)
{
    this->transaction = *transaction;
}



ExternalInputStream::ExternalInputStream(MegaInputStream *inputStream)
{
    this->inputStream = inputStream;
}

m_off_t ExternalInputStream::size()
{
    return inputStream->getSize();
}

bool ExternalInputStream::read(byte *buffer, unsigned size)
{
    return inputStream->read((char *)buffer, size);
}


FileInputStream::FileInputStream(FileAccess *fileAccess)
{
    this->fileAccess = fileAccess;
    this->offset = 0;
}

m_off_t FileInputStream::size()
{
    return fileAccess->size;
}

bool FileInputStream::read(byte *buffer, unsigned size)
{
    if (!buffer)
    {
        if ((offset + size) <= fileAccess->size)
        {
            offset += size;
            return true;
        }

        LOG_warn << "Invalid seek on FileInputStream";
        return false;
    }

    if (fileAccess->sysread(buffer, size, offset))
    {
        offset += size;
        return true;
    }

    LOG_warn << "Invalid read on FileInputStream";
    return false;
}

FileInputStream::~FileInputStream()
{

}

MegaTreeProcCopy::MegaTreeProcCopy(MegaClient *client)
{
    nn = NULL;
    nc = 0;
    this->client = client;
}

void MegaTreeProcCopy::allocnodes()
{
    if (nc)
    {
        nn = new NewNode[nc];
    }
}
bool MegaTreeProcCopy::processMegaNode(MegaNode *n)
{
    if (nn)
    {
        NewNode* t = nn+--nc;

        // copy key (if file) or generate new key (if folder)
        if (n->getType() == FILENODE)
        {
            t->nodekey = *(n->getNodeKey());
        }
        else
        {
            byte buf[FOLDERNODEKEYLENGTH];
            PrnGen::genblock(buf,sizeof buf);
            t->nodekey.assign((char*)buf, FOLDERNODEKEYLENGTH);
        }

        t->attrstring = new string;
        if (n->isPublic())
        {
            t->source = NEW_PUBLIC;
        }
        else
        {
            t->source = NEW_NODE;
        }

        SymmCipher key;
        AttrMap attrs;

        key.setkey((const byte*)t->nodekey.data(),n->getType());
        string sname = n->getName();
        client->fsaccess->normalize(&sname);
        attrs.map['n'] = sname;

        const char *fingerprint = n->getFingerprint();
        if (fingerprint && fingerprint[0])
        {
            m_off_t size = 0;
            unsigned int fsize = strlen(fingerprint);
            unsigned int ssize = fingerprint[0] - 'A';
            if (!(ssize > (sizeof(size) * 4 / 3 + 4) || fsize <= (ssize + 1)))
            {
                int len =  sizeof(size) + 1;
                byte *buf = new byte[len];
                Base64::atob(fingerprint + 1, buf, len);
                int l = Serialize64::unserialize(buf, len, (uint64_t *)&size);
                delete [] buf;
                if (l > 0)
                {
                    attrs.map['c'] = fingerprint + ssize + 1;
                }
            }
        }

        string attrstring;
        attrs.getjson(&attrstring);
        client->makeattr(&key,t->attrstring, attrstring.c_str());

        t->nodehandle = n->getHandle();
        t->type = (nodetype_t)n->getType();
        t->parenthandle = n->getParentHandle() ? n->getParentHandle() : UNDEF;
    }
    else
    {
        nc++;
    }

    return true;
}

MegaFolderUploadController::MegaFolderUploadController(MegaApiImpl *megaApi, MegaTransferPrivate *transfer)
{
    this->megaApi = megaApi;
    this->client = megaApi->getMegaClient();
    this->transfer = transfer;
    this->listener = transfer->getListener();
    this->recursive = 0;
    this->pendingTransfers = 0;
    this->tag = transfer->getTag();
}

void MegaFolderUploadController::start()
{
    transfer->setFolderTransferTag(-1);
    transfer->setStartTime(Waiter::ds);
    megaApi->fireOnTransferStart(transfer);

    const char *name = transfer->getFileName();
    MegaNode *parent = megaApi->getNodeByHandle(transfer->getParentHandle());
    if(!parent)
    {
        megaApi->fireOnTransferFinish(transfer, MegaError(API_EARGS));
        delete this;
    }
    else
    {
        string path = transfer->getPath();
        string localpath;
        client->fsaccess->path2local(&path, &localpath);

        MegaNode *child = megaApi->getChildNode(parent, name);

        if(!child || !child->isFolder())
        {
            pendingFolders.push_back(localpath);
            megaApi->createFolder(name, parent, this);
        }
        else
        {
            pendingFolders.push_front(localpath);
            onFolderAvailable(child->getHandle());
        }

        delete child;
        delete parent;
    }
}

void MegaFolderUploadController::onFolderAvailable(MegaHandle handle)
{
    recursive++;
    string localPath = pendingFolders.front();
    pendingFolders.pop_front();

    MegaNode *parent = megaApi->getNodeByHandle(handle);

    string localname;
    DirAccess* da;
    da = client->fsaccess->newdiraccess();
    if (da->dopen(&localPath, NULL, false))
    {
        size_t t = localPath.size();

        while (da->dnext(&localPath, &localname, client->followsymlinks))
        {
            if (t)
            {
                localPath.append(client->fsaccess->localseparator);
            }

            localPath.append(localname);

            FileAccess *fa = client->fsaccess->newfileaccess();
            if(fa->fopen(&localPath, true, false))
            {
                string name = localname;
                client->fsaccess->local2name(&name);

                if(fa->type == FILENODE)
                {
                    pendingTransfers++;
                    MegaNode *child = megaApi->getChildNode(parent, name.c_str());
                    if(!child || child->isFolder() || (fa->size != child->getSize()))
                    {                        
                        FileFingerprint fp;
                        fp.genfingerprint(fa);
                        Node *node = client->nodebyfingerprint(&fp);
                        if(!node)
                        {
                            string utf8path;
                            client->fsaccess->local2path(&localPath, &utf8path);
                            megaApi->startUpload(utf8path.c_str(), parent, (const char *)NULL, -1, tag, NULL, false, this);
                        }
                        else
                        {
                            string utf8path;
                            client->fsaccess->local2path(&localPath, &utf8path);
                            #if defined(_WIN32) && !defined(WINDOWS_PHONE)
                                    if(!PathIsRelativeA(utf8path.c_str()) && ((utf8path.size()<2) || utf8path.compare(0, 2, "\\\\")))
                                        utf8path.insert(0, "\\\\?\\");
                            #endif

                            int nextTag = client->nextreqtag();
                            MegaTransferPrivate* t = new MegaTransferPrivate(MegaTransfer::TYPE_UPLOAD, this);
                            t->setPath(utf8path.c_str());
                            t->setParentHandle(parent->getHandle());
                            t->setTag(nextTag);
                            t->setFolderTransferTag(tag);
                            t->setTotalBytes(node->size);
                            megaApi->transferMap[nextTag] = t;
                            pendingSkippedTransfers.push_back(t);
                            megaApi->fireOnTransferStart(t);

                            MegaNode *duplicate = MegaNodePrivate::fromNode(node);
                            megaApi->copyNode(duplicate, parent, name.c_str(), this);
                            delete duplicate;
                        }
                    }
                    else
                    {
                        string utf8path;
                        client->fsaccess->local2path(&localPath, &utf8path);
                        #if defined(_WIN32) && !defined(WINDOWS_PHONE)
                                if(!PathIsRelativeA(utf8path.c_str()) && ((utf8path.size()<2) || utf8path.compare(0, 2, "\\\\")))
                                    utf8path.insert(0, "\\\\?\\");
                        #endif

                        int nextTag = client->nextreqtag();
                        MegaTransferPrivate* t = new MegaTransferPrivate(MegaTransfer::TYPE_UPLOAD, this);
                        t->setPath(utf8path.data());
                        t->setParentHandle(parent->getHandle());
                        t->setTag(nextTag);
                        t->setFolderTransferTag(tag);
                        t->setTotalBytes(child->getSize());
                        megaApi->transferMap[nextTag] = t;
                        megaApi->fireOnTransferStart(t);

                        t->setTransferredBytes(child->getSize());
                        t->setDeltaSize(child->getSize());
                        megaApi->fireOnTransferFinish(t, MegaError(API_OK));
                    }

                    delete child;
                }
                else
                {
                    MegaNode *child = megaApi->getChildNode(parent, name.c_str());
                    if(!child || !child->isFolder())
                    {
                        pendingFolders.push_back(localPath);
                        megaApi->createFolder(name.c_str(), parent, this);
                    }
                    else
                    {
                        pendingFolders.push_front(localPath);
                        onFolderAvailable(child->getHandle());
                    }
                    delete child;
                }
            }

            localPath.resize(t);
            delete fa;
        }
    }

    delete da;
    delete parent;
    recursive--;

    checkCompletion();
}

void MegaFolderUploadController::checkCompletion()
{
    if(!recursive && !pendingFolders.size() && !pendingTransfers && !pendingSkippedTransfers.size())
    {
        LOG_debug << "Folder transfer finished - " << transfer->getTransferredBytes() << " of " << transfer->getTotalBytes();
        megaApi->fireOnTransferFinish(transfer, MegaError(API_OK));
        delete this;
    }
}

void MegaFolderUploadController::onRequestFinish(MegaApi *, MegaRequest *request, MegaError *e)
{
    int type = request->getType();
    int errorCode = e->getErrorCode();

    if(type == MegaRequest::TYPE_CREATE_FOLDER)
    {
        if(!errorCode)
        {
            onFolderAvailable(request->getNodeHandle());
        }
        else
        {
            pendingFolders.pop_front();
            checkCompletion();
        }
    }
    else if(type == MegaRequest::TYPE_COPY)
    {
        Node *node = client->nodebyhandle(request->getNodeHandle());

        MegaTransferPrivate *t = pendingSkippedTransfers.front();
        t->setTransferredBytes(node->size);
        t->setDeltaSize(node->size);
        megaApi->fireOnTransferFinish(t, MegaError(API_OK));
        pendingSkippedTransfers.pop_front();
        checkCompletion();
    }
}

void MegaFolderUploadController::onTransferStart(MegaApi *, MegaTransfer *t)
{
    transfer->setTotalBytes(transfer->getTotalBytes() + t->getTotalBytes());
    transfer->setUpdateTime(Waiter::ds);
    megaApi->fireOnTransferUpdate(transfer);
}

void MegaFolderUploadController::onTransferUpdate(MegaApi *, MegaTransfer *t)
{
    transfer->setTransferredBytes(transfer->getTransferredBytes() + t->getDeltaSize());
    transfer->setUpdateTime(Waiter::ds);
    transfer->setSpeed(t->getSpeed());
    megaApi->fireOnTransferUpdate(transfer);
}

void MegaFolderUploadController::onTransferFinish(MegaApi *, MegaTransfer *t, MegaError *)
{
    pendingTransfers--;
    transfer->setTransferredBytes(transfer->getTransferredBytes() + t->getDeltaSize());
    transfer->setUpdateTime(Waiter::ds);

    if(t->getSpeed())
    {
        transfer->setSpeed(t->getSpeed());
    }

    megaApi->fireOnTransferUpdate(transfer);
    checkCompletion();
}

MegaFolderDownloadController::MegaFolderDownloadController(MegaApiImpl *megaApi, MegaTransferPrivate *transfer)
{
    this->megaApi = megaApi;
    this->client = megaApi->getMegaClient();
    this->transfer = transfer;
    this->listener = transfer->getListener();
    this->recursive = 0;
    this->pendingTransfers = 0;
    this->tag = transfer->getTag();
    this->e = API_OK;
}

void MegaFolderDownloadController::start(MegaNode *node)
{
    transfer->setFolderTransferTag(-1);
    transfer->setStartTime(Waiter::ds);
    megaApi->fireOnTransferStart(transfer);

    const char *parentPath = transfer->getParentPath();
    const char *fileName = transfer->getFileName();
    bool deleteNode = false;

    if (!node)
    {
        node = megaApi->getNodeByHandle(transfer->getNodeHandle());
        if (!node)
        {
            LOG_debug << "Folder download failed. Node not found";
            megaApi->fireOnTransferFinish(transfer, MegaError(API_ENOENT));
            delete this;
            return;
        }
        deleteNode = true;
    }

    string name;
    string securename;
    string path;

    if (parentPath)
    {
        path = parentPath;
    }
    else
    {
        string separator;
        client->fsaccess->local2path(&client->fsaccess->localseparator, &separator);
        path = ".";
        path.append(separator);
    }

    if (!fileName)
    {
        name = node->getName();
    }
    else
    {
        name = fileName;
    }

    client->fsaccess->name2local(&name);
    client->fsaccess->local2path(&name, &securename);
    path += securename;

#if defined(_WIN32) && !defined(WINDOWS_PHONE)
    if (!PathIsRelativeA(path.c_str()) && ((path.size()<2) || path.compare(0, 2, "\\\\")))
        path.insert(0, "\\\\?\\");
#endif

    transfer->setPath(path.c_str());
    downloadFolderNode(node, &path);

    if (deleteNode)
    {
        delete node;
    }
}

void MegaFolderDownloadController::downloadFolderNode(MegaNode *node, string *path)
{
    recursive++;

    string localpath;
    client->fsaccess->path2local(path, &localpath);
    FileAccess *da = client->fsaccess->newfileaccess();
    if (!da->fopen(&localpath, true, false))
    {
        if (!client->fsaccess->mkdirlocal(&localpath))
        {
            delete da;
            LOG_err << "Unable to create folder: " << *path;

            recursive--;
            e = API_EWRITE;
            checkCompletion();
            return;
        }
    }
    else if (da->type != FILENODE)
    {
        LOG_debug << "Already existing folder detected: " << *path;
    }
    else
    {
        delete da;
        LOG_err << "Local file detected where there should be a folder: " << *path;

        recursive--;
        e = API_EEXIST;
        checkCompletion();
        return;
    }
    delete da;

    localpath.append(client->fsaccess->localseparator);
    MegaNodeList *children = NULL;
    bool deleteChildren = false;
    if (node->isForeign())
    {
        children = node->getChildren();
    }
    else
    {
        children = megaApi->getChildren(node);
        deleteChildren = true;
    }

    if (!children)
    {
        LOG_err << "Child nodes not found: " << *path;
        recursive--;
        e = API_ENOENT;
        checkCompletion();
        return;
    }

    for (int i = 0; i < children->size(); i++)
    {
        MegaNode *child = children->get(i);
        int l = localpath.size();

        string name = child->getName();
        client->fsaccess->name2local(&name);
        localpath.append(name);

        string utf8path;
        client->fsaccess->local2path(&localpath, &utf8path);

        if (child->getType() == MegaNode::TYPE_FILE)
        {
            pendingTransfers++;
            megaApi->startDownload(child, utf8path.c_str(), 0, 0, tag, NULL, this);
        }
        else
        {
            downloadFolderNode(child, &utf8path);
        }

        localpath.resize(l);
    }

    recursive--;
    checkCompletion();
    if (deleteChildren)
    {
        delete children;
    } 
}

void MegaFolderDownloadController::checkCompletion()
{
    if (!recursive && !pendingTransfers)
    {
        LOG_debug << "Folder download finished - " << transfer->getTransferredBytes() << " of " << transfer->getTotalBytes();
        megaApi->fireOnTransferFinish(transfer, MegaError(e));
        delete this;
    }
}

void MegaFolderDownloadController::onTransferStart(MegaApi *, MegaTransfer *t)
{
    transfer->setTotalBytes(transfer->getTotalBytes() + t->getTotalBytes());
    transfer->setUpdateTime(Waiter::ds);
    megaApi->fireOnTransferUpdate(transfer);
}

void MegaFolderDownloadController::onTransferUpdate(MegaApi *, MegaTransfer *t)
{
    transfer->setTransferredBytes(transfer->getTransferredBytes() + t->getDeltaSize());
    transfer->setUpdateTime(Waiter::ds);
    transfer->setSpeed(t->getSpeed());
    megaApi->fireOnTransferUpdate(transfer);
}

void MegaFolderDownloadController::onTransferFinish(MegaApi *, MegaTransfer *t, MegaError *e)
{
    pendingTransfers--;
    transfer->setTransferredBytes(transfer->getTransferredBytes() + t->getDeltaSize());
    transfer->setUpdateTime(Waiter::ds);

    if (t->getSpeed())
    {
        transfer->setSpeed(t->getSpeed());
    }

    megaApi->fireOnTransferUpdate(transfer);
    if (e->getErrorCode())
    {
        this->e = (error)e->getErrorCode();
    }
    checkCompletion();
}

#ifdef HAVE_LIBUV
StreamingBuffer::StreamingBuffer()
{
    this->capacity = 0;
    this->buffer = NULL;
    this->inpos = 0;
    this->outpos = 0;
    this->size = 0;
    this->free = 0;
    this->maxBufferSize = MAX_BUFFER_SIZE;
    this->maxOutputSize = MAX_OUTPUT_SIZE;
}

StreamingBuffer::~StreamingBuffer()
{
    delete [] buffer;
}

void StreamingBuffer::init(unsigned int capacity)
{
    if (capacity > maxBufferSize)
    {
        capacity = maxBufferSize;
    }

    this->capacity = capacity;
    this->buffer = new char[capacity];
    this->inpos = 0;
    this->outpos = 0;
    this->size = 0;
    this->free = capacity;
}

unsigned int StreamingBuffer::append(const char *buf, unsigned int len)
{
    if (!buffer)
    {
        // initialize the buffer if it's not initialized yet
        init(len);
    }

    if (free < len)
    {
        LOG_debug << "Not enough available space";
        len = free;
    }

    // update the internal state
    int currentIndex = inpos;
    inpos += len;
    int remaining = inpos - capacity;
    inpos %= capacity;
    size += len;
    free -= len;

    // append the new data
    if (remaining <= 0)
    {
        memcpy(buffer + currentIndex, buf, len);
    }
    else
    {
        int num = len - remaining;
        memcpy(buffer + currentIndex, buf, num);
        memcpy(buffer, buf + num, remaining);
    }

    return len;
}

unsigned int StreamingBuffer::availableData()
{
    return size;
}

unsigned int StreamingBuffer::availableSpace()
{
    return free;
}

unsigned int StreamingBuffer::availableCapacity()
{
    return capacity;
}

uv_buf_t StreamingBuffer::nextBuffer()
{
    if (!size)
    {
        // no data available
        return uv_buf_init(NULL, 0);
    }

    // prepare output buffer
    char *outbuf = buffer + outpos;
    int len = size < maxOutputSize ? size : maxOutputSize;
    if (outpos + len > capacity)
    {
        len = capacity - outpos;
    }

    // update the internal state
    size -= len;
    outpos += len;
    outpos %= capacity;

    // return the buffer
    return uv_buf_init(outbuf, len);
}

void StreamingBuffer::freeData(unsigned int len)
{
    // update the internal state
    free += len;
}

void StreamingBuffer::setMaxBufferSize(unsigned int bufferSize)
{
    if (bufferSize)
    {
        this->maxBufferSize = bufferSize;
    }
    else
    {
        this->maxBufferSize = MAX_BUFFER_SIZE;
    }
}

void StreamingBuffer::setMaxOutputSize(unsigned int outputSize)
{
    if (outputSize)
    {
        this->maxOutputSize = outputSize;
    }
    else
    {
        this->maxOutputSize = MAX_OUTPUT_SIZE;
    }
}

// http_parser settings
http_parser_settings MegaHTTPServer::parsercfg;

MegaHTTPServer::MegaHTTPServer(MegaApiImpl *megaApi)
{
    this->megaApi = megaApi;
    this->localOnly = true;
    this->started = false;
    this->port = 0;
    this->maxBufferSize = 0;
    this->maxOutputSize = 0;
    this->fileServerEnabled = true;
    this->folderServerEnabled = true;
    this->restrictedMode = MegaApi::HTTP_SERVER_ALLOW_CREATED_LOCAL_LINKS;
    this->lastHandle = INVALID_HANDLE;
    this->subtitlesSupportEnabled = false;
}

MegaHTTPServer::~MegaHTTPServer()
{
    stop();
}

bool MegaHTTPServer::start(int port, bool localOnly)
{
    if (started && this->port == port && this->localOnly == localOnly)
    {
        return true;
    }
    stop();

    this->port = port;
    this->localOnly = localOnly;
    uv_sem_init(&semaphore, 0);
    thread.start(threadEntryPoint, this);
    uv_sem_wait(&semaphore);
    uv_sem_destroy(&semaphore);
    return started;
}

void MegaHTTPServer::run()
{
    // parser callbacks
    parsercfg.on_url = onUrlReceived;
    parsercfg.on_message_begin = onMessageBegin;
    parsercfg.on_headers_complete = onHeadersComplete;
    parsercfg.on_message_complete = onMessageComplete;
    parsercfg.on_header_field = onHeaderField;
    parsercfg.on_header_value = onHeaderValue;
    parsercfg.on_body = onBody;

    uv_loop_t *uv_loop = uv_default_loop();

    uv_async_init(uv_loop, &exit_handle, onCloseRequested);
    exit_handle.data = this;

    uv_tcp_init(uv_loop, &server);
    server.data = this;

    uv_tcp_keepalive(&server, 0, 0);

    struct sockaddr_in address;
    if (localOnly)
    {
        uv_ip4_addr("127.0.0.1", port, &address);
    }
    else
    {
        uv_ip4_addr("0.0.0.0", port, &address);
    }

    if(uv_tcp_bind(&server, (const struct sockaddr*)&address, 0)
        || uv_listen((uv_stream_t*)&server, 32, onNewClient))
    {
        port = 0;
        uv_sem_post(&semaphore);
        return;
    }

    LOG_info << "HTTP server started on port " << port;
    started = true;
    uv_sem_post(&semaphore);
    uv_run(uv_loop, UV_RUN_DEFAULT);

    uv_loop_close(uv_loop);
    started = false;
    port = 0;

    LOG_debug << "HTTP server thread exit";
}

void MegaHTTPServer::stop()
{
    if (!started)
    {
        return;
    }

    uv_async_send(&exit_handle);
    thread.join();
}

int MegaHTTPServer::getPort()
{
    return port;
}

bool MegaHTTPServer::isLocalOnly()
{
    return localOnly;
}

void MegaHTTPServer::setMaxBufferSize(int bufferSize)
{
    this->maxBufferSize = bufferSize <= 0 ? 0 : bufferSize;
}

void MegaHTTPServer::setMaxOutputSize(int outputSize)
{
    this->maxOutputSize = outputSize <= 0 ? 0 : outputSize;
}

int MegaHTTPServer::getMaxBufferSize()
{
    if (maxBufferSize)
    {
        return maxBufferSize;
    }

    return StreamingBuffer::MAX_BUFFER_SIZE;
}

int MegaHTTPServer::getMaxOutputSize()
{
    if (maxOutputSize)
    {
        return maxOutputSize;
    }

    return StreamingBuffer::MAX_OUTPUT_SIZE;
}

void MegaHTTPServer::enableFileServer(bool enable)
{
    this->fileServerEnabled = enable;
}

void MegaHTTPServer::enableFolderServer(bool enable)
{
    this->folderServerEnabled = enable;
}

void MegaHTTPServer::setRestrictedMode(int mode)
{
    this->restrictedMode = mode;
}

bool MegaHTTPServer::isFileServerEnabled()
{
    return fileServerEnabled;
}

bool MegaHTTPServer::isFolderServerEnabled()
{
    return folderServerEnabled;
}

int MegaHTTPServer::getRestrictedMode()
{
    return restrictedMode;
}

bool MegaHTTPServer::isHandleAllowed(handle h)
{
    return restrictedMode == MegaApi::HTTP_SERVER_ALLOW_ALL
            || (restrictedMode == MegaApi::HTTP_SERVER_ALLOW_CREATED_LOCAL_LINKS && allowedHandles.count(h))
            || (restrictedMode == MegaApi::HTTP_SERVER_ALLOW_LAST_LOCAL_LINK && h == lastHandle);
}

void MegaHTTPServer::clearAllowedHandles()
{
    allowedHandles.clear();
    lastHandle = INVALID_HANDLE;
}

char *MegaHTTPServer::getLink(MegaNode *node)
{
    if (!node)
    {
        return NULL;
    }

    lastHandle = node->getHandle();
    allowedHandles.insert(lastHandle);

    ostringstream oss;
    oss << "http://127.0.0.1:" << port << "/";
    char *base64handle = node->getBase64Handle();
    oss << base64handle;
    delete [] base64handle;

    if (node->isPublic())
    {
        char *base64key = node->getBase64Key();
        oss << "!" << base64key;
        delete [] base64key;
    }

    oss << "/";

    string name = node->getName();
    string escapedName;
    URLCodec::escape(&name, &escapedName);
    oss << escapedName;
    string link = oss.str();
    return MegaApi::strdup(link.c_str());
}

bool MegaHTTPServer::isSubtitlesSupportEnabled()
{
    return subtitlesSupportEnabled;
}

void MegaHTTPServer::enableSubtitlesSupport(bool enable)
{
    this->subtitlesSupportEnabled = enable;
}

void *MegaHTTPServer::threadEntryPoint(void *param)
{
#ifndef _WIN32
    struct sigaction noaction;
    memset(&noaction, 0, sizeof(noaction));
    noaction.sa_handler = SIG_IGN;
    ::sigaction(SIGPIPE, &noaction, 0);
#endif

    MegaHTTPServer *httpServer = (MegaHTTPServer *)param;
    httpServer->run();
    return NULL;
}

void MegaHTTPServer::onNewClient(uv_stream_t* server_handle, int status)
{
    if (status < 0)
    {
        return;
    }

    // Create an object to save context information
    MegaHTTPContext* httpctx = new MegaHTTPContext();

    // Initialize the parser
    http_parser_init(&httpctx->parser, HTTP_REQUEST);

    // Set connection data
    httpctx->server = (MegaHTTPServer *)(server_handle->data);
    httpctx->megaApi = httpctx->server->megaApi;
    httpctx->parser.data = httpctx;
    httpctx->tcphandle.data = httpctx;
    httpctx->asynchandle.data = httpctx;
    httpctx->server->connections.push_back(httpctx);
    LOG_debug << "Connection received! " << httpctx->server->connections.size();

    // Async handle to perform writes
    uv_async_init(uv_default_loop(), &httpctx->asynchandle, onAsyncEvent);

    // Accept the connection
    uv_tcp_init(uv_default_loop(), &httpctx->tcphandle);
    uv_accept(server_handle, (uv_stream_t*)&httpctx->tcphandle);

    // Start reading
    uv_read_start((uv_stream_t*)&httpctx->tcphandle, allocBuffer, onDataReceived);
}

void MegaHTTPServer::allocBuffer(uv_handle_t *, size_t suggested_size, uv_buf_t* buf)
{
    // Reserve a buffer with the suggested size
    *buf = uv_buf_init(new char[suggested_size], suggested_size);
}

void MegaHTTPServer::onDataReceived(uv_stream_t* tcp, ssize_t nread, const uv_buf_t * buf)
{
    ssize_t parsed = -1;
    MegaHTTPContext *httpctx = (MegaHTTPContext*) tcp->data;
    if (nread >= 0)
    {
        parsed = http_parser_execute(&httpctx->parser, &parsercfg, buf->base, nread);
    }
    delete [] buf->base;

    if (parsed < 0 || nread < 0 || parsed < nread || httpctx->parser.upgrade)
    {
        httpctx->finished = true;
        LOG_debug << "Finishing request. Connection reset by peer or unsupported data";
        if (!uv_is_closing((uv_handle_t*)&httpctx->tcphandle))
        {
            uv_close((uv_handle_t*)&httpctx->tcphandle, onClose);
        }
    }
}

void MegaHTTPServer::onClose(uv_handle_t* handle)
{
    MegaHTTPContext* httpctx = (MegaHTTPContext*) handle->data;

    // streaming transfers are automatically stopped when their listener is removed
    httpctx->megaApi->removeTransferListener(httpctx);
    httpctx->megaApi->removeRequestListener(httpctx);

    httpctx->server->connections.remove(httpctx);
    LOG_debug << "Connection closed: " << httpctx->server->connections.size();

    uv_close((uv_handle_t *)&httpctx->asynchandle, onAsyncEventClose);
}

void MegaHTTPServer::onAsyncEventClose(uv_handle_t *handle)
{
    MegaHTTPContext* httpctx = (MegaHTTPContext*) handle->data;

    if (httpctx->resultCode == API_EINTERNAL)
    {
        httpctx->resultCode = API_EINCOMPLETE;
    }

    if (httpctx->transfer)
    {
        httpctx->megaApi->cancelTransfer(httpctx->transfer);
        httpctx->megaApi->fireOnStreamingFinish(httpctx->transfer, MegaError(httpctx->resultCode));
    }

    delete httpctx->node;
    delete httpctx;
    LOG_debug << "Connection deleted";
}

int MegaHTTPServer::onMessageBegin(http_parser *)
{
    return 0;
}

int MegaHTTPServer::onHeadersComplete(http_parser *)
{
    return 0;
}

int MegaHTTPServer::onUrlReceived(http_parser *parser, const char *url, size_t length)
{
    MegaHTTPContext* httpctx = (MegaHTTPContext*) parser->data;
    httpctx->path.assign(url, length);
    LOG_debug << "URL received: " << httpctx->path;

    if (length < 9 || url[0] != '/' || (length >= 10 && url[9] != '/' && url[9] != '!'))
    {
        LOG_debug << "URL without node handle";
        return 0;
    }

    unsigned int index = 9;
    httpctx->nodehandle.assign(url + 1, 8);
    LOG_debug << "Node handle: " << httpctx->nodehandle;

    if (length > 53 && url[index] == '!')
    {
        httpctx->nodekey.assign(url + 10, 43);
        LOG_debug << "Public link. Key: " << httpctx->nodekey;
        index = 53;
    }

    if (length > index && url[index] != '/')
    {
        LOG_warn << "Invalid URL";
        return 0;
    }

    index++;
    if (length > index)
    {
        string nodename(url + index, length - index);
        URLCodec::unescape(&nodename, &httpctx->nodename);
        LOG_debug << "Node name: " << httpctx->nodename;
    }

    return 0;
}

int MegaHTTPServer::onHeaderField(http_parser *parser, const char *at, size_t length)
{
    MegaHTTPContext* httpctx = (MegaHTTPContext*) parser->data;

    if (length == 5 && !memcmp(at, "Range", 5))
    {
        httpctx->range = true;
        LOG_debug << "Range header detected";
    }
    return 0;
}

int MegaHTTPServer::onHeaderValue(http_parser *parser, const char *at, size_t length)
{
    MegaHTTPContext* httpctx = (MegaHTTPContext*) parser->data;
    string value(at, length);
    size_t index;
    char *endptr;

    if (httpctx->range)
    {
        LOG_debug << "Range header value: " << value;
        httpctx->range = false;
        if (length > 7 && !memcmp(at, "bytes=", 6)
                && ((index = value.find_first_of('-')) != string::npos))
        {
            endptr = (char *)value.c_str();
            unsigned long long number = strtoull(value.c_str() + 6, &endptr, 10);
            if (endptr == value.c_str() || *endptr != '-' || number == ULLONG_MAX)
            {
                return 0;
            }

            httpctx->rangeStart = number;
            if (length > (index + 1))
            {
                number = strtoull(value.c_str() + index + 1, &endptr, 10);
                if (endptr == value.c_str() || *endptr != '\0' || number == ULLONG_MAX)
                {
                    return 0;
                }
                httpctx->rangeEnd = number;
            }
            LOG_debug << "Range value parsed: " << httpctx->rangeStart << " - " << httpctx->rangeEnd;
        }
    }
    return 0;
}

int MegaHTTPServer::onBody(http_parser *, const char *, size_t)
{
    return 0;
}

int MegaHTTPServer::onMessageComplete(http_parser *parser)
{
    LOG_debug << "Message complete";
    MegaNode *node = NULL;
    std::ostringstream response;
    MegaHTTPContext* httpctx = (MegaHTTPContext*) parser->data;
    httpctx->bytesWritten = 0;
    httpctx->size = 0;
    httpctx->streamingBuffer.setMaxBufferSize(httpctx->server->getMaxBufferSize());
    httpctx->streamingBuffer.setMaxOutputSize(httpctx->server->getMaxOutputSize());

    httpctx->transfer = new MegaTransferPrivate(MegaTransfer::TYPE_LOCAL_HTTP_DOWNLOAD);
    httpctx->transfer->setPath(httpctx->path.c_str());
    if (httpctx->nodename.size())
    {
        httpctx->transfer->setFileName(httpctx->nodename.c_str());
    }
    if (httpctx->nodehandle.size())
    {
        httpctx->transfer->setNodeHandle(MegaApi::base64ToHandle(httpctx->nodehandle.c_str()));
    }
    httpctx->transfer->setStartTime(Waiter::ds);

    if (parser->method == HTTP_OPTIONS)
    {
        LOG_debug << "Request method: OPTIONS";
        response << "HTTP/1.1 200 OK\r\n"
                    "Allow: GET,POST,HEAD,OPTIONS\r\n"
                    "Connection: close\r\n"
                    "\r\n";

        httpctx->resultCode = API_OK;
        string resstr = response.str();
        sendHeaders(httpctx, &resstr);
        return 0;
    }

    if (parser->method != HTTP_GET && parser->method != HTTP_POST && parser->method != HTTP_HEAD)
    {
        LOG_debug << "Method not allowed: " << parser->method;
        response << "HTTP/1.1 405 Method not allowed\r\n"
                    "Connection: close\r\n"
                    "\r\n";

        httpctx->resultCode = 405;
        string resstr = response.str();
        sendHeaders(httpctx, &resstr);
        return 0;
    }
    else
    {
        switch (parser->method)
        {
        case HTTP_GET:
            LOG_debug << "Request method: GET";
            break;
        case HTTP_POST:
            LOG_debug << "Request method: POST";
            break;
        case HTTP_HEAD:
            LOG_debug << "Request method: HEAD";
            break;
        default:
            LOG_warn << "Request method: " << parser->method;
        }
    }

    if (httpctx->path == "/favicon.ico")
    {
        LOG_debug << "Favicon requested";
        response << "HTTP/1.1 301 Moved Permanently\r\n"
                    "Location: https://mega.nz/favicon.ico\r\n"
                    "Connection: close\r\n"
                    "\r\n";

        httpctx->resultCode = API_OK;
        string resstr = response.str();
        sendHeaders(httpctx, &resstr);
        return 0;
    }

    if (httpctx->path == "/")
    {
        node = httpctx->megaApi->getRootNode();
        char *base64Handle = node->getBase64Handle();
        httpctx->nodehandle = base64Handle;
        delete [] base64Handle;
        httpctx->nodename = node->getName();
        httpctx->transfer->setFileName(httpctx->nodename.c_str());
    }
    else if (httpctx->nodehandle.size())
    {
        node = httpctx->megaApi->getNodeByHandle(MegaApi::base64ToHandle(httpctx->nodehandle.c_str()));
    }

    if (!httpctx->nodehandle.size())
    {
        response << "HTTP/1.1 404 Not Found\r\n"
                    "Connection: close\r\n"
                  << "\r\n";
        httpctx->resultCode = 404;
        string resstr = response.str();
        sendHeaders(httpctx, &resstr);
        delete node;
        return 0;
    }

    handle h = MegaApi::base64ToHandle(httpctx->nodehandle.c_str());
    if (!httpctx->server->isHandleAllowed(h))
    {
        LOG_debug << "Forbidden due to the restricted mode";
        response << "HTTP/1.1 403 Forbidden\r\n"
                    "Connection: close\r\n"
                  << "\r\n";

        httpctx->resultCode = 403;
        string resstr = response.str();
        sendHeaders(httpctx, &resstr);
        delete node;
        return 0;
    }

    if (!node)
    {
        if (!httpctx->nodehandle.size() || !httpctx->nodekey.size())
        {
            LOG_warn << "URL not found: " << httpctx->path;

            response << "HTTP/1.1 404 Not Found\r\n"
                        "Connection: close\r\n"
                      << "\r\n";

            httpctx->resultCode = 404;
            string resstr = response.str();
            sendHeaders(httpctx, &resstr);
            return 0;
        }
        else
        {
            string link = "https://mega.nz/#!";
            link.append(httpctx->nodehandle);
            link.append("!");
            link.append(httpctx->nodekey);
            LOG_debug << "Getting public link: " << link;
            httpctx->megaApi->getPublicNode(link.c_str(), httpctx);
            return 0;
        }
    }

    if (node && httpctx->nodename != node->getName())
    {
        //Subtitles support
        bool subtitles = false;

        if (httpctx->server->isSubtitlesSupportEnabled())
        {
            string originalname = node->getName();
            string::size_type dotpos = originalname.find_last_of('.');
            if (dotpos != string::npos)
            {
                originalname.resize(dotpos);
            }

            if (dotpos == httpctx->nodename.find_last_of('.') && !memcmp(originalname.data(), httpctx->nodename.data(), originalname.size()))
            {
                LOG_debug << "Possible subtitles file";
                MegaNode *parent = httpctx->megaApi->getParentNode(node);
                if (parent)
                {
                    MegaNode *child = httpctx->megaApi->getChildNode(parent, httpctx->nodename.c_str());
                    if (child)
                    {
                        LOG_debug << "Matching file found: " << httpctx->nodename << " - " << node->getName();
                        subtitles = true;
                        delete node;
                        node = child;
                    }
                    delete parent;
                }
            }
        }

        if (!subtitles)
        {
            LOG_warn << "Invalid name: " << httpctx->nodename << " - " << node->getName();

            response << "HTTP/1.1 404 Not Found\r\n"
                        "Connection: close\r\n"
                      << "\r\n";

            httpctx->resultCode = 404;
            string resstr = response.str();
            sendHeaders(httpctx, &resstr);
            delete node;
            return 0;
        }
    }

    if (node->isFolder())
    {
        if (!httpctx->server->isFolderServerEnabled())
        {
            response << "HTTP/1.1 403 Forbidden\r\n"
                        "Connection: close\r\n"
                      << "\r\n";

            httpctx->resultCode = 403;
            string resstr = response.str();
            sendHeaders(httpctx, &resstr);
            delete node;
            return 0;
        }

        MegaNode *parent = httpctx->megaApi->getParentNode(node);
        MegaNodeList *children = httpctx->megaApi->getChildren(node);

        std::ostringstream web;

        // Title
        web << "<title>MEGA</title>";

        //Styles
        web << "<head><style>"
               ".folder {"
               "padding: 0;"
               "width: 24px;"
               "height: 24px;"
               "margin: 0 0 0 -2px;"
               "display: block;"
               "position: absolute;"
               "background-image: url(https://eu.static.mega.co.nz/3/images/mega/nw-fm-sprite_v12.svg);"
               "background-position: -14px -7465px;"
               "background-repeat: no-repeat;}"

               ".file {"
               "padding: 0;"
               "width: 24px;"
               "height: 24px;"
               "margin: 0 0 0 -6px;"
               "display: block;"
               "position: absolute;"
               "background-image: url(https://eu.static.mega.co.nz/3/images/mega/nw-fm-sprite_v12.svg);"
               "background-position: -7px -1494px;"
               "background-repeat: no-repeat;} "

               ".headerimage {"
               "padding: 0 8px 0 46px;"
               "width: 100%;"
               "height: 24px;"
               "margin: 0 0 0 -12px;"
               "display: block;"
               "position: absolute;"
               "background-image: url(https://eu.static.mega.co.nz/3/images/mega/nw-fm-sprite_v12.svg);"
               "background-position: 5px -1000px;"
               "line-height: 23px;"
               "background-repeat: no-repeat;} "

               ".headertext {"
               "line-height: 23px;"
               "color: #777777;"
               "font-size: 18px;"
               "font-weight: bold;"
               "display: block;"
               "position: absolute;"
               "line-height: 23px;}"

               "a {"
               "text-decoration: none; }"

               ".text {"
               "height: 24px;"
               "padding: 0 10px 0 26px;"
               "word-break: break-all;"
               "white-space: pre-wrap;"
               "overflow: hidden;"
               "max-width: 100%;"
               "text-decoration: none;"
               "-moz-box-sizing: border-box;"
               "-webkit-box-sizing: border-box;"
               "box-sizing: border-box;"
               "font-size: 13px;"
               "line-height: 23px;"
               "color: #666666;}"
               "</style></head>";

        // Folder path
        web << "<span class=\"headerimage\"><span class=\"headertext\">";
        char *path = httpctx->megaApi->getNodePath(node);
        if (path)
        {
            web << path;
            delete [] path;
        }
        else
        {
            web << node->getName();
        }
        web << "</span></span><br /><br />";

        // Child nodes
        web << "<table width=\"100%\" border=\"0\" cellspacing=\"0\" cellpadding=\"0\" style=\"width: auto;\">";
        if (parent)
        {
            web << "<tr><td>";
            char *base64Handle = parent->getBase64Handle();
            web << "<a href=\"/" << base64Handle << "/" << parent->getName()
                << "\"><span class=\"folder\"></span><span class=\"text\">..</span></a>";
            delete [] base64Handle;
            delete parent;
            web << "</td></tr>";
        }

        for (int i = 0; i < children->size(); i++)
        {
            web << "<tr><td>";
            MegaNode *child = children->get(i);
            char *base64Handle = child->getBase64Handle();
            web << "<a href=\"/" << base64Handle << "/" << child->getName()
                << "\"><span class=\"" << (child->isFile() ? "file" : "folder") << "\"></span><span class=\"text\">"
                << child->getName() << "</span></a>";
            delete [] base64Handle;

            if (!child->isFile())
            {
                web << "</td><td>";
            }
            else
            {
                unsigned const long long KB = 1024;
                unsigned const long long MB = 1024 * KB;
                unsigned const long long GB = 1024 * MB;
                unsigned const long long TB = 1024 * GB;

                web << "</td><td><span class=\"text\">";
                unsigned long long bytes = child->getSize();
                if (bytes > TB)
                    web << ((unsigned long long)((100 * bytes) / TB))/100.0 << " TB";
                else if (bytes > GB)
                    web << ((unsigned long long)((100 * bytes) / GB))/100.0 << " GB";
                else if (bytes > MB)
                    web << ((unsigned long long)((100 * bytes) / MB))/100.0 << " MB";
                else if (bytes > KB)
                    web << ((unsigned long long)((100 * bytes) / KB))/100.0 << " KB";
                web << "</span>";
            }
            web << "</td></tr>";
        }
        web << "</table>";
        delete children;

        string sweb = web.str();
        response << "HTTP/1.1 200 OK\r\n"
            << "Content-Type: text/html\r\n"
            << "Connection: close\r\n"
            << "Content-Length: " << sweb.size() << "\r\n"
            << "Access-Control-Allow-Origin: *\r\n"
            << "\r\n";

        if (httpctx->parser.method != HTTP_HEAD)
        {
            response << sweb;
        }
        httpctx->resultCode = API_OK;
        string resstr = response.str();
        sendHeaders(httpctx, &resstr);
        delete node;
        return 0;
    }

    //File node
    if (!httpctx->server->isFileServerEnabled())
    {
        response << "HTTP/1.1 403 Forbidden\r\n"
                    "Connection: close\r\n"
                  << "\r\n";

        httpctx->resultCode = 403;
        string resstr = response.str();
        sendHeaders(httpctx, &resstr);
        delete node;
        return 0;
    }

    httpctx->node = node;
    streamNode(httpctx);
    return 0;
}

int MegaHTTPServer::streamNode(MegaHTTPContext *httpctx)
{
    std::ostringstream response;
    MegaNode *node = httpctx->node;

    string name;
    const char *extension = NULL;
    const char *nodeName = httpctx->node->getName();
    if (nodeName)
    {
        name = nodeName;
    }

    string::size_type dotindex = name.find_last_of('.');
    if (dotindex != string::npos)
    {
        extension = name.c_str() + dotindex;
    }

    char *mimeType = MegaApi::getMimeType(extension);
    if (!mimeType)
    {
        mimeType = MegaApi::strdup("application/octet-stream");
    }

    m_off_t totalSize = node->getSize();
    m_off_t start = 0;
    m_off_t end = totalSize - 1;
    if (httpctx->rangeStart >= 0)
    {
        start = httpctx->rangeStart;
    }
    httpctx->rangeStart = start;

    if (httpctx->rangeEnd >= 0)
    {
        end = httpctx->rangeEnd;
    }
    httpctx->rangeEnd = end + 1;

    bool rangeRequested = (httpctx->rangeEnd - httpctx->rangeStart) != totalSize;

    m_off_t len = end - start + 1;
    if (start < 0 || start >= totalSize || end < 0 || end >= totalSize || len <= 0 || len > totalSize)
    {
        response << "HTTP/1.1 416 Requested Range Not Satisfiable\r\n"
            << "Content-Type: " << mimeType << "\r\n"
            << "Connection: close\r\n"
            << "Access-Control-Allow-Origin: *\r\n"
            << "Accept-Ranges: bytes\r\n"
            << "Content-Range: bytes 0-0/" << totalSize << "\r\n"
            << "\r\n";

        delete [] mimeType;
        httpctx->resultCode = 416;
        string resstr = response.str();
        sendHeaders(httpctx, &resstr);
        return 0;
    }

    if (rangeRequested)
    {
        response << "HTTP/1.1 206 Partial Content\r\n";
        response << "Content-Range: bytes " << start << "-" << end << "/" << totalSize << "\r\n";
    }
    else
    {
        response << "HTTP/1.1 200 OK\r\n";
    }

    response << "Content-Type: " << mimeType << "\r\n"
        << "Connection: close\r\n"
        << "Content-Length: " << len << "\r\n"
        << "Access-Control-Allow-Origin: *\r\n"
        << "Accept-Ranges: bytes\r\n"
        << "\r\n";

    delete [] mimeType;
    httpctx->pause = false;
    httpctx->lastBuffer = NULL;
    httpctx->lastBufferLen = 0;
    httpctx->transfer->setStartPos(start);
    httpctx->transfer->setEndPos(end);

    string resstr = response.str();
    if (httpctx->parser.method != HTTP_HEAD)
    {
        httpctx->streamingBuffer.init(len + resstr.size());
        httpctx->size = len;
    }
    sendHeaders(httpctx, &resstr);
    if (httpctx->parser.method == HTTP_HEAD)
    {
        return 0;
    }

    LOG_debug << "Requesting range. From " << start << "  size " << len;
    uv_mutex_init(&httpctx->mutex);
    httpctx->rangeWritten = 0;
    httpctx->megaApi->startStreaming(node, start, len, httpctx);
    return 0;
}

void MegaHTTPServer::sendHeaders(MegaHTTPContext *httpctx, string *headers)
{
    LOG_debug << "Response headers: " << *headers;
    httpctx->streamingBuffer.append(headers->data(), headers->size());
    uv_buf_t resbuf = httpctx->streamingBuffer.nextBuffer();
    httpctx->size += headers->size();
    httpctx->lastBuffer = resbuf.base;
    httpctx->lastBufferLen = resbuf.len;

    httpctx->transfer->setTotalBytes(httpctx->size);
    httpctx->megaApi->fireOnStreamingStart(httpctx->transfer);

    uv_write_t *req = new uv_write_t;
    req->data = httpctx;
    if (int err = uv_write(req, (uv_stream_t*)&httpctx->tcphandle, &resbuf, 1, onWriteFinished))
    {
        LOG_warn << "Finishing due to an error sending the response: " << err;
        httpctx->finished = true;
        if (!uv_is_closing((uv_handle_t*)&httpctx->tcphandle))
        {
            uv_close((uv_handle_t*)&httpctx->tcphandle, onClose);
        }
    }
}

void MegaHTTPServer::onAsyncEvent(uv_async_t* handle)
{
    MegaHTTPContext* httpctx = (MegaHTTPContext*) handle->data;
    if (httpctx->failed)
    {
        LOG_warn << "Streaming transfer failed. Closing connection.";
        if (!uv_is_closing((uv_handle_t*)&httpctx->tcphandle))
        {
            uv_close((uv_handle_t*)&httpctx->tcphandle, onClose);
        }
        return;
    }

    if (httpctx->nodereceived)
    {
        httpctx->nodereceived = false;
        if (!httpctx->node || httpctx->nodename != httpctx->node->getName())
        {
            if (!httpctx->node)
            {
                LOG_warn << "Public link not found";
            }
            else
            {
                LOG_warn << "Invalid name for public link";
            }

            httpctx->resultCode = 404;
            string resstr = "HTTP/1.1 404 Not Found\r\nConnection: close\r\n\r\n";
            sendHeaders(httpctx, &resstr);
            return;
        }

        streamNode(httpctx);
        return;
    }

    sendNextBytes(httpctx);
}

void MegaHTTPServer::onCloseRequested(uv_async_t *handle)
{
    LOG_debug << "HTTP server stopping";
    MegaHTTPServer *httpServer = (MegaHTTPServer*) handle->data;

    for (list<MegaHTTPContext*>::iterator it = httpServer->connections.begin(); it != httpServer->connections.end(); it++)
    {
        MegaHTTPContext *httpctx = (*it);
        httpctx->finished = true;
        if (!uv_is_closing((uv_handle_t*)&httpctx->tcphandle))
        {
            uv_close((uv_handle_t *)&httpctx->tcphandle, onClose);
        }
    }

    uv_close((uv_handle_t *)&httpServer->server, NULL);
    uv_close((uv_handle_t *)&httpServer->exit_handle, NULL);
}

void MegaHTTPServer::sendNextBytes(MegaHTTPContext *httpctx)
{
    uv_mutex_lock(&httpctx->mutex);
    if (httpctx->lastBuffer)
    {
        LOG_verbose << "Skipping write due to another ongoing write";
        uv_mutex_unlock(&httpctx->mutex);
        return;
    }

    if (httpctx->lastBufferLen)
    {
        httpctx->streamingBuffer.freeData(httpctx->lastBufferLen);
        httpctx->lastBufferLen = 0;
    }

    if (httpctx->tcphandle.write_queue_size > httpctx->streamingBuffer.availableCapacity() / 8)
    {
        LOG_warn << "Skipping write. Too much queued data";
        uv_mutex_unlock(&httpctx->mutex);
        return;
    }

    uv_buf_t resbuf = httpctx->streamingBuffer.nextBuffer();
    if (!resbuf.len)
    {
        LOG_verbose << "Skipping write. No data available";
        uv_mutex_unlock(&httpctx->mutex);
        return;
    }

    uv_write_t *req = new uv_write_t;
    req->data = httpctx;

    LOG_verbose << "Writting " << resbuf.len << " bytes";
    httpctx->rangeWritten += resbuf.len;
    httpctx->lastBuffer = resbuf.base;
    httpctx->lastBufferLen = resbuf.len;
    if (int err = uv_write(req, (uv_stream_t*)&httpctx->tcphandle, &resbuf, 1, MegaHTTPServer::onWriteFinished))
    {
        LOG_warn << "Finishing due to an error in uv_write: " << err;
        httpctx->finished = true;
        if (!uv_is_closing((uv_handle_t*)&httpctx->tcphandle))
        {
            uv_close((uv_handle_t*)&httpctx->tcphandle, onClose);
        }
    }
    uv_mutex_unlock(&httpctx->mutex);
}

void MegaHTTPServer::onWriteFinished(uv_write_t* req, int status)
{
    MegaHTTPContext* httpctx = (MegaHTTPContext*) req->data;
    httpctx->bytesWritten += httpctx->lastBufferLen;
    LOG_verbose << "Bytes written: " << httpctx->lastBufferLen << " Remaining: " << (httpctx->size - httpctx->bytesWritten);
    httpctx->lastBuffer = NULL;
    delete req;

    if (status < 0 || httpctx->size == httpctx->bytesWritten)
    {
        if (status < 0)
        {
            LOG_warn << "Finishing request. Write failed: " << status;
        }
        else
        {
            LOG_debug << "Finishing request. All data sent";
            if (httpctx->resultCode == API_EINTERNAL)
            {
                httpctx->resultCode = API_OK;
            }
        }

        httpctx->finished = true;
        if (!uv_is_closing((uv_handle_t*)&httpctx->tcphandle))
        {
            uv_close((uv_handle_t*)&httpctx->tcphandle, onClose);
        }
        return;
    }

    if (httpctx->pause)
    {
        uv_mutex_lock(&httpctx->mutex);
        if (httpctx->streamingBuffer.availableSpace() > httpctx->streamingBuffer.availableCapacity() / 2)
        {
            httpctx->pause = false;
            m_off_t start = httpctx->rangeStart + httpctx->rangeWritten + httpctx->streamingBuffer.availableData();
            m_off_t len =  httpctx->rangeEnd - httpctx->rangeStart - httpctx->rangeWritten - httpctx->streamingBuffer.availableData();

            LOG_debug << "Resuming streaming from " << start << " len: " << len
                     << " Buffer status: " << httpctx->streamingBuffer.availableSpace()
                     << " of " << httpctx->streamingBuffer.availableCapacity() << " bytes free";
            httpctx->megaApi->startStreaming(httpctx->node, start, len, httpctx);
        }
        uv_mutex_unlock(&httpctx->mutex);
    }
    sendNextBytes(httpctx);
}


MegaHTTPContext::MegaHTTPContext()
{
    rangeStart = -1;
    rangeEnd = -1;
    range = false;
    finished = false;
    failed = false;
    nodereceived = false;
    resultCode = API_EINTERNAL;
    node = NULL;
    transfer = NULL;
}

void MegaHTTPContext::onTransferStart(MegaApi *, MegaTransfer *transfer)
{
    this->transfer->setTag(transfer->getTag());
}

bool MegaHTTPContext::onTransferData(MegaApi *, MegaTransfer *transfer, char *buffer, size_t size)
{
    LOG_verbose << "Streaming data received: " << transfer->getTransferredBytes()
                << " Size: " << size
                << " Queued: " << this->tcphandle.write_queue_size
                << " Buffered: " << streamingBuffer.availableData()
                << " Free: " << streamingBuffer.availableSpace();

    if (finished)
    {
        LOG_info << "Removing streaming transfer after " << transfer->getTransferredBytes() << " bytes";
        return false;
    }

    // append the data to the buffer
    uv_mutex_lock(&mutex);
    if (streamingBuffer.availableSpace() < 2 * size)
    {
        LOG_debug << "Buffer full: " << streamingBuffer.availableSpace() << " of "
                 << streamingBuffer.availableCapacity() << " bytes available only. Pausing streaming";
        pause = true;
    }
    streamingBuffer.append(buffer, size);
    uv_mutex_unlock(&mutex);

    // notify the HTTP server
    uv_async_send(&asynchandle);
    return !pause;
}

void MegaHTTPContext::onTransferFinish(MegaApi *, MegaTransfer *, MegaError *e)
{
    int ecode = e->getErrorCode();
    if (ecode != API_OK && ecode != API_EINCOMPLETE)
    {
        LOG_warn << "Transfer failed with error code: " << ecode;
        failed = true;
        finished = true;
        uv_async_send(&asynchandle);
    }
}

void MegaHTTPContext::onRequestFinish(MegaApi *, MegaRequest *request, MegaError *)
{
    node = request->getPublicMegaNode();
    nodereceived = true;
    uv_async_send(&asynchandle);
}
#endif

#ifdef ENABLE_CHAT
MegaTextChatPeerListPrivate::MegaTextChatPeerListPrivate()
{

}

MegaTextChatPeerListPrivate::~MegaTextChatPeerListPrivate()
{

}

MegaTextChatPeerList *MegaTextChatPeerListPrivate::copy() const
{
    MegaTextChatPeerListPrivate *ret = new MegaTextChatPeerListPrivate;

    for (int i = 0; i < size(); i++)
    {
        ret->addPeer(list.at(i).first, list.at(i).second);
    }

    return ret;
}

void MegaTextChatPeerListPrivate::addPeer(MegaHandle h, int priv)
{
    list.push_back(userpriv_pair(h, (privilege_t) priv));
}

MegaHandle MegaTextChatPeerListPrivate::getPeerHandle(int i) const
{
    if (i > size())
    {
        return INVALID_HANDLE;
    }
    else
    {
        return list.at(i).first;
    }
}

int MegaTextChatPeerListPrivate::getPeerPrivilege(int i) const
{
    if (i > size())
    {
        return PRIV_UNKNOWN;
    }
    else
    {
        return list.at(i).second;
    }
}

int MegaTextChatPeerListPrivate::size() const
{
    return list.size();
}

const userpriv_vector *MegaTextChatPeerListPrivate::getList() const
{
    return &list;
}

void MegaTextChatPeerListPrivate::setPeerPrivilege(handle uh, privilege_t priv)
{
    for (unsigned int i = 0; i < list.size(); i++)
    {
        if (list.at(i).first == uh)
        {
            list.at(i).second = priv;
            return;
        }
    }

    // handle not found. Create new item
    addPeer(uh, priv);
}

MegaTextChatPeerListPrivate::MegaTextChatPeerListPrivate(userpriv_vector *userpriv)
{
    handle uh;
    privilege_t priv;

    for (unsigned i = 0; i < userpriv->size(); i++)
    {
        uh = userpriv->at(i).first;
        priv = userpriv->at(i).second;

        this->addPeer(uh, priv);
    }
}

MegaTextChatPrivate::MegaTextChatPrivate(const MegaTextChat *chat)
{
    this->id = chat->getHandle();
    this->priv = chat->getOwnPrivilege();
    this->url = chat->getUrl();
    this->shard = chat->getShard();
    this->peers = chat->getPeerList() ? chat->getPeerList()->copy() : NULL;
    this->group = chat->isGroup();
    this->ou = chat->getOriginatingUser();
    this->title = chat->getTitle();
}

MegaTextChatPrivate::MegaTextChatPrivate(handle id, int priv, string url, int shard, const MegaTextChatPeerList *peers, bool group, handle ou, string title)
{
    this->id = id;
    this->priv = priv;
    this->url = url;
    this->shard = shard;
    this->peers = peers ? peers->copy() : NULL;
    this->group = group;
    this->ou = ou;
    this->title = title;
}

MegaTextChat *MegaTextChatPrivate::copy() const
{
    return new MegaTextChatPrivate(this);
}

MegaTextChatPrivate::~MegaTextChatPrivate()
{
    delete peers;
}

MegaTextChat *MegaTextChatPrivate::copy() const
{
    return new MegaTextChatPrivate(this);
}

MegaHandle MegaTextChatPrivate::getHandle() const
{
    return id;
}

int MegaTextChatPrivate::getOwnPrivilege() const
{
    return priv;
}

const char *MegaTextChatPrivate::getUrl() const
{
    return url.c_str();
}

void MegaTextChatPrivate::setUrl(const char *url)
{
    if (url)
    {
        this->url.assign(url);
    }
    else
    {
        this->url.clear();
    }
}

int MegaTextChatPrivate::getShard() const
{
    return shard;
}

const MegaTextChatPeerList *MegaTextChatPrivate::getPeerList() const
{
    return peers;
}

bool MegaTextChatPrivate::isGroup() const
{
    return group;
}

MegaHandle MegaTextChatPrivate::getOriginatingUser() const
{
    return ou;
}

const char *MegaTextChatPrivate::getTitle() const
{
    return title.c_str();
}

MegaTextChatListPrivate::~MegaTextChatListPrivate()
{
    for (unsigned int i = 0; i < (unsigned int) size(); i++)
    {
        delete list.at(i);
    }
}

MegaTextChatList *MegaTextChatListPrivate::copy() const
{
    return new MegaTextChatListPrivate(this);
}

const MegaTextChat *MegaTextChatListPrivate::get(unsigned int i) const
{
    if (i >= (unsigned int) size())
<<<<<<< HEAD
    {
        return NULL;
    }
    else
    {
        return list.at(i);
    }
}

MegaTextChat *MegaTextChatListPrivate::get(unsigned int i)
{
    if (i >= (unsigned int) size())
=======
>>>>>>> a52c1493
    {
        return NULL;
    }
    else
    {
        return list.at(i);
    }
}

int MegaTextChatListPrivate::size() const
{
    return list.size();
}

void MegaTextChatListPrivate::addChat(MegaTextChatPrivate *chat)
{
    list.push_back(chat);
}

MegaTextChatListPrivate::MegaTextChatListPrivate(const MegaTextChatListPrivate *list)
{
    MegaTextChatPrivate *chat;

<<<<<<< HEAD
    for (unsigned int i = 0; i < (unsigned) list->size(); i++)
=======
    for (unsigned int i = 0; i < (unsigned int) list->size(); i++)
>>>>>>> a52c1493
    {
        chat = new MegaTextChatPrivate(list->get(i));
        this->list.push_back(chat);
    }
}

MegaTextChatListPrivate::MegaTextChatListPrivate()
{

}

MegaTextChatListPrivate::MegaTextChatListPrivate(textchat_map *list)
{
    MegaTextChatPrivate *megaChat;
    MegaTextChatPeerListPrivate *chatPeers;
    TextChat *chat;

    textchat_map::iterator it;
    for (it = list->begin(); it != list->end(); it++)
    {
        chat = it->second;
        chatPeers = chat->userpriv ? new MegaTextChatPeerListPrivate(chat->userpriv) : NULL;
        megaChat = new MegaTextChatPrivate(chat->id, chat->priv, chat->url, chat->shard, chatPeers, chat->group, chat->ou, chat->title);

        this->list.push_back(megaChat);
    }
}
#endif


PublicLinkProcessor::PublicLinkProcessor()
{

}

bool PublicLinkProcessor::processNode(Node *node)
{
    if(!node->outshares)
    {
        return true;
    }

    for (share_map::iterator it = node->outshares->begin(); it != node->outshares->end(); it++)
    {
        Share *share = it->second;
        if (share->user == NULL)    // public links have no user
        {
            nodes.push_back(node);
        }
    }

    return true;
}

PublicLinkProcessor::~PublicLinkProcessor() {}

vector<Node *> &PublicLinkProcessor::getNodes()
{
    return nodes;
}

MegaSizeProcessor::MegaSizeProcessor()
{
    totalBytes = 0;
}

bool MegaSizeProcessor::processMegaNode(MegaNode *node)
{
    if (node->getType() == MegaNode::TYPE_FILE)
    {
        totalBytes += node->getSize();
    }
    return true;
}

long long MegaSizeProcessor::getTotalBytes()
{
    return totalBytes;
}<|MERGE_RESOLUTION|>--- conflicted
+++ resolved
@@ -16456,11 +16456,6 @@
     delete peers;
 }
 
-MegaTextChat *MegaTextChatPrivate::copy() const
-{
-    return new MegaTextChatPrivate(this);
-}
-
 MegaHandle MegaTextChatPrivate::getHandle() const
 {
     return id;
@@ -16529,7 +16524,6 @@
 const MegaTextChat *MegaTextChatListPrivate::get(unsigned int i) const
 {
     if (i >= (unsigned int) size())
-<<<<<<< HEAD
     {
         return NULL;
     }
@@ -16539,20 +16533,6 @@
     }
 }
 
-MegaTextChat *MegaTextChatListPrivate::get(unsigned int i)
-{
-    if (i >= (unsigned int) size())
-=======
->>>>>>> a52c1493
-    {
-        return NULL;
-    }
-    else
-    {
-        return list.at(i);
-    }
-}
-
 int MegaTextChatListPrivate::size() const
 {
     return list.size();
@@ -16567,11 +16547,7 @@
 {
     MegaTextChatPrivate *chat;
 
-<<<<<<< HEAD
-    for (unsigned int i = 0; i < (unsigned) list->size(); i++)
-=======
     for (unsigned int i = 0; i < (unsigned int) list->size(); i++)
->>>>>>> a52c1493
     {
         chat = new MegaTextChatPrivate(list->get(i));
         this->list.push_back(chat);
