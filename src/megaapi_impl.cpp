﻿/**
 * @file megaapi_impl.cpp
 * @brief Private implementation of the intermediate layer for the MEGA C++ SDK.
 *
 * (c) 2013-2014 by Mega Limited, Auckland, New Zealand
 *
 * This file is part of the MEGA SDK - Client Access Engine.
 *
 * Applications using the MEGA API must present a valid application key
 * and comply with the the rules set forth in the Terms of Service.
 *
 * The MEGA SDK is distributed in the hope that it will be useful,
 * but WITHOUT ANY WARRANTY; without even the implied warranty of
 * MERCHANTABILITY or FITNESS FOR A PARTICULAR PURPOSE.
 *
 * @copyright Simplified (2-clause) BSD License.
 *
 * You should have received a copy of the license along with this
 * program.
 */

#define _POSIX_SOURCE
#define _LARGE_FILES

#define _GNU_SOURCE 1
#define _FILE_OFFSET_BITS 64

#define __DARWIN_C_LEVEL 199506L

#define USE_VARARGS
#define PREFER_STDARG
#include "megaapi_impl.h"
#include "megaapi.h"

#include <iomanip>
#include <algorithm>
#include <functional>
#include <cctype>
#include <locale>

#ifndef _WIN32
#ifndef _LARGEFILE64_SOURCE
    #define _LARGEFILE64_SOURCE
#endif
#include <signal.h>
#endif


#ifdef __APPLE__
    #include <xlocale.h>
    #include <strings.h>

    #if TARGET_OS_IPHONE
    #include <netdb.h>
    #endif
#endif

#ifdef _WIN32
#ifndef WINDOWS_PHONE
#include <shlwapi.h>
#endif

#endif

#if (!defined(_WIN32) && !defined(USE_CURL_PUBLIC_KEY_PINNING)) || defined(WINDOWS_PHONE)
#include <openssl/rand.h>
#endif

#ifdef WINDOWS_PHONE
const char* inet_ntop(int af, const void* src, char* dst, int cnt);
#endif

using namespace mega;

MegaNodePrivate::MegaNodePrivate(const char *name, int type, int64_t size, int64_t ctime, int64_t mtime, uint64_t nodehandle, string *nodekey, string *attrstring)
: MegaNode()
{
    this->name = MegaApi::strdup(name);
    this->type = type;
    this->size = size;
    this->ctime = ctime;
    this->mtime = mtime;
    this->nodehandle = nodehandle;
    this->attrstring.assign(attrstring->data(), attrstring->size());
    this->nodekey.assign(nodekey->data(),nodekey->size());
    this->changed = 0;
    this->thumbnailAvailable = false;
    this->previewAvailable = false;
    this->tag = 0;
    this->isPublicNode = true;

#ifdef ENABLE_SYNC
    this->syncdeleted = false;
#endif
}

MegaNodePrivate::MegaNodePrivate(MegaNode *node)
: MegaNode()
{
    this->name = MegaApi::strdup(node->getName());
    this->type = node->getType();
    this->size = node->getSize();
    this->ctime = node->getCreationTime();
    this->mtime = node->getModificationTime();
    this->nodehandle = node->getHandle();
    string * attrstring = node->getAttrString();
    this->attrstring.assign(attrstring->data(), attrstring->size());
    string *nodekey = node->getNodeKey();
    this->nodekey.assign(nodekey->data(),nodekey->size());
    this->changed = node->getChanges();
    this->thumbnailAvailable = node->hasThumbnail();
    this->previewAvailable = node->hasPreview();
    this->tag = node->getTag();
    this->isPublicNode = node->isPublic();

#ifdef ENABLE_SYNC
    this->syncdeleted = node->isSyncDeleted();
    this->localPath = node->getLocalPath();
#endif
}

MegaNodePrivate::MegaNodePrivate(pnode_t node)
: MegaNode()
{
    this->name = MegaApi::strdup(node->displayname());
    this->type = node->type;
    this->size = node->size;
    this->ctime = node->ctime;
    this->mtime = node->mtime;
    this->nodehandle = node->nodehandle;
    if(node->attrstring)
    {
        this->attrstring.assign(node->attrstring->data(), node->attrstring->size());
    }
    this->nodekey.assign(node->nodekey.data(),node->nodekey.size());

    this->changed = 0;
    if(node->changed.attrs)
    {
        this->changed |= MegaNode::CHANGE_TYPE_ATTRIBUTES;
    }
    if(node->changed.ctime)
    {
        this->changed |= MegaNode::CHANGE_TYPE_TIMESTAMP;
    }
    if(node->changed.fileattrstring)
    {
        this->changed |= MegaNode::CHANGE_TYPE_FILE_ATTRIBUTES;
    }
    if(node->changed.inshare)
    {
        this->changed |= MegaNode::CHANGE_TYPE_INSHARE;
    }
    if(node->changed.outshares)
    {
        this->changed |= MegaNode::CHANGE_TYPE_OUTSHARE;
    }
    if(node->changed.owner)
    {
        this->changed |= MegaNode::CHANGE_TYPE_OWNER;
    }
    if(node->changed.parent)
    {
        this->changed |= MegaNode::CHANGE_TYPE_PARENT;
    }
    if(node->changed.removed)
    {
        this->changed |= MegaNode::CHANGE_TYPE_REMOVED;
    }


#ifdef ENABLE_SYNC
	this->syncdeleted = (node->syncdeleted != SYNCDEL_NONE);
    if(node->localnode)
    {
        node->localnode->getlocalpath(&localPath, true);
        localPath.append("", 1);
    }
#endif

    this->thumbnailAvailable = (node->hasfileattribute(0) != 0);
    this->previewAvailable = (node->hasfileattribute(1) != 0);
    this->tag = node->tag;
    this->isPublicNode = false;
}

MegaNode *MegaNodePrivate::copy()
{
	return new MegaNodePrivate(this);
}

char *MegaNodePrivate::getBase64Handle()
{
    char *base64Handle = new char[12];
    Base64::btoa((byte*)&(nodehandle),MegaClient::NODEHANDLE,base64Handle);
    return base64Handle;
}

int MegaNodePrivate::getType()
{
	return type;
}

const char* MegaNodePrivate::getName()
{
	return name;
}

int64_t MegaNodePrivate::getSize()
{
	return size;
}

int64_t MegaNodePrivate::getCreationTime()
{
	return ctime;
}

int64_t MegaNodePrivate::getModificationTime()
{
	return mtime;
}

uint64_t MegaNodePrivate::getHandle()
{
	return nodehandle;
}

string *MegaNodePrivate::getNodeKey()
{
    return &nodekey;
}

char *MegaNodePrivate::getBase64Key()
{
    char *key = NULL;

    // the key
    if (type == FILENODE && nodekey.size() >= FILENODEKEYLENGTH)
    {
        key = new char[FILENODEKEYLENGTH*4/3+3];
        Base64::btoa((const byte*)nodekey.data(),FILENODEKEYLENGTH, key);
    }

    return key;
}

string *MegaNodePrivate::getAttrString()
{
	return &attrstring;
}

int MegaNodePrivate::getTag()
{
    return tag;
}

bool MegaNodePrivate::isFile()
{
	return type == TYPE_FILE;
}

bool MegaNodePrivate::isFolder()
{
    return (type != TYPE_FILE) && (type != TYPE_UNKNOWN);
}

bool MegaNodePrivate::isRemoved()
{
    return hasChanged(MegaNode::CHANGE_TYPE_REMOVED);
}

bool MegaNodePrivate::hasChanged(int changeType)
{
    return (changed & changeType);
}

int MegaNodePrivate::getChanges()
{
    return changed;
}

#ifdef ENABLE_SYNC
bool MegaNodePrivate::isSyncDeleted()
{
    return syncdeleted;
}

string MegaNodePrivate::getLocalPath()
{
    return localPath;
}

bool WildcardMatch(const char *pszString, const char *pszMatch)
//  cf. http://www.planet-source-code.com/vb/scripts/ShowCode.asp?txtCodeId=1680&lngWId=3
{
    const char *cp;
    const char *mp;

    while ((*pszString) && (*pszMatch != '*'))
    {
        if ((*pszMatch != *pszString) && (*pszMatch != '?'))
        {
            return false;
        }
        pszMatch++;
        pszString++;
    }

    while (*pszString)
    {
        if (*pszMatch == '*')
        {
            if (!*++pszMatch)
            {
                return true;
            }
            mp = pszMatch;
            cp = pszString + 1;
        }
        else if ((*pszMatch == *pszString) || (*pszMatch == '?'))
        {
            pszMatch++;
            pszString++;
        }
        else
        {
            pszMatch = mp;
            pszString = cp++;
        }
    }
    while (*pszMatch == '*')
    {
        pszMatch++;
    }
    return !*pszMatch;
}


bool MegaApiImpl::is_syncable(const char *name)
{
    for(unsigned int i=0; i< excludedNames.size(); i++)
    {
        if(WildcardMatch(name, excludedNames[i].c_str()))
        {
            return false;
        }
    }

    return true;
}

bool MegaApiImpl::is_syncable(long long size)
{
    if (!syncLowerSizeLimit)
    {
        // No lower limit. Check upper limit only
        if (syncUpperSizeLimit && size > syncUpperSizeLimit)
        {
            return false;
        }
    }
    else if (!syncUpperSizeLimit)
    {
        // No upper limit. Check lower limit only
        if (syncLowerSizeLimit && size < syncLowerSizeLimit)
        {
            return false;
        }
    }
    else
    {
        //Upper and lower limit
        if(syncLowerSizeLimit < syncUpperSizeLimit)
        {
            // Normal use case:
            // Exclude files with a size lower than the lower limit
            // or greater than the upper limit
            if(size < syncLowerSizeLimit || size > syncUpperSizeLimit)
            {
                return false;
            }
        }
        else
        {
            // Special use case:
            // Exclude files with a size lower than the lower limit
            // AND greater than the upper limit
            if(size < syncLowerSizeLimit && size > syncUpperSizeLimit)
            {
                return false;
            }
        }
    }

    return true;
}

bool MegaApiImpl::isIndexing()
{
    if(!client || client->syncs.size() == 0)
    {
        return false;
    }

    if(client->syncscanstate)
    {
        return true;
    }

    bool indexing = false;
    sdkMutex.lock();
    sync_list::iterator it = client->syncs.begin();
    while(it != client->syncs.end())
    {
        Sync *sync = (*it);
        if(sync->state == SYNC_INITIALSCAN)
        {
            indexing = true;
            break;
        }
        it++;
    }
    sdkMutex.unlock();
    return indexing;
}
#endif

bool MegaNodePrivate::hasThumbnail()
{
	return thumbnailAvailable;
}

bool MegaNodePrivate::hasPreview()
{
    return previewAvailable;
}

bool MegaNodePrivate::isPublic()
{
    return isPublicNode;
}


MegaNodePrivate::~MegaNodePrivate()
{
 	delete[] name;
}

MegaUserPrivate::MegaUserPrivate(User *user) : MegaUser()
{
    email = MegaApi::strdup(user->email.c_str());
	visibility = user->show;
	ctime = user->ctime;
}

MegaUserPrivate::MegaUserPrivate(MegaUser *user) : MegaUser()
{
	email = MegaApi::strdup(user->getEmail());
	visibility = user->getVisibility();
	ctime = user->getTimestamp();
}

MegaUser *MegaUserPrivate::fromUser(User *user)
{
    if(!user)
    {
        return NULL;
    }
    return new MegaUserPrivate(user);
}

MegaUser *MegaUserPrivate::copy()
{
	return new MegaUserPrivate(this);
}

MegaUserPrivate::~MegaUserPrivate()
{
	delete[] email;
}

const char* MegaUserPrivate::getEmail()
{
	return email;
}

int MegaUserPrivate::getVisibility()
{
	return visibility;
}

time_t MegaUserPrivate::getTimestamp()
{
	return ctime;
}


MegaNode *MegaNodePrivate::fromNode(pnode_t node)
{
    if(!node) return NULL;
    return new MegaNodePrivate(node);
}

MegaSharePrivate::MegaSharePrivate(MegaShare *share) : MegaShare()
{
	this->nodehandle = share->getNodeHandle();
	this->user = MegaApi::strdup(share->getUser());
	this->access = share->getAccess();
	this->ts = share->getTimestamp();
}

MegaShare *MegaSharePrivate::copy()
{
	return new MegaSharePrivate(this);
}

MegaSharePrivate::MegaSharePrivate(uint64_t handle, Share *share)
{
    this->nodehandle = handle;
    this->user = share->user ? MegaApi::strdup(share->user->email.c_str()) : NULL;
	this->access = share->access;
	this->ts = share->ts;
}

MegaShare *MegaSharePrivate::fromShare(uint64_t nodeuint64_t, Share *share)
{
    return new MegaSharePrivate(nodeuint64_t, share);
}

MegaSharePrivate::~MegaSharePrivate()
{
	delete[] user;
}

const char *MegaSharePrivate::getUser()
{
	return user;
}

uint64_t MegaSharePrivate::getNodeHandle()
{
    return nodehandle;
}

int MegaSharePrivate::getAccess()
{
	return access;
}

int64_t MegaSharePrivate::getTimestamp()
{
	return ts;
}


MegaTransferPrivate::MegaTransferPrivate(int type, MegaTransferListener *listener)
{
	this->type = type;
	this->tag = -1;
	this->path = NULL;
	this->nodeHandle = UNDEF;
	this->parentHandle = UNDEF;
	this->startPos = 0;
	this->endPos = 0;
	this->parentPath = NULL;
	this->listener = listener;
	this->retry = 0;
	this->maxRetries = 3;
    this->time = -1;
	this->startTime = 0;
	this->transferredBytes = 0;
	this->totalBytes = 0;
	this->fileName = NULL;
	this->transfer = NULL;
	this->speed = 0;
	this->deltaSize = 0;
	this->updateTime = 0;
    this->publicNode = NULL;
    this->lastBytes = NULL;
    this->syncTransfer = false;
    this->lastError = API_OK;
}

MegaTransferPrivate::MegaTransferPrivate(const MegaTransferPrivate &transfer)
{
    path = NULL;
    parentPath = NULL;
    fileName = NULL;
    publicNode = NULL;
	lastBytes = NULL;

    this->listener = transfer.getListener();
    this->transfer = transfer.getTransfer();
	this->type = transfer.getType();
	this->setTag(transfer.getTag());
	this->setPath(transfer.getPath());
	this->setNodeHandle(transfer.getNodeHandle());
	this->setParentHandle(transfer.getParentHandle());
	this->setStartPos(transfer.getStartPos());
	this->setEndPos(transfer.getEndPos());
	this->setParentPath(transfer.getParentPath());
	this->setNumRetry(transfer.getNumRetry());
	this->setMaxRetries(transfer.getMaxRetries());
	this->setTime(transfer.getTime());
	this->setStartTime(transfer.getStartTime());
	this->setTransferredBytes(transfer.getTransferredBytes());
	this->setTotalBytes(transfer.getTotalBytes());
	this->setFileName(transfer.getFileName());
	this->setSpeed(transfer.getSpeed());
	this->setDeltaSize(transfer.getDeltaSize());
	this->setUpdateTime(transfer.getUpdateTime());
    this->setPublicNode(transfer.getPublicNode());
    this->setTransfer(transfer.getTransfer());
    this->setSyncTransfer(transfer.isSyncTransfer());
    this->setLastErrorCode(transfer.getLastErrorCode());
}

MegaTransfer* MegaTransferPrivate::copy()
{
	return new MegaTransferPrivate(*this);
}

void MegaTransferPrivate::setTransfer(Transfer *transfer)
{
	this->transfer = transfer;
}

Transfer* MegaTransferPrivate::getTransfer() const
{
	return transfer;
}

int MegaTransferPrivate::getTag() const
{
	return tag;
}

long long MegaTransferPrivate::getSpeed() const
{
	return speed;
}

long long MegaTransferPrivate::getDeltaSize() const
{
	return deltaSize;
}

int64_t MegaTransferPrivate::getUpdateTime() const
{
	return updateTime;
}

MegaNode *MegaTransferPrivate::getPublicNode() const
{
	return publicNode;
}

MegaNode *MegaTransferPrivate::getPublicMegaNode() const
{
    if(publicNode)
    {
        return publicNode->copy();
    }

    return NULL;
}

bool MegaTransferPrivate::isSyncTransfer() const
{
	return syncTransfer;
}

bool MegaTransferPrivate::isStreamingTransfer() const
{
	return (transfer == NULL);
}

int MegaTransferPrivate::getType() const
{
	return type;
}

int64_t MegaTransferPrivate::getStartTime() const
{
	return startTime;
}

long long MegaTransferPrivate::getTransferredBytes() const
{
	return transferredBytes;
}

long long MegaTransferPrivate::getTotalBytes() const
{
	return totalBytes;
}

const char* MegaTransferPrivate::getPath() const
{
	return path;
}

const char* MegaTransferPrivate::getParentPath() const
{
	return parentPath;
}

uint64_t MegaTransferPrivate::getNodeHandle() const
{
	return nodeHandle;
}

uint64_t MegaTransferPrivate::getParentHandle() const
{
	return parentHandle;
}

long long MegaTransferPrivate::getStartPos() const
{
	return startPos;
}

long long MegaTransferPrivate::getEndPos() const
{
	return endPos;
}

int MegaTransferPrivate::getNumRetry() const
{
	return retry;
}

int MegaTransferPrivate::getMaxRetries() const
{
	return maxRetries;
}

int64_t MegaTransferPrivate::getTime() const
{
	return time;
}

const char* MegaTransferPrivate::getFileName() const
{
	return fileName;
}

char * MegaTransferPrivate::getLastBytes() const
{
    return lastBytes;
}

error MegaTransferPrivate::getLastErrorCode() const
{
    return this->lastError;
}

void MegaTransferPrivate::setTag(int tag)
{
	this->tag = tag;
}

void MegaTransferPrivate::setSpeed(long long speed)
{
	this->speed = speed;
}

void MegaTransferPrivate::setDeltaSize(long long deltaSize)
{
	this->deltaSize = deltaSize;
}

void MegaTransferPrivate::setUpdateTime(int64_t updateTime)
{
	this->updateTime = updateTime;
}
void MegaTransferPrivate::setPublicNode(MegaNode *publicNode)
{
    if(this->publicNode)
    	delete this->publicNode;

    if(!publicNode)
    	this->publicNode = NULL;
    else
    	this->publicNode = publicNode->copy();
}

void MegaTransferPrivate::setSyncTransfer(bool syncTransfer)
{
	this->syncTransfer = syncTransfer;
}

void MegaTransferPrivate::setStartTime(int64_t startTime)
{
	this->startTime = startTime;
}

void MegaTransferPrivate::setTransferredBytes(long long transferredBytes)
{
	this->transferredBytes = transferredBytes;
}

void MegaTransferPrivate::setTotalBytes(long long totalBytes)
{
	this->totalBytes = totalBytes;
}

void MegaTransferPrivate::setLastBytes(char *lastBytes)
{
    this->lastBytes = lastBytes;
}

void MegaTransferPrivate::setLastErrorCode(error errorCode)
{
    this->lastError = errorCode;
}

void MegaTransferPrivate::setPath(const char* path)
{
	if(this->path) delete [] this->path;
    this->path = MegaApi::strdup(path);
	if(!this->path) return;

	for(int i = strlen(path)-1; i>=0; i--)
	{
		if((path[i]=='\\') || (path[i]=='/'))
		{
			setFileName(&(path[i+1]));
            char *parentPath = MegaApi::strdup(path);
            parentPath[i+1] = '\0';
            setParentPath(parentPath);
            delete [] parentPath;
			return;
		}
	}
	setFileName(path);
}

void MegaTransferPrivate::setParentPath(const char* path)
{
	if(this->parentPath) delete [] this->parentPath;
    this->parentPath =  MegaApi::strdup(path);
}

void MegaTransferPrivate::setFileName(const char* fileName)
{
	if(this->fileName) delete [] this->fileName;
    this->fileName =  MegaApi::strdup(fileName);
}

void MegaTransferPrivate::setNodeHandle(uint64_t nodeHandle)
{
	this->nodeHandle = nodeHandle;
}

void MegaTransferPrivate::setParentHandle(uint64_t parentHandle)
{
	this->parentHandle = parentHandle;
}

void MegaTransferPrivate::setStartPos(long long startPos)
{
	this->startPos = startPos;
}

void MegaTransferPrivate::setEndPos(long long endPos)
{
	this->endPos = endPos;
}

void MegaTransferPrivate::setNumRetry(int retry)
{
	this->retry = retry;
}

void MegaTransferPrivate::setMaxRetries(int maxRetries)
{
	this->maxRetries = maxRetries;
}

void MegaTransferPrivate::setTime(int64_t time)
{
	this->time = time;
}

const char * MegaTransferPrivate::getTransferString() const
{
	switch(type)
	{
	case TYPE_UPLOAD:
        return "UPLOAD";
	case TYPE_DOWNLOAD:
        return "DOWNLOAD";
	}

    return "UNKNOWN";
}

MegaTransferListener* MegaTransferPrivate::getListener() const
{
	return listener;
}

MegaTransferPrivate::~MegaTransferPrivate()
{
	delete[] path;
	delete[] parentPath;
	delete [] fileName;
    delete publicNode;
}

const char * MegaTransferPrivate::toString() const
{
	return getTransferString();
}

const char * MegaTransferPrivate::__str__() const
{
	return getTransferString();
}

const char *MegaTransferPrivate::__toString() const
{
	return getTransferString();
}

MegaAccountDetails *MegaAccountDetailsPrivate::fromAccountDetails(AccountDetails *details)
{
    return new MegaAccountDetailsPrivate(details);
}

MegaAccountDetailsPrivate::MegaAccountDetailsPrivate(AccountDetails *details)
{
    this->details = (*details);
}

MegaAccountDetailsPrivate::~MegaAccountDetailsPrivate()
{ }

MegaRequest *MegaRequestPrivate::copy()
{
	return new MegaRequestPrivate(*this);
}

MegaRequestPrivate::MegaRequestPrivate(int type, MegaRequestListener *listener)
{
	this->type = type;
    this->tag = 0;
	this->transfer = 0;
	this->listener = listener;
#ifdef ENABLE_SYNC
    this->syncListener = NULL;
#endif
	this->nodeHandle = UNDEF;
	this->link = NULL;
	this->parentHandle = UNDEF;
    this->sessionKey = NULL;
	this->name = NULL;
	this->email = NULL;
    this->text = NULL;
	this->password = NULL;
	this->newPassword = NULL;
	this->privateKey = NULL;
	this->access = MegaShare::ACCESS_UNKNOWN;
	this->numRetry = 0;
	this->publicNode = NULL;
	this->numDetails = 0;
	this->file = NULL;
	this->attrType = 0;
    this->flag = false;
    this->totalBytes = -1;
    this->transferredBytes = 0;
    this->number = 0;

    if(type == MegaRequest::TYPE_ACCOUNT_DETAILS)
    {
        this->accountDetails = new AccountDetails();
    }
    else
    {
        this->accountDetails = NULL;
    }

    if((type == MegaRequest::TYPE_GET_PRICING) || (type == MegaRequest::TYPE_GET_PAYMENT_ID) || type == MegaRequest::TYPE_UPGRADE_ACCOUNT)
    {
        this->megaPricing = new MegaPricingPrivate();
    }
    else
    {
        megaPricing = NULL;
    }
}

MegaRequestPrivate::MegaRequestPrivate(MegaRequestPrivate &request)
{
    this->link = NULL;
    this->sessionKey = NULL;
    this->name = NULL;
    this->email = NULL;
    this->text = NULL;
    this->password = NULL;
    this->newPassword = NULL;
    this->privateKey = NULL;
    this->access = MegaShare::ACCESS_UNKNOWN;
    this->publicNode = NULL;
    this->file = NULL;
    this->publicNode = NULL;

    this->type = request.getType();
    this->setTag(request.getTag());
	this->setNodeHandle(request.getNodeHandle());
	this->setLink(request.getLink());
	this->setParentHandle(request.getParentHandle());
    this->setSessionKey(request.getSessionKey());
	this->setName(request.getName());
	this->setEmail(request.getEmail());
	this->setPassword(request.getPassword());
	this->setNewPassword(request.getNewPassword());
	this->setPrivateKey(request.getPrivateKey());
	this->setAccess(request.getAccess());
	this->setNumRetry(request.getNumRetry());
	this->numDetails = 0;
	this->setFile(request.getFile());
    this->setParamType(request.getParamType());
    this->setText(request.getText());
    this->setNumber(request.getNumber());
    this->setPublicNode(request.getPublicNode());
    this->setFlag(request.getFlag());
    this->setTransferTag(request.getTransferTag());
    this->setTotalBytes(request.getTotalBytes());
    this->setTransferredBytes(request.getTransferredBytes());
	this->listener = request.getListener();
#ifdef ENABLE_SYNC
    this->syncListener = request.getSyncListener();
#endif
    this->megaPricing = (MegaPricingPrivate *)request.getPricing();

    this->accountDetails = NULL;
	if(request.getAccountDetails())
    {
		this->accountDetails = new AccountDetails();
        *(this->accountDetails) = *(request.getAccountDetails());
	}
}

AccountDetails *MegaRequestPrivate::getAccountDetails() const
{
    return accountDetails;
}

#ifdef ENABLE_SYNC
void MegaRequestPrivate::setSyncListener(MegaSyncListener *syncListener)
{
    this->syncListener = syncListener;
}

MegaSyncListener *MegaRequestPrivate::getSyncListener() const
{
    return syncListener;
}
#endif

MegaAccountDetails *MegaRequestPrivate::getMegaAccountDetails() const
{
    if(accountDetails)
    {
        return MegaAccountDetailsPrivate::fromAccountDetails(accountDetails);
    }
    return NULL;
}

MegaRequestPrivate::~MegaRequestPrivate()
{
	delete [] link;
	delete [] name;
	delete [] email;
	delete [] password;
	delete [] newPassword;
	delete [] privateKey;
    delete [] sessionKey;
	delete publicNode;
	delete [] file;
	delete accountDetails;
    delete megaPricing;
    delete [] text;
}

int MegaRequestPrivate::getType() const
{
	return type;
}

uint64_t MegaRequestPrivate::getNodeHandle() const
{
	return nodeHandle;
}

const char* MegaRequestPrivate::getLink() const
{
	return link;
}

uint64_t MegaRequestPrivate::getParentHandle() const
{
	return parentHandle;
}

const char* MegaRequestPrivate::getSessionKey() const
{
	return sessionKey;
}

const char* MegaRequestPrivate::getName() const
{
	return name;
}

const char* MegaRequestPrivate::getEmail() const
{
	return email;
}

const char* MegaRequestPrivate::getPassword() const
{
	return password;
}

const char* MegaRequestPrivate::getNewPassword() const
{
	return newPassword;
}

const char* MegaRequestPrivate::getPrivateKey() const
{
	return privateKey;
}

int MegaRequestPrivate::getAccess() const
{
	return access;
}

const char* MegaRequestPrivate::getFile() const
{
	return file;
}

int MegaRequestPrivate::getParamType() const
{
	return attrType;
}

const char *MegaRequestPrivate::getText() const
{
    return text;
}

long long MegaRequestPrivate::getNumber() const
{
    return number;
}

bool MegaRequestPrivate::getFlag() const
{
	return flag;
}

long long MegaRequestPrivate::getTransferredBytes() const
{
	return transferredBytes;
}

long long MegaRequestPrivate::getTotalBytes() const
{
	return totalBytes;
}

int MegaRequestPrivate::getNumRetry() const
{
	return numRetry;
}

int MegaRequestPrivate::getNumDetails() const
{
    return numDetails;
}

int MegaRequestPrivate::getTag() const
{
    return tag;
}

MegaPricing *MegaRequestPrivate::getPricing() const
{
    return megaPricing ? megaPricing->copy() : NULL;
}

void MegaRequestPrivate::setNumDetails(int numDetails)
{
	this->numDetails = numDetails;
}

MegaNode *MegaRequestPrivate::getPublicNode() const
{
	return publicNode;
}

MegaNode *MegaRequestPrivate::getPublicMegaNode() const
{
    if(publicNode)
    {
        return publicNode->copy();
    }

    return NULL;
}

void MegaRequestPrivate::setNodeHandle(uint64_t nodeHandle)
{
	this->nodeHandle = nodeHandle;
}

void MegaRequestPrivate::setParentHandle(uint64_t parentHandle)
{
	this->parentHandle = parentHandle;
}

void MegaRequestPrivate::setSessionKey(const char* sessionKey)
{
    if(this->sessionKey) delete [] this->sessionKey;
    this->sessionKey = MegaApi::strdup(sessionKey);
}

void MegaRequestPrivate::setNumRetry(int numRetry)
{
	this->numRetry = numRetry;
}

void MegaRequestPrivate::setLink(const char* link)
{
	if(this->link)
		delete [] this->link;

    this->link = MegaApi::strdup(link);
}
void MegaRequestPrivate::setName(const char* name)
{
	if(this->name)
		delete [] this->name;

    this->name = MegaApi::strdup(name);
}
void MegaRequestPrivate::setEmail(const char* email)
{
	if(this->email)
		delete [] this->email;

    this->email = MegaApi::strdup(email);
}
void MegaRequestPrivate::setPassword(const char* password)
{
	if(this->password)
		delete [] this->password;

    this->password = MegaApi::strdup(password);
}
void MegaRequestPrivate::setNewPassword(const char* newPassword)
{
	if(this->newPassword)
		delete [] this->newPassword;

    this->newPassword = MegaApi::strdup(newPassword);
}
void MegaRequestPrivate::setPrivateKey(const char* privateKey)
{
	if(this->privateKey)
		delete [] this->privateKey;

    this->privateKey = MegaApi::strdup(privateKey);
}
void MegaRequestPrivate::setAccess(int access)
{
	this->access = access;
}

void MegaRequestPrivate::setFile(const char* file)
{
    if(this->file)
        delete [] this->file;

    this->file = MegaApi::strdup(file);
}

void MegaRequestPrivate::setParamType(int type)
{
    this->attrType = type;
}

void MegaRequestPrivate::setText(const char *text)
{
    if(this->text) delete [] this->text;
    this->text = MegaApi::strdup(text);
}

void MegaRequestPrivate::setNumber(long long number)
{
    this->number = number;
}

void MegaRequestPrivate::setFlag(bool flag)
{
    this->flag = flag;
}

void MegaRequestPrivate::setTransferTag(int transfer)
{
    this->transfer = transfer;
}

void MegaRequestPrivate::setListener(MegaRequestListener *listener)
{
    this->listener = listener;
}

void MegaRequestPrivate::setTotalBytes(long long totalBytes)
{
    this->totalBytes = totalBytes;
}

void MegaRequestPrivate::setTransferredBytes(long long transferredBytes)
{
    this->transferredBytes = transferredBytes;
}

void MegaRequestPrivate::setTag(int tag)
{
    this->tag = tag;
}

void MegaRequestPrivate::addProduct(handle product, int proLevel, int gbStorage, int gbTransfer, int months, int amount, const char *currency, const char* description, const char* iosid, const char* androidid)
{
    if(megaPricing)
    {
        megaPricing->addProduct(product, proLevel, gbStorage, gbTransfer, months, amount, currency, description, iosid, androidid);
    }
}

void MegaRequestPrivate::setPublicNode(MegaNode *publicNode)
{
    if(this->publicNode)
		delete this->publicNode;

    if(!publicNode)
		this->publicNode = NULL;
    else
		this->publicNode = publicNode->copy();
}

const char *MegaRequestPrivate::getRequestString() const
{
	switch(type)
	{
        case TYPE_LOGIN: return "LOGIN";
        case TYPE_CREATE_FOLDER: return "CREATE_FOLDER";
        case TYPE_MOVE: return "MOVE";
        case TYPE_COPY: return "COPY";
        case TYPE_RENAME: return "RENAME";
        case TYPE_REMOVE: return "REMOVE";
        case TYPE_SHARE: return "SHARE";
        case TYPE_IMPORT_LINK: return "IMPORT_LINK";
        case TYPE_EXPORT: return "EXPORT";
        case TYPE_FETCH_NODES: return "FETCH_NODES";
        case TYPE_ACCOUNT_DETAILS: return "ACCOUNT_DETAILS";
        case TYPE_CHANGE_PW: return "CHANGE_PW";
        case TYPE_UPLOAD: return "UPLOAD";
        case TYPE_LOGOUT: return "LOGOUT";
        case TYPE_GET_PUBLIC_NODE: return "GET_PUBLIC_NODE";
        case TYPE_GET_ATTR_FILE: return "GET_ATTR_FILE";
        case TYPE_SET_ATTR_FILE: return "SET_ATTR_FILE";
        case TYPE_GET_ATTR_USER: return "GET_ATTR_USER";
        case TYPE_SET_ATTR_USER: return "SET_ATTR_USER";
        case TYPE_RETRY_PENDING_CONNECTIONS: return "RETRY_PENDING_CONNECTIONS";
        case TYPE_ADD_CONTACT: return "ADD_CONTACT";
        case TYPE_REMOVE_CONTACT: return "REMOVE_CONTACT";
        case TYPE_CREATE_ACCOUNT: return "CREATE_ACCOUNT";
        case TYPE_CONFIRM_ACCOUNT: return "CONFIRM_ACCOUNT";
        case TYPE_QUERY_SIGNUP_LINK: return "QUERY_SIGNUP_LINK";
        case TYPE_ADD_SYNC: return "ADD_SYNC";
        case TYPE_REMOVE_SYNC: return "REMOVE_SYNC";
        case TYPE_REMOVE_SYNCS: return "REMOVE_SYNCS";
        case TYPE_PAUSE_TRANSFERS: return "PAUSE_TRANSFERS";
        case TYPE_CANCEL_TRANSFER: return "CANCEL_TRANSFER";
        case TYPE_CANCEL_TRANSFERS: return "CANCEL_TRANSFERS";
        case TYPE_DELETE: return "DELETE";
        case TYPE_REPORT_EVENT: return "REPORT_EVENT";
        case TYPE_CANCEL_ATTR_FILE: return "CANCEL_ATTR_FILE";
        case TYPE_GET_PRICING: return "GET_PRICING";
        case TYPE_GET_PAYMENT_ID: return "GET_PAYMENT_ID";
        case TYPE_UPGRADE_ACCOUNT: return "UPGRADE_ACCOUNT";
        case TYPE_GET_USER_DATA: return "GET_USER_DATA";
        case TYPE_LOAD_BALANCING: return "LOAD_BALANCING";
        case TYPE_KILL_SESSION: return "KILL_SESSION";
        case TYPE_SUBMIT_PURCHASE_RECEIPT: return "SUBMIT_PURCHASE_RECEIPT";
        case TYPE_CREDIT_CARD_STORE: return "CREDIT_CARD_STORE";
        case TYPE_CREDIT_CARD_QUERY_SUBSCRIPTIONS: return "CREDIT_CARD_QUERY_SUBSCRIPTIONS";
        case TYPE_CREDIT_CARD_CANCEL_SUBSCRIPTIONS: return "CREDIT_CARD_CANCEL_SUBSCRIPTIONS";
        case TYPE_GET_SESSION_TRANSFER_URL: return "GET_SESSION_TRANSFER_URL";
        case TYPE_GET_PAYMENT_METHODS: return "GET_PAYMENT_METHODS";
	}
    return "UNKNOWN";
}

MegaRequestListener *MegaRequestPrivate::getListener() const
{
	return listener;
}

int MegaRequestPrivate::getTransferTag() const
{
	return transfer;
}

const char *MegaRequestPrivate::toString() const
{
	return getRequestString();
}

const char *MegaRequestPrivate::__str__() const
{
	return getRequestString();
}

const char *MegaRequestPrivate::__toString() const
{
	return getRequestString();
}

MegaNodeListPrivate::MegaNodeListPrivate()
{
	list = NULL;
	s = 0;
}

MegaNodeListPrivate::MegaNodeListPrivate(pnode_t *newlist, int size)
{
	list = NULL; s = size;
	if(!size) return;

	list = new MegaNode*[size];
	for(int i=0; i<size; i++)
		list[i] = MegaNodePrivate::fromNode(newlist[i]);
}

MegaNodeListPrivate::MegaNodeListPrivate(MegaNodeListPrivate& nodeList)
{
	s = nodeList.size();
	if (!s)
	{
		list = NULL;
		return;
	}

	list = new MegaNode*[s];
	for (int i = 0; i<s; i++)
		list[i] = new MegaNodePrivate(nodeList.get(i));
}

MegaNodeListPrivate::~MegaNodeListPrivate()
{
	if(!list)
		return;

	for(int i=0; i<s; i++)
		delete list[i];
	delete [] list;
}

MegaNodeList *MegaNodeListPrivate::copy()
{
	return new MegaNodeListPrivate(*this);
}

MegaNode *MegaNodeListPrivate::get(int i)
{
	if(!list || (i < 0) || (i >= s))
		return NULL;

	return list[i];
}

int MegaNodeListPrivate::size()
{
	return s;
}

MegaUserListPrivate::MegaUserListPrivate()
{
	list = NULL;
	s = 0;
}

MegaUserListPrivate::MegaUserListPrivate(User** newlist, int size)
{
	list = NULL;
	s = size;

	if(!size)
		return;

	list = new MegaUser*[size];
	for(int i=0; i<size; i++)
		list[i] = MegaUserPrivate::fromUser(newlist[i]);
}

MegaUserListPrivate::MegaUserListPrivate(MegaUserListPrivate &userList)
{
	s = userList.size();
	if (!s)
	{
		list = NULL;
		return;
	}
	list = new MegaUser*[s];
	for (int i = 0; i<s; i++)
		list[i] = new MegaUserPrivate(userList.get(i));
}

MegaUserListPrivate::~MegaUserListPrivate()
{
	if(!list)
		return;

	for(int i=0; i<s; i++)
		delete list[i];

	delete [] list;
}

MegaUserList *MegaUserListPrivate::copy()
{
	return new MegaUserListPrivate(*this);
}

MegaUser *MegaUserListPrivate::get(int i)
{
	if(!list || (i < 0) || (i >= s))
		return NULL;

	return list[i];
}

int MegaUserListPrivate::size()
{
	return s;
}


MegaShareListPrivate::MegaShareListPrivate()
{
	list = NULL;
	s = 0;
}

MegaShareListPrivate::MegaShareListPrivate(Share** newlist, uint64_t *uint64_tlist, int size)
{
	list = NULL; s = size;
	if(!size) return;

	list = new MegaShare*[size];
	for(int i=0; i<size; i++)
        list[i] = MegaSharePrivate::fromShare(uint64_tlist[i], newlist[i]);
}

MegaShareListPrivate::~MegaShareListPrivate()
{
	if(!list)
		return;

	for(int i=0; i<s; i++)
		delete list[i];

	delete [] list;
}

MegaShare *MegaShareListPrivate::get(int i)
{
	if(!list || (i < 0) || (i >= s))
		return NULL;

	return list[i];
}

int MegaShareListPrivate::size()
{
	return s;
}

MegaTransferListPrivate::MegaTransferListPrivate()
{
	list = NULL;
	s = 0;
}

MegaTransferListPrivate::MegaTransferListPrivate(MegaTransfer** newlist, int size)
{
	list = NULL;
	s = size;

	if(!size)
		return;

    list = new MegaTransfer*[size];
	for(int i=0; i<size; i++)
		list[i] = newlist[i]->copy();
}

MegaTransferListPrivate::~MegaTransferListPrivate()
{
	if(!list)
		return;

	for(int i=0; i<s; i++)
		delete list[i];

	delete [] list;
}

MegaTransfer *MegaTransferListPrivate::get(int i)
{
	if(!list || (i < 0) || (i >= s))
		return NULL;

	return list[i];
}

int MegaTransferListPrivate::size()
{
	return s;
}

int MegaFile::nextseqno = 0;

bool MegaFile::failed(error e)
{
    return e != API_EKEY && e != API_EBLOCKED && e != API_EOVERQUOTA && transfer->failcount < 10;
}

MegaFile::MegaFile() : File()
{
    seqno = ++nextseqno;
}

MegaFileGet::MegaFileGet(MegaClient *client, pnode_t n, string dstPath) : MegaFile()
{
    h = n->nodehandle;
    *(FileFingerprint*)this = *n;

    string securename = n->displayname();
    client->fsaccess->name2local(&securename);
    client->fsaccess->local2path(&securename, &name);

    string finalPath;
    if(dstPath.size())
    {
        char c = dstPath[dstPath.size()-1];
        if((c == '\\') || (c == '/')) finalPath = dstPath+name;
        else finalPath = dstPath;
    }
    else finalPath = name;

    size = n->size;
    mtime = n->mtime;

    if(n->nodekey.size()>=sizeof(filekey))
        memcpy(filekey,n->nodekey.data(),sizeof filekey);

    client->fsaccess->path2local(&finalPath, &localname);
    hprivate = true;
}

MegaFileGet::MegaFileGet(MegaClient *client, MegaNode *n, string dstPath) : MegaFile()
{
    h = n->getHandle();
    name = n->getName();
	string finalPath;
	if(dstPath.size())
	{
		char c = dstPath[dstPath.size()-1];
		if((c == '\\') || (c == '/')) finalPath = dstPath+name;
		else finalPath = dstPath;
	}
	else finalPath = name;

    size = n->getSize();
    mtime = n->getModificationTime();

    if(n->getNodeKey()->size()>=sizeof(filekey))
        memcpy(filekey,n->getNodeKey()->data(),sizeof filekey);

    client->fsaccess->path2local(&finalPath, &localname);
    hprivate = false;
}

void MegaFileGet::prepare()
{
    if (!transfer->localfilename.size())
    {
        transfer->localfilename = localname;

        int index = transfer->localfilename.find_last_of(transfer->client->fsaccess->localseparator);
        if(index != string::npos)
            transfer->localfilename.resize(index+1);

        string suffix;
        transfer->client->fsaccess->tmpnamelocal(&suffix);
        transfer->localfilename.append(suffix);
    }
}

void MegaFileGet::updatelocalname()
{
#ifdef _WIN32
    transfer->localfilename.append("", 1);
    WIN32_FILE_ATTRIBUTE_DATA fad;
    if (GetFileAttributesExW((LPCWSTR)transfer->localfilename.data(), GetFileExInfoStandard, &fad))
        SetFileAttributesW((LPCWSTR)transfer->localfilename.data(), fad.dwFileAttributes & ~FILE_ATTRIBUTE_HIDDEN);
    transfer->localfilename.resize(transfer->localfilename.size()-1);
#endif
}

void MegaFileGet::progress()
{
#ifdef _WIN32
    if(transfer->slot && !transfer->slot->progressreported)
    {
        transfer->localfilename.append("", 1);
        WIN32_FILE_ATTRIBUTE_DATA fad;
        if (GetFileAttributesExW((LPCWSTR)transfer->localfilename.data(), GetFileExInfoStandard, &fad))
            SetFileAttributesW((LPCWSTR)transfer->localfilename.data(), fad.dwFileAttributes | FILE_ATTRIBUTE_HIDDEN);
        transfer->localfilename.resize(transfer->localfilename.size()-1);
    }
#endif
}

void MegaFileGet::completed(Transfer*, LocalNode*)
{
    delete this;
}

void MegaFileGet::terminated()
{
    delete this;
}

MegaFilePut::MegaFilePut(MegaClient *client, string* clocalname, string *filename, handle ch, const char* ctargetuser, int64_t mtime) : MegaFile()
{
    // full local path
    localname = *clocalname;

    // target parent node
    h = ch;

    // target user
    targetuser = ctargetuser;

    // new node name
    name = *filename;

    customMtime = mtime;
}

void MegaFilePut::completed(Transfer* t, LocalNode*)
{
    if(customMtime >= 0)
        t->mtime = customMtime;

    File::completed(t,NULL);
    delete this;
}

void MegaFilePut::terminated()
{
    delete this;
}

bool TreeProcessor::processNode(pnode_t)
{
	return false; /* Stops the processing */
}

TreeProcessor::~TreeProcessor()
{ }


//Entry point for the blocking thread
void *MegaApiImpl::threadEntryPoint(void *param)
{
#ifndef _WIN32
    struct sigaction noaction;
    memset(&noaction, 0, sizeof(noaction));
    noaction.sa_handler = SIG_IGN;
    ::sigaction(SIGPIPE, &noaction, 0);
#endif

    MegaApiImpl *megaApiImpl = (MegaApiImpl *)param;
    megaApiImpl->loop();
	return 0;
}

ExternalLogger *MegaApiImpl::externalLogger = NULL;

MegaApiImpl::MegaApiImpl(MegaApi *api, const char *appKey, MegaGfxProcessor* processor, const char *basePath, const char *userAgent)
{
	init(api, appKey, processor, basePath, userAgent);
}

MegaApiImpl::MegaApiImpl(MegaApi *api, const char *appKey, const char *basePath, const char *userAgent)
{
	init(api, appKey, NULL, basePath, userAgent);
}

MegaApiImpl::MegaApiImpl(MegaApi *api, const char *appKey, const char *basePath, const char *userAgent, int fseventsfd)
{
	init(api, appKey, NULL, basePath, userAgent, fseventsfd);
}

void MegaApiImpl::init(MegaApi *api, const char *appKey, MegaGfxProcessor* processor, const char *basePath, const char *userAgent, int fseventsfd)
{
    this->api = api;

    sdkMutex.init(true);
    maxRetries = 10;
	currentTransfer = NULL;
    pendingUploads = 0;
    pendingDownloads = 0;
    totalUploads = 0;
    totalDownloads = 0;
    client = NULL;
    waiting = false;
    waitingRequest = false;
    totalDownloadedBytes = 0;
    totalUploadedBytes = 0;
    activeRequest = NULL;
    activeTransfer = NULL;
    activeError = NULL;
    activeNodes = NULL;
    activeUsers = NULL;
    syncLowerSizeLimit = 0;
    syncUpperSizeLimit = 0;
    downloadSpeed = 0;
    uploadSpeed = 0;
    uploadPartialBytes = 0;
    downloadPartialBytes = 0;

    httpio = new MegaHttpIO();
    waiter = new MegaWaiter();

#ifndef __APPLE__
    (void)fseventsfd;
    fsAccess = new MegaFileSystemAccess();
#else
    fsAccess = new MegaFileSystemAccess(fseventsfd);
#endif

	if (basePath)
	{
		string sBasePath = basePath;
		int lastIndex = sBasePath.size() - 1;
		if (sBasePath[lastIndex] != '/' && sBasePath[lastIndex] != '\\')
		{
			string utf8Separator;
			fsAccess->local2path(&fsAccess->localseparator, &utf8Separator);
			sBasePath.append(utf8Separator);
		}
		dbAccess = new MegaDbAccess(&sBasePath);
	}
	else dbAccess = NULL;

	gfxAccess = NULL;
	if(processor)
	{
		GfxProcExternal *externalGfx = new GfxProcExternal();
		externalGfx->setProcessor(processor);
		gfxAccess = externalGfx;
	}
	else
	{
		gfxAccess = new MegaGfxProc();
	}

	if(!userAgent)
	{
		userAgent = "";
	}

    client = new MegaClient(this, waiter, httpio, fsAccess, dbAccess, gfxAccess, appKey, userAgent);

#if defined(_WIN32) && !defined(WINDOWS_PHONE)
    httpio->unlock();
#endif

    //Start blocking thread
	threadExit = 0;
    thread.start(threadEntryPoint, this);
}

MegaApiImpl::~MegaApiImpl()
{
    MegaRequestPrivate *request = new MegaRequestPrivate(MegaRequest::TYPE_DELETE);
    requestQueue.push(request);
    waiter->notify();
    thread.join();
}

int MegaApiImpl::isLoggedIn()
{
    sdkMutex.lock();
    int result = client->loggedin();
    sdkMutex.unlock();
	return result;
}

char* MegaApiImpl::getMyEmail()
{
	User* u;
    sdkMutex.lock();
	if (!client->loggedin() || !(u = client->finduser(client->me)))
	{
		sdkMutex.unlock();
		return NULL;
	}

    char *result = MegaApi::strdup(u->email.c_str());
    sdkMutex.unlock();
    return result;
}

char *MegaApiImpl::getMyUserHandle()
{
    User* u;
    sdkMutex.lock();
    if (!client->loggedin() || !(u = client->finduser(client->me)))
    {
        sdkMutex.unlock();
        return NULL;
    }

    char buf[12];
    Base64::btoa((const byte*)&client->me, MegaClient::USERHANDLE, buf);
    char *result = MegaApi::strdup(buf);
    sdkMutex.unlock();
    return result;
}

void MegaApiImpl::setLogLevel(int logLevel)
{
    if(!externalLogger)
    {
        externalLogger = new ExternalLogger();
    }
    externalLogger->setLogLevel(logLevel);
}

void MegaApiImpl::setLoggerClass(MegaLogger *megaLogger)
{
    if(!externalLogger)
    {
        externalLogger = new ExternalLogger();
    }
    externalLogger->setMegaLogger(megaLogger);
}

void MegaApiImpl::log(int logLevel, const char *message, const char *filename, int line)
{
    if(!externalLogger)
    {
        return;
    }

    externalLogger->postLog(logLevel, message, filename, line);
}

char* MegaApiImpl::getBase64PwKey(const char *password)
{
	if(!password) return NULL;

	byte pwkey[SymmCipher::KEYLENGTH];
	error e = client->pw_key(password,pwkey);
	if(e)
		return NULL;

	char* buf = new char[SymmCipher::KEYLENGTH*4/3+4];
	Base64::btoa((byte *)pwkey, SymmCipher::KEYLENGTH, buf);
	return buf;
}

char* MegaApiImpl::getStringHash(const char* base64pwkey, const char* inBuf)
{
	if(!base64pwkey || !inBuf) return NULL;

	char pwkey[SymmCipher::KEYLENGTH];
	Base64::atob(base64pwkey, (byte *)pwkey, sizeof pwkey);

	SymmCipher key;
	key.setkey((byte*)pwkey);

    uint64_t strhash;
	string neBuf = inBuf;

    strhash = client->stringhash64(&neBuf, &key);

	char* buf = new char[8*4/3+4];
    Base64::btoa((byte*)&strhash, 8, buf);
    return buf;
}

void MegaApiImpl::getSessionTransferURL(const char *path, MegaRequestListener *listener)
{
    MegaRequestPrivate *request = new MegaRequestPrivate(MegaRequest::TYPE_GET_SESSION_TRANSFER_URL);
    request->setText(path);
    request->setListener(listener);
    requestQueue.push(request);
    waiter->notify();
}

MegaHandle MegaApiImpl::base32ToHandle(const char *base32Handle)
{
	if(!base32Handle) return INVALID_HANDLE;

	handle h = 0;
	Base32::atob(base32Handle,(byte*)&h, MegaClient::USERHANDLE);
	return h;
}

const char* MegaApiImpl::ebcEncryptKey(const char* encryptionKey, const char* plainKey)
{
	if(!encryptionKey || !plainKey) return NULL;

	char pwkey[SymmCipher::KEYLENGTH];
	Base64::atob(encryptionKey, (byte *)pwkey, sizeof pwkey);

	SymmCipher key;
	key.setkey((byte*)pwkey);

	char plkey[SymmCipher::KEYLENGTH];
	Base64::atob(plainKey, (byte*)plkey, sizeof plkey);
	key.ecb_encrypt((byte*)plkey);

	char* buf = new char[SymmCipher::KEYLENGTH*4/3+4];
	Base64::btoa((byte*)plkey, SymmCipher::KEYLENGTH, buf);
	return buf;
}

handle MegaApiImpl::base64ToHandle(const char* base64Handle)
{
	if(!base64Handle) return UNDEF;

	handle h = 0;
	Base64::atob(base64Handle,(byte*)&h,MegaClient::NODEHANDLE);
    return h;
}

char *MegaApiImpl::handleToBase64(MegaHandle handle)
{
    char *base64Handle = new char[12];
    Base64::btoa((byte*)&(handle),MegaClient::NODEHANDLE,base64Handle);
    return base64Handle;
}

char *MegaApiImpl::userHandleToBase64(MegaHandle handle)
{
    char *base64Handle = new char[14];
    Base64::btoa((byte*)&(handle),MegaClient::USERHANDLE,base64Handle);
    return base64Handle;
}

void MegaApiImpl::retryPendingConnections(bool disconnect, bool includexfers, MegaRequestListener *listener)
{
	MegaRequestPrivate *request = new MegaRequestPrivate(MegaRequest::TYPE_RETRY_PENDING_CONNECTIONS);
	request->setFlag(disconnect);
	request->setNumber(includexfers);
	request->setListener(listener);
	requestQueue.push(request);
    waiter->notify();
}

void MegaApiImpl::addEntropy(char *data, unsigned int size)
{
    if(PrnGen::rng.CanIncorporateEntropy())
        PrnGen::rng.IncorporateEntropy((const byte*)data, size);

#ifdef USE_SODIUM
    if(EdDSA::rng.CanIncorporateEntropy())
        EdDSA::rng.IncorporateEntropy((const byte*)data, size);
#endif

#if (!defined(_WIN32) && !defined(USE_CURL_PUBLIC_KEY_PINNING)) || defined(WINDOWS_PHONE)
    RAND_seed(data, size);
#endif
}

void MegaApiImpl::fastLogin(const char* email, const char *stringHash, const char *base64pwkey, MegaRequestListener *listener)
{
    MegaRequestPrivate *request = new MegaRequestPrivate(MegaRequest::TYPE_LOGIN, listener);
	request->setEmail(email);
	request->setPassword(stringHash);
	request->setPrivateKey(base64pwkey);
	requestQueue.push(request);
    waiter->notify();
}

void MegaApiImpl::fastLogin(const char *session, MegaRequestListener *listener)
{
    MegaRequestPrivate *request = new MegaRequestPrivate(MegaRequest::TYPE_LOGIN, listener);
    request->setSessionKey(session);
    requestQueue.push(request);
    waiter->notify();
}

void MegaApiImpl::killSession(MegaHandle sessionHandle, MegaRequestListener *listener)
{
    MegaRequestPrivate *request = new MegaRequestPrivate(MegaRequest::TYPE_KILL_SESSION, listener);
    request->setNodeHandle(sessionHandle);
    requestQueue.push(request);
    waiter->notify();
}

void MegaApiImpl::getUserData(MegaRequestListener *listener)
{
    MegaRequestPrivate *request = new MegaRequestPrivate(MegaRequest::TYPE_GET_USER_DATA, listener);
    requestQueue.push(request);
    waiter->notify();
}

void MegaApiImpl::getUserData(MegaUser *user, MegaRequestListener *listener)
{
    MegaRequestPrivate *request = new MegaRequestPrivate(MegaRequest::TYPE_GET_USER_DATA, listener);
    request->setFlag(true);
    if(user)
    {
        request->setEmail(user->getEmail());
    }

    requestQueue.push(request);
    waiter->notify();
}

void MegaApiImpl::getUserData(const char *user, MegaRequestListener *listener)
{
    MegaRequestPrivate *request = new MegaRequestPrivate(MegaRequest::TYPE_GET_USER_DATA, listener);
    request->setFlag(true);
    request->setEmail(user);
    requestQueue.push(request);
    waiter->notify();
}

void MegaApiImpl::login(const char *login, const char *password, MegaRequestListener *listener)
{
	MegaRequestPrivate *request = new MegaRequestPrivate(MegaRequest::TYPE_LOGIN, listener);
	request->setEmail(login);
	request->setPassword(password);
	requestQueue.push(request);
    waiter->notify();
}

char *MegaApiImpl::dumpSession()
{
    sdkMutex.lock();
    byte session[64];
    char* buf = NULL;
    int size;
    size = client->dumpsession(session, sizeof session);
    if (size > 0)
    {
        buf = new char[sizeof(session)*4/3+4];
        Base64::btoa(session, size, buf);
    }

    sdkMutex.unlock();
    return buf;
}

char *MegaApiImpl::dumpXMPPSession()
{
    sdkMutex.lock();
    byte session[64];
    char* buf = NULL;
    int size;
    size = client->dumpsession(session, sizeof session);
    if (size > sizeof(client->key.key))
    {
        buf = new char[sizeof(session)*4/3+4];
        Base64::btoa(session + sizeof(client->key.key), size - sizeof(client->key.key), buf);
    }

    sdkMutex.unlock();
    return buf;
}

void MegaApiImpl::createAccount(const char* email, const char* password, const char* name, MegaRequestListener *listener)
{
    MegaRequestPrivate *request = new MegaRequestPrivate(MegaRequest::TYPE_CREATE_ACCOUNT, listener);
	request->setEmail(email);
	request->setPassword(password);
	request->setName(name);
	requestQueue.push(request);
    waiter->notify();
}

void MegaApiImpl::fastCreateAccount(const char* email, const char *base64pwkey, const char* name, MegaRequestListener *listener)
{
    MegaRequestPrivate *request = new MegaRequestPrivate(MegaRequest::TYPE_CREATE_ACCOUNT, listener);
	request->setEmail(email);
	request->setPrivateKey(base64pwkey);
	request->setName(name);
	requestQueue.push(request);
    waiter->notify();
}

void MegaApiImpl::querySignupLink(const char* link, MegaRequestListener *listener)
{
	MegaRequestPrivate *request = new MegaRequestPrivate(MegaRequest::TYPE_QUERY_SIGNUP_LINK, listener);
	request->setLink(link);
	requestQueue.push(request);
    waiter->notify();
}

void MegaApiImpl::confirmAccount(const char* link, const char *password, MegaRequestListener *listener)
{
	MegaRequestPrivate *request = new MegaRequestPrivate(MegaRequest::TYPE_CONFIRM_ACCOUNT, listener);
	request->setLink(link);
	request->setPassword(password);
	requestQueue.push(request);
    waiter->notify();
}

void MegaApiImpl::fastConfirmAccount(const char* link, const char *base64pwkey, MegaRequestListener *listener)
{
    MegaRequestPrivate *request = new MegaRequestPrivate(MegaRequest::TYPE_CONFIRM_ACCOUNT, listener);
	request->setLink(link);
	request->setPrivateKey(base64pwkey);
	requestQueue.push(request);
    waiter->notify();
}

void MegaApiImpl::setProxySettings(MegaProxy *proxySettings)
{
    Proxy localProxySettings;
    localProxySettings.setProxyType(proxySettings->getProxyType());

    string url;
    if(proxySettings->getProxyURL())
        url = proxySettings->getProxyURL();

    string localurl;
    fsAccess->path2local(&url, &localurl);

    localProxySettings.setProxyURL(&localurl);

    if(proxySettings->credentialsNeeded())
    {
        string username;
        if(proxySettings->getUsername())
            username = proxySettings->getUsername();

        string localusername;
        fsAccess->path2local(&username, &localusername);

        string password;
        if(proxySettings->getPassword())
            password = proxySettings->getPassword();

        string localpassword;
        fsAccess->path2local(&password, &localpassword);

        localProxySettings.setCredentials(&localusername, &localpassword);
    }

    sdkMutex.lock();
    httpio->setproxy(&localProxySettings);
    sdkMutex.unlock();
}

MegaProxy *MegaApiImpl::getAutoProxySettings()
{
    MegaProxy *proxySettings = new MegaProxy;
    sdkMutex.lock();
    Proxy *localProxySettings = httpio->getautoproxy();
    sdkMutex.unlock();
    proxySettings->setProxyType(localProxySettings->getProxyType());
    if(localProxySettings->getProxyType() == Proxy::CUSTOM)
    {
        string localProxyURL = localProxySettings->getProxyURL();
        string proxyURL;
        fsAccess->local2path(&localProxyURL, &proxyURL);
        proxySettings->setProxyURL(proxyURL.c_str());
    }

    delete localProxySettings;
    return proxySettings;
}

void MegaApiImpl::loop()
{
#if (WINDOWS_PHONE || TARGET_OS_IPHONE)
    // Workaround to get the IP of valid DNS servers on Windows Phone/iOS
    string servers;
    struct hostent *hp;
    struct in_addr **addr_list;

    while (true)
    {
        hp = gethostbyname("ns.mega.co.nz");
        if (hp != NULL && hp->h_addr != NULL)
        {
            addr_list = (struct in_addr **)hp->h_addr_list;
            for (int i = 0; addr_list[i] != NULL; i++)
            {
                char str[INET_ADDRSTRLEN];
                const char *ip = inet_ntop(AF_INET, addr_list[i], str, INET_ADDRSTRLEN);
                if(ip == str)
                {
                    if (servers.size())
                    {
                        servers.append(",");
                    }
                    servers.append(ip);
                }
            }

            if (servers.size())
                break;
        }
        #ifdef WINDOWS_PHONE
            std::this_thread::sleep_for(std::chrono::seconds(1));
        #else
            sleep(1);
        #endif
    }

    LOG_debug << "Using MEGA DNS servers";
    httpio->setdnsservers(servers.c_str());

#elif _WIN32
    httpio->lock();
#endif

    while(true)
	{
        int r = client->wait();
        if(r & Waiter::NEEDEXEC)
        {
            sendPendingTransfers();
            sendPendingRequests();
            if(threadExit)
                break;

            sdkMutex.lock();
            client->exec();
            sdkMutex.unlock();
        }
	}

    sdkMutex.lock();
    delete client;

	//It doesn't seem fully safe to delete those objects :-/
    // delete httpio;
    // delete waiter;
    // delete fsAccess;
    sdkMutex.unlock();
}


void MegaApiImpl::createFolder(const char *name, MegaNode *parent, MegaRequestListener *listener)
{
    MegaRequestPrivate *request = new MegaRequestPrivate(MegaRequest::TYPE_CREATE_FOLDER, listener);
    if(parent) request->setParentHandle(parent->getHandle());
	request->setName(name);
	requestQueue.push(request);
    waiter->notify();
}

void MegaApiImpl::moveNode(MegaNode *node, MegaNode *newParent, MegaRequestListener *listener)
{
	MegaRequestPrivate *request = new MegaRequestPrivate(MegaRequest::TYPE_MOVE, listener);
    if(node) request->setNodeHandle(node->getHandle());
    if(newParent) request->setParentHandle(newParent->getHandle());
	requestQueue.push(request);
    waiter->notify();
}

void MegaApiImpl::copyNode(MegaNode *node, MegaNode* target, MegaRequestListener *listener)
{
	MegaRequestPrivate *request = new MegaRequestPrivate(MegaRequest::TYPE_COPY, listener);
    if(node)
    {
        if(node->isPublic())
        {
            request->setPublicNode(node);
        }
        else
        {
            request->setNodeHandle(node->getHandle());
        }
    }
    if(target) request->setParentHandle(target->getHandle());
	requestQueue.push(request);
	waiter->notify();
}

void MegaApiImpl::copyNode(MegaNode *node, MegaNode *target, const char *newName, MegaRequestListener *listener)
{
    MegaRequestPrivate *request = new MegaRequestPrivate(MegaRequest::TYPE_COPY, listener);
    if(node)
    {
        if(node->isPublic())
        {
            request->setPublicNode(node);
        }
        else
        {
            request->setNodeHandle(node->getHandle());
        }
    }
    if(target) request->setParentHandle(target->getHandle());
    request->setName(newName);
    requestQueue.push(request);
    waiter->notify();
}

void MegaApiImpl::renameNode(MegaNode *node, const char *newName, MegaRequestListener *listener)
{
	MegaRequestPrivate *request = new MegaRequestPrivate(MegaRequest::TYPE_RENAME, listener);
    if(node) request->setNodeHandle(node->getHandle());
	request->setName(newName);
	requestQueue.push(request);
    waiter->notify();
}

void MegaApiImpl::remove(MegaNode *node, MegaRequestListener *listener)
{
	MegaRequestPrivate *request = new MegaRequestPrivate(MegaRequest::TYPE_REMOVE, listener);
    if(node) request->setNodeHandle(node->getHandle());
	requestQueue.push(request);
    waiter->notify();
}

void MegaApiImpl::sendFileToUser(MegaNode *node, MegaUser *user, MegaRequestListener *listener)
{
	return sendFileToUser(node, user ? user->getEmail() : NULL, listener);
}

void MegaApiImpl::sendFileToUser(MegaNode *node, const char* email, MegaRequestListener *listener)
{
	MegaRequestPrivate *request = new MegaRequestPrivate(MegaRequest::TYPE_COPY, listener);
    if(node) request->setNodeHandle(node->getHandle());
    request->setEmail(email);
	requestQueue.push(request);
    waiter->notify();
}

void MegaApiImpl::share(MegaNode* node, MegaUser *user, int access, MegaRequestListener *listener)
{
    return share(node, user ? user->getEmail() : NULL, access, listener);
}

void MegaApiImpl::share(MegaNode *node, const char* email, int access, MegaRequestListener *listener)
{
	MegaRequestPrivate *request = new MegaRequestPrivate(MegaRequest::TYPE_SHARE, listener);
    if(node) request->setNodeHandle(node->getHandle());
	request->setEmail(email);
	request->setAccess(access);
	requestQueue.push(request);
    waiter->notify();
}

void MegaApiImpl::loginToFolder(const char* megaFolderLink, MegaRequestListener *listener)
{
    MegaRequestPrivate *request = new MegaRequestPrivate(MegaRequest::TYPE_LOGIN, listener);
	request->setLink(megaFolderLink);
    request->setEmail("FOLDER");
	requestQueue.push(request);
    waiter->notify();
}

void MegaApiImpl::importFileLink(const char* megaFileLink, MegaNode *parent, MegaRequestListener *listener)
{
	MegaRequestPrivate *request = new MegaRequestPrivate(MegaRequest::TYPE_IMPORT_LINK, listener);
	if(parent) request->setParentHandle(parent->getHandle());
	request->setLink(megaFileLink);
	requestQueue.push(request);
    waiter->notify();
}

void MegaApiImpl::getPublicNode(const char* megaFileLink, MegaRequestListener *listener)
{
	MegaRequestPrivate *request = new MegaRequestPrivate(MegaRequest::TYPE_GET_PUBLIC_NODE, listener);
	request->setLink(megaFileLink);
	requestQueue.push(request);
    waiter->notify();
}

void MegaApiImpl::getThumbnail(MegaNode* node, const char *dstFilePath, MegaRequestListener *listener)
{
	getNodeAttribute(node, 0, dstFilePath, listener);
}

void MegaApiImpl::cancelGetThumbnail(MegaNode* node, MegaRequestListener *listener)
{
	cancelGetNodeAttribute(node, 0, listener);
}

void MegaApiImpl::setThumbnail(MegaNode* node, const char *srcFilePath, MegaRequestListener *listener)
{
	setNodeAttribute(node, 0, srcFilePath, listener);
}

void MegaApiImpl::getPreview(MegaNode* node, const char *dstFilePath, MegaRequestListener *listener)
{
	getNodeAttribute(node, 1, dstFilePath, listener);
}

void MegaApiImpl::cancelGetPreview(MegaNode* node, MegaRequestListener *listener)
{
	cancelGetNodeAttribute(node, 1, listener);
}

void MegaApiImpl::setPreview(MegaNode* node, const char *srcFilePath, MegaRequestListener *listener)
{
	setNodeAttribute(node, 1, srcFilePath, listener);
}

void MegaApiImpl::getUserAvatar(MegaUser* user, const char *dstFilePath, MegaRequestListener *listener)
{
    getUserAttr(user, 0, dstFilePath, listener);
}

void MegaApiImpl::setAvatar(const char *dstFilePath, MegaRequestListener *listener)
{
	setUserAttr(0, dstFilePath, listener);
}

void MegaApiImpl::getUserAttribute(MegaUser* user, int type, MegaRequestListener *listener)
{
    getUserAttr(user, type ? type : -1, NULL, listener);
}

void MegaApiImpl::setUserAttribute(int type, const char *value, MegaRequestListener *listener)
{
	setUserAttr(type ? type : -1, value, listener);
}

void MegaApiImpl::exportNode(MegaNode *node, MegaRequestListener *listener)
{
	MegaRequestPrivate *request = new MegaRequestPrivate(MegaRequest::TYPE_EXPORT, listener);
    if(node) request->setNodeHandle(node->getHandle());
    request->setAccess(1);
	requestQueue.push(request);
    waiter->notify();
}

void MegaApiImpl::disableExport(MegaNode *node, MegaRequestListener *listener)
{
    MegaRequestPrivate *request = new MegaRequestPrivate(MegaRequest::TYPE_EXPORT, listener);
    if(node) request->setNodeHandle(node->getHandle());
    request->setAccess(0);
    requestQueue.push(request);
    waiter->notify();
}

void MegaApiImpl::fetchNodes(MegaRequestListener *listener)
{
	MegaRequestPrivate *request = new MegaRequestPrivate(MegaRequest::TYPE_FETCH_NODES, listener);
	requestQueue.push(request);
    waiter->notify();
}

void MegaApiImpl::getPricing(MegaRequestListener *listener)
{
    MegaRequestPrivate *request = new MegaRequestPrivate(MegaRequest::TYPE_GET_PRICING, listener);
    requestQueue.push(request);
    waiter->notify();
}

void MegaApiImpl::getPaymentId(handle productHandle, MegaRequestListener *listener)
{
    MegaRequestPrivate *request = new MegaRequestPrivate(MegaRequest::TYPE_GET_PAYMENT_ID, listener);
    request->setNodeHandle(productHandle);
    requestQueue.push(request);
    waiter->notify();
}

void MegaApiImpl::upgradeAccount(MegaHandle productHandle, int paymentMethod, MegaRequestListener *listener)
{
    MegaRequestPrivate *request = new MegaRequestPrivate(MegaRequest::TYPE_UPGRADE_ACCOUNT, listener);
    request->setNodeHandle(productHandle);
    request->setNumber(paymentMethod);
    requestQueue.push(request);
    waiter->notify();
}

void MegaApiImpl::submitPurchaseReceipt(const char *receipt, MegaRequestListener *listener)
{
    MegaRequestPrivate *request = new MegaRequestPrivate(MegaRequest::TYPE_SUBMIT_PURCHASE_RECEIPT, listener);
    request->setNumber(3); //Android only for now
    request->setText(receipt);
    requestQueue.push(request);
    waiter->notify();
}

void MegaApiImpl::creditCardStore(const char* address1, const char* address2, const char* city,
                                  const char* province, const char* country, const char *postalcode,
                                  const char* firstname, const char* lastname, const char* creditcard,
                                  const char* expire_month, const char* expire_year, const char* cv2,
                                  MegaRequestListener *listener)
{
    MegaRequestPrivate *request = new MegaRequestPrivate(MegaRequest::TYPE_CREDIT_CARD_STORE, listener);
    string email;

    sdkMutex.lock();
    User *u = client->finduser(client->me);
    if (u)
    {
        email = u->email;
    }
    sdkMutex.unlock();

    if (email.size())
    {
        string saddress1, saddress2, scity, sprovince, scountry, spostalcode;
        string sfirstname, slastname, screditcard, sexpire_month, sexpire_year, scv2;

        if (address1)
        {
           saddress1 = address1;
        }

        if (address2)
        {
            saddress2 = address2;
        }

        if (city)
        {
            scity = city;
        }

        if (province)
        {
            sprovince = province;
        }

        if (country)
        {
            scountry = country;
        }

        if (postalcode)
        {
            spostalcode = postalcode;
        }

        if (firstname)
        {
            sfirstname = firstname;
        }

        if (lastname)
        {
            slastname = lastname;
        }

        if (creditcard)
        {
            screditcard = creditcard;
            screditcard.erase(remove_if(screditcard.begin(), screditcard.end(),
                                     not1(ptr_fun(static_cast<int(*)(int)>(isdigit)))), screditcard.end());
        }

        if (expire_month)
        {
            sexpire_month = expire_month;
        }

        if (expire_year)
        {
            sexpire_year = expire_year;
        }

        if (cv2)
        {
            scv2 = cv2;
        }

        int tam = 256 + sfirstname.size() + slastname.size() + screditcard.size()
                + sexpire_month.size() + sexpire_year.size() + scv2.size() + saddress1.size()
                + saddress2.size() + scity.size() + sprovince.size() + spostalcode.size()
                + scountry.size() + email.size();

        char *ccplain = new char[tam];
        snprintf(ccplain, tam, "{\"first_name\":\"%s\",\"last_name\":\"%s\","
                "\"card_number\":\"%s\","
                "\"expiry_date_month\":\"%s\",\"expiry_date_year\":\"%s\","
                "\"cv2\":\"%s\",\"address1\":\"%s\","
                "\"address2\":\"%s\",\"city\":\"%s\","
                "\"province\":\"%s\",\"postal_code\":\"%s\","
                "\"country_code\":\"%s\",\"email_address\":\"%s\"}", sfirstname.c_str(), slastname.c_str(),
                 screditcard.c_str(), sexpire_month.c_str(), sexpire_year.c_str(), scv2.c_str(), saddress1.c_str(),
                 saddress2.c_str(), scity.c_str(), sprovince.c_str(), spostalcode.c_str(), scountry.c_str(), email.c_str());

        request->setText((const char* )ccplain);
        delete ccplain;
    }

    requestQueue.push(request);
    waiter->notify();
}

void MegaApiImpl::creditCardQuerySubscriptions(MegaRequestListener *listener)
{
    MegaRequestPrivate *request = new MegaRequestPrivate(MegaRequest::TYPE_CREDIT_CARD_QUERY_SUBSCRIPTIONS, listener);
    requestQueue.push(request);
    waiter->notify();
}

void MegaApiImpl::creditCardCancelSubscriptions(const char* reason, MegaRequestListener *listener)
{
    MegaRequestPrivate *request = new MegaRequestPrivate(MegaRequest::TYPE_CREDIT_CARD_CANCEL_SUBSCRIPTIONS, listener);
    request->setText(reason);
    requestQueue.push(request);
    waiter->notify();
}

void MegaApiImpl::getPaymentMethods(MegaRequestListener *listener)
{
    MegaRequestPrivate *request = new MegaRequestPrivate(MegaRequest::TYPE_GET_PAYMENT_METHODS, listener);
    requestQueue.push(request);
    waiter->notify();
}

char *MegaApiImpl::exportMasterKey()
{
    sdkMutex.lock();
    byte session[64];
    char* buf = NULL;
    int size;
    size = client->dumpsession(session, sizeof session);
    if (size > 0)
    {
        buf = new char[16*4/3+4];
        Base64::btoa(session, 16, buf);
    }

    sdkMutex.unlock();
    return buf;
}

void MegaApiImpl::getAccountDetails(bool storage, bool transfer, bool pro, bool sessions, bool purchases, bool transactions, MegaRequestListener *listener)
{
	MegaRequestPrivate *request = new MegaRequestPrivate(MegaRequest::TYPE_ACCOUNT_DETAILS, listener);
	int numDetails = 0;
	if(storage) numDetails |= 0x01;
    if(transfer) numDetails |= 0x02;
	if(pro) numDetails |= 0x04;
	if(transactions) numDetails |= 0x08;
	if(purchases) numDetails |= 0x10;
	if(sessions) numDetails |= 0x20;
	request->setNumDetails(numDetails);

	requestQueue.push(request);
    waiter->notify();
}

void MegaApiImpl::changePassword(const char *oldPassword, const char *newPassword, MegaRequestListener *listener)
{
	MegaRequestPrivate *request = new MegaRequestPrivate(MegaRequest::TYPE_CHANGE_PW, listener);
	request->setPassword(oldPassword);
	request->setNewPassword(newPassword);
	requestQueue.push(request);
    waiter->notify();
}

void MegaApiImpl::logout(MegaRequestListener *listener)
{
	MegaRequestPrivate *request = new MegaRequestPrivate(MegaRequest::TYPE_LOGOUT, listener);
    request->setFlag(true);
	requestQueue.push(request);
    waiter->notify();
}

void MegaApiImpl::localLogout(MegaRequestListener *listener)
{
    MegaRequestPrivate *request = new MegaRequestPrivate(MegaRequest::TYPE_LOGOUT, listener);
    request->setFlag(false);
    requestQueue.push(request);
    waiter->notify();
}

void MegaApiImpl::submitFeedback(int rating, const char *comment, MegaRequestListener *listener)
{
    MegaRequestPrivate *request = new MegaRequestPrivate(MegaRequest::TYPE_REPORT_EVENT, listener);
    request->setParamType(MegaApi::EVENT_FEEDBACK);
    request->setText(comment);
    request->setNumber(rating);
    request->setListener(listener);
    requestQueue.push(request);
    waiter->notify();
}

void MegaApiImpl::reportEvent(int event, const char *details, MegaRequestListener *listener)
{
    MegaRequestPrivate *request = new MegaRequestPrivate(MegaRequest::TYPE_REPORT_EVENT, listener);
    request->setParamType(event);
    request->setText(details);
    request->setListener(listener);
    requestQueue.push(request);
    waiter->notify();
}

void MegaApiImpl::getNodeAttribute(MegaNode *node, int type, const char *dstFilePath, MegaRequestListener *listener)
{
	MegaRequestPrivate *request = new MegaRequestPrivate(MegaRequest::TYPE_GET_ATTR_FILE, listener);
    if(dstFilePath)
    {
        string path(dstFilePath);
#if defined(_WIN32) && !defined(WINDOWS_PHONE)
        if(!PathIsRelativeA(path.c_str()) && ((path.size()<2) || path.compare(0, 2, "\\\\")))
            path.insert(0, "\\\\?\\");
#endif

        int c = path[path.size()-1];
        if((c=='/') || (c == '\\'))
        {
            const char *base64Handle = node->getBase64Handle();
            path.append(base64Handle);
            path.push_back('0' + type);
            path.append(".jpg");
            delete [] base64Handle;
        }

        request->setFile(path.c_str());
    }

    request->setParamType(type);
    if(node) request->setNodeHandle(node->getHandle());
	requestQueue.push(request);
    waiter->notify();
}

void MegaApiImpl::cancelGetNodeAttribute(MegaNode *node, int type, MegaRequestListener *listener)
{
	MegaRequestPrivate *request = new MegaRequestPrivate(MegaRequest::TYPE_CANCEL_ATTR_FILE, listener);
	request->setParamType(type);
	if (node) request->setNodeHandle(node->getHandle());
	requestQueue.push(request);
	waiter->notify();
}

void MegaApiImpl::setNodeAttribute(MegaNode *node, int type, const char *srcFilePath, MegaRequestListener *listener)
{
	MegaRequestPrivate *request = new MegaRequestPrivate(MegaRequest::TYPE_SET_ATTR_FILE, listener);
	request->setFile(srcFilePath);
    request->setParamType(type);
    if(node) request->setNodeHandle(node->getHandle());
	requestQueue.push(request);
    waiter->notify();
}

void MegaApiImpl::getUserAttr(MegaUser *user, int type, const char *dstFilePath, MegaRequestListener *listener)
{
	MegaRequestPrivate *request = new MegaRequestPrivate(MegaRequest::TYPE_GET_ATTR_USER, listener);
    if(!type && dstFilePath)
    {
        string path(dstFilePath);
#if defined(_WIN32) && !defined(WINDOWS_PHONE)
        if(!PathIsRelativeA(path.c_str()) && ((path.size()<2) || path.compare(0, 2, "\\\\")))
            path.insert(0, "\\\\?\\");
#endif

        int c = path[path.size()-1];
        if((c=='/') || (c == '\\'))
        {
            const char *email = user->getEmail();
            path.append(email);
            path.push_back('0' + type);
            path.append(".jpg");
            delete [] email;
        }

        request->setFile(path.c_str());
    }

    request->setParamType(type);
    if(user)
    {
        request->setEmail(user->getEmail());
    }
	requestQueue.push(request);
    waiter->notify();
}

void MegaApiImpl::setUserAttr(int type, const char *srcFilePath, MegaRequestListener *listener)
{
    MegaRequestPrivate *request = new MegaRequestPrivate(MegaRequest::TYPE_SET_ATTR_USER, listener);
    if(!type)
    {
        request->setFile(srcFilePath);
    }
    else
    {
        request->setText(srcFilePath);
    }

    request->setParamType(type);
    requestQueue.push(request);
    waiter->notify();
}

void MegaApiImpl::addContact(const char* email, MegaRequestListener* listener)
{
	MegaRequestPrivate *request = new MegaRequestPrivate(MegaRequest::TYPE_ADD_CONTACT, listener);
	request->setEmail(email);
	requestQueue.push(request);
    waiter->notify();
}

void MegaApiImpl::removeContact(MegaUser *user, MegaRequestListener* listener)
{
	MegaRequestPrivate *request = new MegaRequestPrivate(MegaRequest::TYPE_REMOVE_CONTACT, listener);
    if(user)
    {
        request->setEmail(user->getEmail());
    }

	requestQueue.push(request);
    waiter->notify();
}

void MegaApiImpl::pauseTransfers(bool pause, int direction, MegaRequestListener* listener)
{
    MegaRequestPrivate *request = new MegaRequestPrivate(MegaRequest::TYPE_PAUSE_TRANSFERS, listener);
    request->setFlag(pause);
    request->setNumber(direction);
    requestQueue.push(request);
    waiter->notify();
}

bool MegaApiImpl::areTansfersPaused(int direction)
{
    if(direction != MegaTransfer::TYPE_DOWNLOAD && direction != MegaTransfer::TYPE_UPLOAD)
    {
        return false;
    }

    bool result;
    sdkMutex.lock();
    if(direction == MegaTransfer::TYPE_DOWNLOAD)
    {
        result = client->xferpaused[GET];
    }
    else
    {
        result = client->xferpaused[PUT];
    }
    sdkMutex.unlock();
    return result;
}

//-1 -> AUTO, 0 -> NONE, >0 -> b/s
void MegaApiImpl::setUploadLimit(int bpslimit)
{
    client->putmbpscap = bpslimit;
}

MegaTransferList *MegaApiImpl::getTransfers()
{
    sdkMutex.lock();

    vector<MegaTransfer *> transfers;
    for (int d = GET; d == GET || d == PUT; d += PUT - GET)
    {
        for (transfer_map::iterator it = client->transfers[d].begin(); it != client->transfers[d].end(); it++)
        {
            Transfer *t = it->second;
            if(transferMap.find(t->tag) == transferMap.end())
            {
                continue;
            }
            MegaTransferPrivate* transfer = transferMap.at(t->tag);
            transfers.push_back(transfer);
        }
    }

    MegaTransferList *result = new MegaTransferListPrivate(transfers.data(), transfers.size());

    sdkMutex.unlock();
    return result;
}

MegaTransfer *MegaApiImpl::getTransferByTag(int transferTag)
{
    MegaTransfer* value = NULL;
    sdkMutex.lock();

    if(transferMap.find(transferTag) == transferMap.end())
    {
        sdkMutex.unlock();
        return NULL;
    }

    value = transferMap.at(transferTag)->copy();
    sdkMutex.unlock();
    return value;
}

MegaTransferList *MegaApiImpl::getTransfers(int type)
{
    if(type != MegaTransfer::TYPE_DOWNLOAD && type != MegaTransfer::TYPE_UPLOAD)
    {
        return new MegaTransferListPrivate();
    }

    sdkMutex.lock();

    vector<MegaTransfer *> transfers;
    for (transfer_map::iterator it = client->transfers[type].begin(); it != client->transfers[type].end(); it++)
    {
        Transfer *t = it->second;
        if(transferMap.find(t->tag) == transferMap.end())
        {
            continue;
        }
        MegaTransferPrivate* transfer = transferMap.at(t->tag);
        transfers.push_back(transfer);
    }

    MegaTransferList *result = new MegaTransferListPrivate(transfers.data(), transfers.size());

    sdkMutex.unlock();
    return result;
}

void MegaApiImpl::startUpload(const char *localPath, MegaNode *parent, const char *fileName, int64_t mtime, MegaTransferListener *listener)
{
    MegaTransferPrivate* transfer = new MegaTransferPrivate(MegaTransfer::TYPE_UPLOAD, listener);
    if(localPath)
    {
        string path(localPath);
#if defined(_WIN32) && !defined(WINDOWS_PHONE)
        if(!PathIsRelativeA(path.c_str()) && ((path.size()<2) || path.compare(0, 2, "\\\\")))
            path.insert(0, "\\\\?\\");
#endif
        transfer->setPath(path.data());
    }
    if(parent) transfer->setParentHandle(parent->getHandle());
	transfer->setMaxRetries(maxRetries);
	if(fileName) transfer->setFileName(fileName);
    transfer->setTime(mtime);

	transferQueue.push(transfer);
    waiter->notify();
}

void MegaApiImpl::startUpload(const char* localPath, MegaNode* parent, MegaTransferListener *listener)
{ return startUpload(localPath, parent, (const char *)NULL, -1, listener); }

void MegaApiImpl::startUpload(const char *localPath, MegaNode *parent, int64_t mtime, MegaTransferListener *listener)
{ return startUpload(localPath, parent, (const char *)NULL, mtime, listener); }

void MegaApiImpl::startUpload(const char* localPath, MegaNode* parent, const char* fileName, MegaTransferListener *listener)
{ return startUpload(localPath, parent, fileName, -1, listener); }

void MegaApiImpl::startDownload(MegaNode *node, const char* localPath, long startPos, long endPos, MegaTransferListener *listener)
{
	MegaTransferPrivate* transfer = new MegaTransferPrivate(MegaTransfer::TYPE_DOWNLOAD, listener);

    if(localPath)
    {
#if defined(_WIN32) && !defined(WINDOWS_PHONE)
        string path(localPath);
        if(!PathIsRelativeA(path.c_str()) && ((path.size()<2) || path.compare(0, 2, "\\\\")))
            path.insert(0, "\\\\?\\");
        localPath = path.data();
#endif

        int c = localPath[strlen(localPath)-1];
        if((c=='/') || (c == '\\')) transfer->setParentPath(localPath);
        else transfer->setPath(localPath);
    }

    if(node)
    {
        transfer->setNodeHandle(node->getHandle());
        if(node->isPublic())
            transfer->setPublicNode(node);
    }
	transfer->setStartPos(startPos);
	transfer->setEndPos(endPos);
	transfer->setMaxRetries(maxRetries);

	transferQueue.push(transfer);
	waiter->notify();
}

void MegaApiImpl::startDownload(MegaNode *node, const char* localFolder, MegaTransferListener *listener)
{ startDownload(node, localFolder, 0, 0, listener); }

void MegaApiImpl::cancelTransfer(MegaTransfer *t, MegaRequestListener *listener)
{
    MegaRequestPrivate *request = new MegaRequestPrivate(MegaRequest::TYPE_CANCEL_TRANSFER, listener);
    if(t)
    {
        request->setTransferTag(t->getTag());
    }
    requestQueue.push(request);
    waiter->notify();
}

void MegaApiImpl::cancelTransferByTag(int transferTag, MegaRequestListener *listener)
{
    MegaRequestPrivate *request = new MegaRequestPrivate(MegaRequest::TYPE_CANCEL_TRANSFER, listener);
    request->setTransferTag(transferTag);
    requestQueue.push(request);
    waiter->notify();
}

void MegaApiImpl::cancelTransfers(int direction, MegaRequestListener *listener)
{
    MegaRequestPrivate *request = new MegaRequestPrivate(MegaRequest::TYPE_CANCEL_TRANSFERS, listener);
    request->setParamType(direction);
    requestQueue.push(request);
    waiter->notify();
}

void MegaApiImpl::startStreaming(MegaNode* node, m_off_t startPos, m_off_t size, MegaTransferListener *listener)
{
	MegaTransferPrivate* transfer = new MegaTransferPrivate(MegaTransfer::TYPE_DOWNLOAD, listener);
	if(node && !node->isPublic())
	{
		transfer->setNodeHandle(node->getHandle());
	}
	else
	{
		transfer->setPublicNode(node);
	}

	transfer->setStartPos(startPos);
	transfer->setEndPos(startPos + size - 1);
	transfer->setMaxRetries(maxRetries);
	transferQueue.push(transfer);
	waiter->notify();
}

#ifdef ENABLE_SYNC

//Move local files inside synced folders to the "Rubbish" folder.
bool MegaApiImpl::moveToLocalDebris(const char *path)
{
    sdkMutex.lock();

    string utf8path = path;
#if defined(_WIN32) && !defined(WINDOWS_PHONE)
        if(!PathIsRelativeA(utf8path.c_str()) && ((utf8path.size()<2) || utf8path.compare(0, 2, "\\\\")))
            utf8path.insert(0, "\\\\?\\");
#endif

    string localpath;
    fsAccess->path2local(&utf8path, &localpath);

    Sync *sync = NULL;
    for (sync_list::iterator it = client->syncs.begin(); it != client->syncs.end(); it++)
    {
        string *localroot = &((*it)->localroot.localname);
        if(((localroot->size()+fsAccess->localseparator.size())<localpath.size()) &&
            !memcmp(localroot->data(), localpath.data(), localroot->size()) &&
            !memcmp(fsAccess->localseparator.data(), localpath.data()+localroot->size(), fsAccess->localseparator.size()))
        {
            sync = (*it);
            break;
        }
    }

    if(!sync)
    {
        sdkMutex.unlock();
        return false;
    }

    bool result = sync->movetolocaldebris(&localpath);
    sdkMutex.unlock();

    return result;
}

int MegaApiImpl::syncPathState(string* path)
{
#if defined(_WIN32) && !defined(WINDOWS_PHONE)
    string prefix("\\\\?\\");
    string localPrefix;
    fsAccess->path2local(&prefix, &localPrefix);
    path->append("", 1);
    if(!PathIsRelativeW((LPCWSTR)path->data()) && (path->size()<4 || memcmp(path->data(), localPrefix.data(), 4)))
    {
        path->insert(0, localPrefix);
    }
    path->resize(path->size() - 1);
#endif

    int state = MegaApi::STATE_NONE;
    sdkMutex.lock();
    for (sync_list::iterator it = client->syncs.begin(); it != client->syncs.end(); it++)
    {
        Sync *sync = (*it);
        unsigned int ssize = sync->localroot.localname.size();
        if(path->size() < ssize || memcmp(path->data(), sync->localroot.localname.data(), ssize))
            continue;

        if(path->size() == ssize)
        {
            state = sync->localroot.ts;
            break;
        }
        else if(!memcmp(path->data()+ssize, client->fsaccess->localseparator.data(), client->fsaccess->localseparator.size()))
        {
            LocalNode* l = sync->localnodebypath(NULL, path);
            if(l)
                state = l->ts;
            else
                state = MegaApi::STATE_IGNORED;
            break;
        }
    }
    sdkMutex.unlock();
    return state;
}


MegaNode *MegaApiImpl::getSyncedNode(string *path)
{
    sdkMutex.lock();
    MegaNode *node = NULL;
    for (sync_list::iterator it = client->syncs.begin(); (it != client->syncs.end()) && (node == NULL); it++)
    {
        Sync *sync = (*it);
        if(path->size() == sync->localroot.localname.size() &&
                !memcmp(path->data(), sync->localroot.localname.data(), path->size()))
        {
            node = MegaNodePrivate::fromNode(sync->localroot.node);
            break;
        }

        LocalNode * localNode = sync->localnodebypath(NULL, path);
        if(localNode) node = MegaNodePrivate::fromNode(localNode->node);
    }
    sdkMutex.unlock();
    return node;
}

void MegaApiImpl::syncFolder(const char *localFolder, MegaNode *megaFolder, MegaRequestListener *listener)
{
    MegaRequestPrivate *request = new MegaRequestPrivate(MegaRequest::TYPE_ADD_SYNC);
    if(megaFolder) request->setNodeHandle(megaFolder->getHandle());
    if(localFolder)
    {
        string path(localFolder);
#if defined(_WIN32) && !defined(WINDOWS_PHONE)
        if(!PathIsRelativeA(path.c_str()) && ((path.size()<2) || path.compare(0, 2, "\\\\")))
            path.insert(0, "\\\\?\\");
#endif
        request->setFile(path.data());
    }

    request->setListener(listener);
    requestQueue.push(request);
    waiter->notify();
}

void MegaApiImpl::resumeSync(const char *localFolder, long long localfp, MegaNode *megaFolder, MegaRequestListener* listener)
{
    sdkMutex.lock();

#ifdef __APPLE__
    localfp = 0;
#endif

    LOG_debug << "Resume sync";

    MegaRequestPrivate *request = new MegaRequestPrivate(MegaRequest::TYPE_ADD_SYNC);
    request->setListener(listener);
    if(megaFolder) request->setNodeHandle(megaFolder->getHandle());
    if(localFolder)
    {
        string path(localFolder);
#if defined(_WIN32) && !defined(WINDOWS_PHONE)
        if(!PathIsRelativeA(path.c_str()) && ((path.size()<2) || path.compare(0, 2, "\\\\")))
            path.insert(0, "\\\\?\\");
#endif
        request->setFile(path.data());
    }
    request->setNumber(localfp);

    int nextTag = client->nextreqtag();
    request->setTag(nextTag);
    requestMap[nextTag]=request;
    error e = API_OK;
    fireOnRequestStart(request);

    const char *localPath = request->getFile();
    pnode_t node = client->nodebyhandle(request->getNodeHandle());
    if(!node || (node->type==FILENODE) || !localPath)
    {
        e = API_EARGS;
    }
    else
    {
        string utf8name(localPath);
        string localname;
        client->fsaccess->path2local(&utf8name, &localname);
        e = client->addsync(&localname, DEBRISFOLDER, NULL, node, localfp, -nextTag);
        if(!e)
        {
            MegaSyncPrivate *sync = new MegaSyncPrivate(client->syncs.back());
            sync->setListener(request->getSyncListener());
            syncMap[-nextTag] = sync;

            request->setNumber(client->syncs.back()->fsfp);
        }
    }

    fireOnRequestFinish(request, MegaError(e));
    sdkMutex.unlock();
}

void MegaApiImpl::removeSync(handle nodehandle, MegaRequestListener* listener)
{
    MegaRequestPrivate *request = new MegaRequestPrivate(MegaRequest::TYPE_REMOVE_SYNC, listener);
    request->setNodeHandle(nodehandle);
    request->setFlag(true);
    requestQueue.push(request);
    waiter->notify();
}

void MegaApiImpl::disableSync(handle nodehandle, MegaRequestListener *listener)
{
    MegaRequestPrivate *request = new MegaRequestPrivate(MegaRequest::TYPE_REMOVE_SYNC, listener);
    request->setNodeHandle(nodehandle);
    request->setFlag(false);
    requestQueue.push(request);
    waiter->notify();
}

int MegaApiImpl::getNumActiveSyncs()
{
    sdkMutex.lock();
    int num = client->syncs.size();
    sdkMutex.unlock();
    return num;
}

void MegaApiImpl::stopSyncs(MegaRequestListener *listener)
{
    MegaRequestPrivate *request = new MegaRequestPrivate(MegaRequest::TYPE_REMOVE_SYNCS, listener);
    requestQueue.push(request);
    waiter->notify();
}

bool MegaApiImpl::isSynced(MegaNode *n)
{
    if(!n) return false;
    sdkMutex.lock();
    pnode_t node = client->nodebyhandle(n->getHandle());
    if(!node)
    {
        sdkMutex.unlock();
        return false;
    }

    bool result = (node->localnode!=NULL);
    sdkMutex.unlock();
    return result;
}

void MegaApiImpl::setExcludedNames(vector<string> *excludedNames)
{
    sdkMutex.lock();
    if(!excludedNames)
    {
        this->excludedNames.clear();
        sdkMutex.unlock();
        return;
    }

    for(unsigned int i=0; i<excludedNames->size(); i++)
    {
        LOG_debug << "Excluded name: " << excludedNames->at(i);
    }

    this->excludedNames = *excludedNames;
    sdkMutex.unlock();
}

void MegaApiImpl::setExclusionLowerSizeLimit(long long limit)
{
    syncLowerSizeLimit = limit;
}

void MegaApiImpl::setExclusionUpperSizeLimit(long long limit)
{
    syncUpperSizeLimit = limit;
}

string MegaApiImpl::getLocalPath(MegaNode *n)
{
    if(!n) return string();
    sdkMutex.lock();
    pnode_t node = client->nodebyhandle(n->getHandle());
    if(!node || !node->localnode)
    {
        sdkMutex.unlock();
        return string();
    }

    string result;
    node->localnode->getlocalpath(&result, true);
    result.append("", 1);
    sdkMutex.unlock();
    return result;
}

#endif

int MegaApiImpl::getNumPendingUploads()
{
    return pendingUploads;
}

int MegaApiImpl::getNumPendingDownloads()
{
    return pendingDownloads;
}

int MegaApiImpl::getTotalUploads()
{
    return totalUploads;
}

int MegaApiImpl::getTotalDownloads()
{
    return totalDownloads;
}

void MegaApiImpl::resetTotalDownloads()
{
    totalDownloads = 0;
}

void MegaApiImpl::resetTotalUploads()
{
    totalUploads = 0;
}

MegaNode *MegaApiImpl::getRootNode()
{
    sdkMutex.lock();
    MegaNode *result = MegaNodePrivate::fromNode(client->nodebyhandle(client->rootnodes[0]));
    sdkMutex.unlock();
	return result;
}

MegaNode* MegaApiImpl::getInboxNode()
{
    sdkMutex.lock();
    MegaNode *result = MegaNodePrivate::fromNode(client->nodebyhandle(client->rootnodes[1]));
    sdkMutex.unlock();
	return result;
}

MegaNode* MegaApiImpl::getRubbishNode()
{
    sdkMutex.lock();
    MegaNode *result = MegaNodePrivate::fromNode(client->nodebyhandle(client->rootnodes[2]));
    sdkMutex.unlock();
	return result;
}

bool MegaApiImpl::userComparatorDefaultASC (User *i, User *j)
{
	if(strcasecmp(i->email.c_str(), j->email.c_str())<=0) return 1;
    return 0;
}

char *MegaApiImpl::nameToLocal(const char *name)
{
    if(!name)
    {
        return NULL;
    }

    string local = name;
    client->fsaccess->name2local(&local);
    return MegaApi::strdup(local.c_str());
}

char *MegaApiImpl::localToName(const char *localName)
{
    if(!localName)
    {
        return NULL;
    }

    string name = localName;
    client->fsaccess->local2name(&name);
    return MegaApi::strdup(name.c_str());
}

bool MegaApiImpl::createThumbnail(const char *imagePath, const char *dstPath)
{
    if (!gfxAccess)
    {
        return false;
    }

    string utf8ImagePath = imagePath;
    string localImagePath;
    fsAccess->path2local(&utf8ImagePath, &localImagePath);

    string utf8DstPath = dstPath;
    string localDstPath;
    fsAccess->path2local(&utf8DstPath, &localDstPath);

    sdkMutex.lock();
    bool result = gfxAccess->savefa(&localImagePath, GfxProc::THUMBNAIL120X120, &localDstPath);
    sdkMutex.unlock();

    return result;
}

bool MegaApiImpl::createPreview(const char *imagePath, const char *dstPath)
{
    if (!gfxAccess)
    {
        return false;
    }

    string utf8ImagePath = imagePath;
    string localImagePath;
    fsAccess->path2local(&utf8ImagePath, &localImagePath);

    string utf8DstPath = dstPath;
    string localDstPath;
    fsAccess->path2local(&utf8DstPath, &localDstPath);

    sdkMutex.lock();
    bool result = gfxAccess->savefa(&localImagePath, GfxProc::PREVIEW1000x1000, &localDstPath);
    sdkMutex.unlock();

    return result;
}


MegaUserList* MegaApiImpl::getContacts()
{
    sdkMutex.lock();

	vector<User*> vUsers;
	for (user_map::iterator it = client->users.begin() ; it != client->users.end() ; it++ )
	{
		User *u = &(it->second);
        vector<User *>::iterator i = std::lower_bound(vUsers.begin(), vUsers.end(), u, MegaApiImpl::userComparatorDefaultASC);
		vUsers.insert(i, u);
	}
    MegaUserList *userList = new MegaUserListPrivate(vUsers.data(), vUsers.size());

    sdkMutex.unlock();

	return userList;
}


MegaUser* MegaApiImpl::getContact(const char* email)
{
    sdkMutex.lock();
	MegaUser *user = MegaUserPrivate::fromUser(client->finduser(email, 0));
    sdkMutex.unlock();
	return user;
}


MegaNodeList* MegaApiImpl::getInShares(MegaUser *megaUser)
{
    if(!megaUser) return new MegaNodeListPrivate();

    sdkMutex.lock();
    vector<pnode_t> vNodes;
    User *user = client->finduser(megaUser->getEmail(), 0);
    if(!user)
    {
        sdkMutex.unlock();
        return new MegaNodeListPrivate();
    }

	for (handle_set::iterator sit = user->sharing.begin(); sit != user->sharing.end(); sit++)
    {
        pnode_t n;
        if ((n = client->nodebyhandle(*sit)))
            vNodes.push_back(n);
	}
    MegaNodeList *nodeList;
    if(vNodes.size()) nodeList = new MegaNodeListPrivate(vNodes.data(), vNodes.size());
    else nodeList = new MegaNodeListPrivate();

    sdkMutex.unlock();
	return nodeList;
}

MegaNodeList* MegaApiImpl::getInShares()
{
    sdkMutex.lock();

    vector<pnode_t> vNodes;
	for(user_map::iterator it = client->users.begin(); it != client->users.end(); it++)
	{
		User *user = &(it->second);
        pnode_t n;

		for (handle_set::iterator sit = user->sharing.begin(); sit != user->sharing.end(); sit++)
		{
            if ((n = client->nodebyhandle(*sit)) && !client->nodebyhandle(n->parenthandle))
				vNodes.push_back(n);
		}
	}

    MegaNodeList *nodeList = new MegaNodeListPrivate(vNodes.data(), vNodes.size());
    sdkMutex.unlock();
	return nodeList;
}

bool MegaApiImpl::isShared(MegaNode *megaNode)
{
	if(!megaNode) return false;

	sdkMutex.lock();
    pnode_t node = client->nodebyhandle(megaNode->getHandle());
	if(!node)
	{
		sdkMutex.unlock();
		return false;
	}

    bool result = (node->outshares != NULL);
	sdkMutex.unlock();

	return result;
}

MegaShareList *MegaApiImpl::getOutShares()
{
    sdkMutex.lock();

    OutShareProcessor shareProcessor;
    processTree(client->nodebyhandle(client->rootnodes[0]), &shareProcessor, true);
    MegaShareList *shareList = new MegaShareListPrivate(shareProcessor.getShares().data(), shareProcessor.getHandles().data(), shareProcessor.getShares().size());

	sdkMutex.unlock();
	return shareList;
}

MegaShareList* MegaApiImpl::getOutShares(MegaNode *megaNode)
{
    if(!megaNode) return new MegaShareListPrivate();

    sdkMutex.lock();
    pnode_t node = client->nodebyhandle(megaNode->getHandle());
	if(!node)
	{
        sdkMutex.unlock();
        return new MegaShareListPrivate();
	}

    if(!node->outshares)
    {
        sdkMutex.unlock();
        return new MegaShareListPrivate();
    }

	vector<Share*> vShares;
	vector<handle> vHandles;

    for (share_map::iterator it = node->outshares->begin(); it != node->outshares->end(); it++)
	{
		vShares.push_back(it->second);
		vHandles.push_back(node->nodehandle);
	}

    MegaShareList *shareList = new MegaShareListPrivate(vShares.data(), vHandles.data(), vShares.size());
    sdkMutex.unlock();
	return shareList;
}


int MegaApiImpl::getAccess(MegaNode* megaNode)
{
    if(!megaNode) return MegaShare::ACCESS_UNKNOWN;

    sdkMutex.lock();
<<<<<<< HEAD
    pnode_t node = client->nodebyhandle(megaNode->getHandle());
	if(!node)
	{
=======
    Node *node = client->nodebyhandle(megaNode->getHandle());
    if(!node)
    {
>>>>>>> 1779900c
        sdkMutex.unlock();
        return MegaShare::ACCESS_UNKNOWN;
    }

    if (!client->loggedin())
    {
        sdkMutex.unlock();
        return MegaShare::ACCESS_READ;
    }

    if(node->type > FOLDERNODE)
    {
        sdkMutex.unlock();
        return MegaShare::ACCESS_OWNER;
    }

<<<<<<< HEAD
    pnode_t n = node;
    accesslevel_t a = FULL;
	while (n)
	{
		if (n->inshare) { a = n->inshare->access; break; }
        n = client->nodebyhandle(n->parenthandle);
	}
=======
    Node *n = node;
    accesslevel_t a = OWNER;
    while (n)
    {
        if (n->inshare) { a = n->inshare->access; break; }
        n = n->parent;
    }
>>>>>>> 1779900c

    sdkMutex.unlock();

    switch(a)
    {
        case RDONLY: return MegaShare::ACCESS_READ;
        case RDWR: return MegaShare::ACCESS_READWRITE;
        case FULL: return MegaShare::ACCESS_FULL;
        default: return MegaShare::ACCESS_OWNER;
    }
}

bool MegaApiImpl::processMegaTree(MegaNode* n, MegaTreeProcessor* processor, bool recursive)
{
	if(!n) return true;
	if(!processor) return false;

    sdkMutex.lock();
    pnode_t node = client->nodebyhandle(n->getHandle());
	if(!node)
	{
        sdkMutex.unlock();
		return true;
	}

	if (node->type != FILENODE)
	{
        shared_ptr<vector<pnode_t>> children = client->getchildren(node);
        for (vector<pnode_t>::iterator it = children->begin(); it != children->end(); it++)
		{
			MegaNode *megaNode = MegaNodePrivate::fromNode(*it++);
			if(recursive)
			{
				if(!processMegaTree(megaNode,processor))
				{
					delete megaNode;
                    sdkMutex.unlock();
					return 0;
				}
			}
			else
			{
				if(!processor->processMegaNode(megaNode))
				{
					delete megaNode;
                    sdkMutex.unlock();
					return 0;
				}
			}
			delete megaNode;
		}
	}
	bool result = processor->processMegaNode(n);

    sdkMutex.unlock();
    return result;
}

void MegaApiImpl::loadBalancing(const char* service, MegaRequestListener *listener)
{
    MegaRequestPrivate *request = new MegaRequestPrivate(MegaRequest::TYPE_LOAD_BALANCING, listener);
    request->setName(service);
    requestQueue.push(request);
    waiter->notify();
}

const char *MegaApiImpl::getVersion()
{
    return client->version();
}

const char *MegaApiImpl::getUserAgent()
{
    return client->useragent.c_str();
}

void MegaApiImpl::changeApiUrl(const char *apiURL, bool disablepkp)
{
    sdkMutex.lock();
    MegaClient::APIURL = apiURL;
    if(disablepkp)
    {
        MegaClient::disablepkp = true;
    }
    client->abortbackoff();
    client->disconnect();
    sdkMutex.unlock();
}

bool MegaApiImpl::processTree(pnode_t node, TreeProcessor* processor, bool recursive)
{
	if(!node) return 1;
	if(!processor) return 0;

    sdkMutex.lock();
	node = client->nodebyhandle(node->nodehandle);
	if(!node)
	{
        sdkMutex.unlock();
		return 1;
	}

	if (node->type != FILENODE)
	{
        shared_ptr<vector<pnode_t>> children = client->getchildren(node);
        for (vector<pnode_t>::iterator it = children->begin(); it != children->end(); it++)
		{
			if(recursive)
			{
				if(!processTree(*it++,processor))
				{
                    sdkMutex.unlock();
					return 0;
				}
			}
			else
			{
				if(!processor->processNode(*it++))
				{
                    sdkMutex.unlock();
					return 0;
				}
			}
		}
	}
	bool result = processor->processNode(node);

    sdkMutex.unlock();
	return result;
}

MegaNodeList* MegaApiImpl::search(MegaNode* n, const char* searchString, bool recursive)
{
    if(!n || !searchString) return new MegaNodeListPrivate();
    sdkMutex.lock();
    pnode_t node = client->nodebyhandle(n->getHandle());
	if(!node)
	{
        sdkMutex.unlock();
        return new MegaNodeListPrivate();
	}

	SearchTreeProcessor searchProcessor(searchString);
	processTree(node, &searchProcessor, recursive);
    vector<pnode_t >& vNodes = searchProcessor.getResults();

    MegaNodeList *nodeList;
    if(vNodes.size()) nodeList = new MegaNodeListPrivate(vNodes.data(), vNodes.size());
    else nodeList = new MegaNodeListPrivate();

    sdkMutex.unlock();

    return nodeList;
}

long long MegaApiImpl::getSize(MegaNode *n)
{
    if(!n) return 0;

    sdkMutex.lock();
    pnode_t node = client->nodebyhandle(n->getHandle());
    if(!node)
    {
        sdkMutex.unlock();
        return 0;
    }
    SizeProcessor sizeProcessor;
    processTree(node, &sizeProcessor);
    long long result = sizeProcessor.getTotalBytes();
    sdkMutex.unlock();

    return result;
}

char *MegaApiImpl::getFingerprint(const char *filePath)
{
    if(!filePath) return NULL;

    string path = filePath;
    string localpath;
    fsAccess->path2local(&path, &localpath);

    FileAccess *fa = fsAccess->newfileaccess();
    if(!fa->fopen(&localpath, true, false))
        return NULL;

    FileFingerprint fp;
    fp.genfingerprint(fa);
    m_off_t size = fa->size;
    delete fa;
    if(fp.size < 0)
        return NULL;

    string fingerprint;
    fp.serializefingerprint(&fingerprint);

    char bsize[sizeof(size)+1];
    int l = Serialize64::serialize((byte *)bsize, size);
    char *buf = new char[l * 4 / 3 + 4];
    char ssize = 'A' + Base64::btoa((const byte *)bsize, l, buf);

    string result(1, ssize);
    result.append(buf);
    result.append(fingerprint);
    delete [] buf;

    return MegaApi::strdup(result.c_str());
}

char *MegaApiImpl::getFingerprint(MegaNode *n)
{
    if(!n) return NULL;

    sdkMutex.lock();
    pnode_t node = client->nodebyhandle(n->getHandle());
    if(!node || node->type != FILENODE || node->size < 0 || !node->isvalid)
    {
        sdkMutex.unlock();
        return NULL;
    }

    string fingerprint;
    node->serializefingerprint(&fingerprint);
    m_off_t size = node->size;
    sdkMutex.unlock();

    char bsize[sizeof(size)+1];
    int l = Serialize64::serialize((byte *)bsize, size);
    char *buf = new char[l * 4 / 3 + 4];
    char ssize = 'A' + Base64::btoa((const byte *)bsize, l, buf);
    string result(1, ssize);
    result.append(buf);
    result.append(fingerprint);
    delete [] buf;

    return MegaApi::strdup(result.c_str());
}

MegaNode *MegaApiImpl::getNodeByFingerprint(const char *fingerprint)
{
    if(!fingerprint) return NULL;

    MegaNode *result;
    sdkMutex.lock();
    result = MegaNodePrivate::fromNode(getNodeByFingerprintInternal(fingerprint));
    sdkMutex.unlock();
    return result;
}

MegaNode *MegaApiImpl::getNodeByFingerprint(const char *fingerprint, MegaNode* parent)
{
    if(!fingerprint) return NULL;

    MegaNode *result;
    sdkMutex.lock();
    pnode_t p = NULL;
    if(parent)
    {
        p = client->nodebyhandle(parent->getHandle());
    }

    result = MegaNodePrivate::fromNode(getNodeByFingerprintInternal(fingerprint, p));
    sdkMutex.unlock();
    return result;
}

bool MegaApiImpl::hasFingerprint(const char *fingerprint)
{
    return (getNodeByFingerprintInternal(fingerprint) != NULL);
}

char *MegaApiImpl::getCRC(const char *filePath)
{
    if(!filePath) return NULL;

    string path = filePath;
    string localpath;
    fsAccess->path2local(&path, &localpath);

    FileAccess *fa = fsAccess->newfileaccess();
    if(!fa->fopen(&localpath, true, false))
        return NULL;

    FileFingerprint fp;
    fp.genfingerprint(fa);
    delete fa;
    if(fp.size < 0)
        return NULL;

    string result;
    result.resize((sizeof fp.crc) * 4 / 3 + 4);
    result.resize(Base64::btoa((const byte *)fp.crc, sizeof fp.crc, (char*)result.c_str()));
    return MegaApi::strdup(result.c_str());
}

char *MegaApiImpl::getCRC(MegaNode *n)
{
    if(!n) return NULL;

    sdkMutex.lock();
    pnode_t node = client->nodebyhandle(n->getHandle());
    if(!node || node->type != FILENODE || node->size < 0 || !node->isvalid)
    {
        sdkMutex.unlock();
        return NULL;
    }

    string result;
    result.resize((sizeof node->crc) * 4 / 3 + 4);
    result.resize(Base64::btoa((const byte *)node->crc, sizeof node->crc, (char*)result.c_str()));

    sdkMutex.unlock();
    return MegaApi::strdup(result.c_str());
}

MegaNode *MegaApiImpl::getNodeByCRC(const char *crc, MegaNode *parent)
{
    if(!parent) return NULL;

    sdkMutex.lock();
    pnode_t node = client->nodebyhandle(parent->getHandle());
    if(!node || node->type == FILENODE)
    {
        sdkMutex.unlock();
        return NULL;
    }

    byte binarycrc[sizeof(node->crc)];
    Base64::atob(crc, binarycrc, sizeof(binarycrc));

    shared_ptr<vector<pnode_t>> children = client->getchildren(node);
    for (vector<pnode_t>::iterator it = children->begin(); it != children->end(); it++)
    {
        pnode_t child = (*it);
        if(!memcmp(child->crc, binarycrc, sizeof(node->crc)))
        {
            MegaNode *result = MegaNodePrivate::fromNode(child);
            sdkMutex.unlock();
            return result;
        }
    }

    sdkMutex.unlock();
    return NULL;
}

SearchTreeProcessor::SearchTreeProcessor(const char *search) { this->search = search; }

#if defined(_WIN32) || defined(__APPLE__)

char *strcasestr(const char *string, const char *substring)
{
	int i, j;
	for (i = 0; string[i]; i++)
	{
		for (j = 0; substring[j]; j++)
		{
			unsigned char c1 = string[i + j];
			if (!c1)
				return NULL;

			unsigned char c2 = substring[j];
			if (toupper(c1) != toupper(c2))
				break;
		}

		if (!substring[j])
			return (char *)string + i;
	}
	return NULL;
}

#endif

bool SearchTreeProcessor::processNode(pnode_t node)
{
	if(!node) return true;
	if(!search) return false;

	if(strcasestr(node->displayname(), search)!=NULL)
		results.push_back(node);

	return true;
}

vector<pnode_t > &SearchTreeProcessor::getResults()
{
	return results;
}

SizeProcessor::SizeProcessor()
{
    totalBytes=0;
}

bool SizeProcessor::processNode(pnode_t node)
{
    if(node->type == FILENODE)
        totalBytes += node->size;
    return true;
}

long long SizeProcessor::getTotalBytes()
{
    return totalBytes;
}

void MegaApiImpl::transfer_added(Transfer *t)
{
	MegaTransferPrivate *transfer = currentTransfer;
    if(!transfer)
    {
        transfer = new MegaTransferPrivate(t->type);
        transfer->setSyncTransfer(true);
    }

	currentTransfer = NULL;
    transfer->setTransfer(t);
    transfer->setTotalBytes(t->size);
    transfer->setTag(t->tag);
	transferMap[t->tag]=transfer;

    if (t->type == GET)
    {
        totalDownloads++;
        pendingDownloads++;
    }
    else
    {
        totalUploads++;
        pendingUploads++;
    }

    fireOnTransferStart(transfer);
}

void MegaApiImpl::transfer_removed(Transfer *t)
{
    if(transferMap.find(t->tag) == transferMap.end()) return;
    MegaTransferPrivate* transfer = transferMap.at(t->tag);
    if(!transfer)
    {
        return;
    }

    if (t->type == GET)
    {
        if(pendingDownloads > 0)
            pendingDownloads--;

        if(totalDownloads > 0)
            totalDownloads--;
    }
    else
    {
        if(pendingUploads > 0)
            pendingUploads--;

        if(totalUploads > 0)
            totalUploads--;
    }

    fireOnTransferFinish(transfer, MegaError(transfer->getLastErrorCode()));
}

void MegaApiImpl::transfer_prepare(Transfer *t)
{
    if(transferMap.find(t->tag) == transferMap.end()) return;
    MegaTransferPrivate* transfer = transferMap.at(t->tag);

	if (t->type == GET)
		transfer->setNodeHandle(t->files.back()->h);

    string path;
    fsAccess->local2path(&(t->files.back()->localname), &path);
    transfer->setPath(path.c_str());
    transfer->setTotalBytes(t->size);

    LOG_info << "Transfer (" << transfer->getTransferString() << ") starting. File: " << transfer->getFileName();
}

void MegaApiImpl::transfer_update(Transfer *tr)
{
    if(transferMap.find(tr->tag) == transferMap.end()) return;
    MegaTransferPrivate* transfer = transferMap.at(tr->tag);
    if(!transfer)
    {
        return;
    }

    if(tr->slot)
    {
        if((transfer->getUpdateTime() != Waiter::ds) || !tr->slot->progressreported || (tr->slot->progressreported == tr->size))
        {
            if(!transfer->getStartTime())
            {
                transfer->setStartTime(Waiter::ds);
            }

            m_off_t deltaSize = tr->slot->progressreported - transfer->getTransferredBytes();
            transfer->setDeltaSize(deltaSize);

            dstime currentTime = Waiter::ds;
            long long speed = 0;
            if(tr->type == GET)
            {
                totalDownloadedBytes += deltaSize;

                while(downloadBytes.size())
                {
                    dstime deltaTime = currentTime - downloadTimes[0];
                    if(deltaTime <= 50)
                    {
                        break;
                    }

                    downloadPartialBytes -= downloadBytes[0];
                    downloadBytes.erase(downloadBytes.begin());
                    downloadTimes.erase(downloadTimes.begin());
                }

                downloadBytes.push_back(deltaSize);
                downloadTimes.push_back(currentTime);
                downloadPartialBytes += deltaSize;

                downloadSpeed = (downloadPartialBytes * 10) / 50;
                speed = downloadSpeed;
            }
            else
            {
                totalUploadedBytes += deltaSize;

                while(uploadBytes.size())
                {
                    dstime deltaTime = currentTime - uploadTimes[0];
                    if(deltaTime <= 50)
                    {
                        break;
                    }

                    uploadPartialBytes -= uploadBytes[0];
                    uploadBytes.erase(uploadBytes.begin());
                    uploadTimes.erase(uploadTimes.begin());
                }

                uploadBytes.push_back(deltaSize);
                uploadTimes.push_back(currentTime);
                uploadPartialBytes += deltaSize;

                uploadSpeed = (uploadPartialBytes * 10) / 50;
                speed = uploadSpeed;
            }

            transfer->setTransferredBytes(tr->slot->progressreported);

            if(currentTime < transfer->getStartTime())
                transfer->setStartTime(currentTime);

            transfer->setSpeed(speed);
            transfer->setUpdateTime(currentTime);

            fireOnTransferUpdate(transfer);
        }
	}
}

void MegaApiImpl::transfer_failed(Transfer* tr, error e)
{
    if(transferMap.find(tr->tag) == transferMap.end()) return;
    MegaError megaError(e);
    MegaTransferPrivate* transfer = transferMap.at(tr->tag);
    transfer->setUpdateTime(Waiter::ds);
    transfer->setDeltaSize(0);
    transfer->setSpeed(0);
    transfer->setLastErrorCode(e);
    fireOnTransferTemporaryError(transfer, megaError);
}

void MegaApiImpl::transfer_limit(Transfer* t)
{
    if(transferMap.find(t->tag) == transferMap.end()) return;
    MegaTransferPrivate* transfer = transferMap.at(t->tag);
    transfer->setUpdateTime(Waiter::ds);
    transfer->setDeltaSize(0);
    transfer->setSpeed(0);
    fireOnTransferTemporaryError(transfer, MegaError(API_EOVERQUOTA));
}

void MegaApiImpl::transfer_complete(Transfer* tr)
{
    if(transferMap.find(tr->tag) == transferMap.end()) return;
    MegaTransferPrivate* transfer = transferMap.at(tr->tag);

    dstime currentTime = Waiter::ds;
    if(!transfer->getStartTime())
        transfer->setStartTime(currentTime);
    if(currentTime<transfer->getStartTime())
        transfer->setStartTime(currentTime);

    transfer->setUpdateTime(currentTime);

    if(tr->size != transfer->getTransferredBytes())
    {
        long long speed = 0;
        long long deltaTime = currentTime-transfer->getStartTime();
        if(deltaTime<=0)
            deltaTime = 1;
        if(transfer->getTotalBytes()>0)
            speed = (10*transfer->getTotalBytes())/deltaTime;

        transfer->setSpeed(speed);
        transfer->setDeltaSize(tr->size - transfer->getTransferredBytes());
        if(tr->type == GET)
            totalDownloadedBytes += transfer->getDeltaSize();
        else
            totalUploadedBytes += transfer->getDeltaSize();

        transfer->setTransferredBytes(tr->size);
    }

    if (tr->type == GET)
    {
        if(pendingDownloads > 0)
            pendingDownloads--;

        string path;
        fsAccess->local2path(&tr->localfilename, &path);
        transfer->setPath(path.c_str());

        fireOnTransferFinish(transfer, MegaError(API_OK));
    }
    else
    {
        if(tr->size != transfer->getTransferredBytes())
        {
            fireOnTransferUpdate(transfer);
        }
    }
}

dstime MegaApiImpl::pread_failure(error e, int retry, void* param)
{
	MegaTransferPrivate *transfer = (MegaTransferPrivate *)param;
	transfer->setUpdateTime(Waiter::ds);
	transfer->setDeltaSize(0);
	transfer->setSpeed(0);
	transfer->setLastBytes(NULL);
	if (retry < transfer->getMaxRetries())
	{
        fireOnTransferTemporaryError(transfer, MegaError(e));
		return (dstime)(retry*10);
	}
	else
	{
        fireOnTransferFinish(transfer, MegaError(e));
		return ~(dstime)0;
	}
}

bool MegaApiImpl::pread_data(byte *buffer, m_off_t len, m_off_t, void* param)
{
	MegaTransferPrivate *transfer = (MegaTransferPrivate *)param;
	transfer->setUpdateTime(Waiter::ds);
    transfer->setLastBytes((char *)buffer);
    transfer->setDeltaSize(len);
    totalDownloadedBytes += len;
	transfer->setTransferredBytes(transfer->getTransferredBytes()+len);

	bool end = (transfer->getTransferredBytes() == transfer->getTotalBytes());
    fireOnTransferUpdate(transfer);
    if(!fireOnTransferData(transfer) || end)
	{
        fireOnTransferFinish(transfer, end ? MegaError(API_OK) : MegaError(API_EINCOMPLETE));
		return end;
	}
    return true;
}

void MegaApiImpl::reportevent_result(error e)
{
    MegaError megaError(e);
    if(requestMap.find(client->restag) == requestMap.end()) return;
    MegaRequestPrivate* request = requestMap.at(client->restag);
    if(!request || (request->getType() != MegaRequest::TYPE_REPORT_EVENT)) return;

    fireOnRequestFinish(request, megaError);
}

void MegaApiImpl::loadbalancing_result(string *servers, error e)
{
    MegaError megaError(e);
    if(requestMap.find(client->restag) == requestMap.end()) return;
    MegaRequestPrivate* request = requestMap.at(client->restag);
    if(!request || (request->getType() != MegaRequest::TYPE_LOAD_BALANCING)) return;

    if(!e)
    {
        request->setText(servers->c_str());
    }
    fireOnRequestFinish(request, megaError);
}

void MegaApiImpl::sessions_killed(handle, error e)
{
    MegaError megaError(e);

    if(requestMap.find(client->restag) == requestMap.end()) return;
    MegaRequestPrivate* request = requestMap.at(client->restag);
    if(!request || (request->getType() != MegaRequest::TYPE_KILL_SESSION)) return;

    fireOnRequestFinish(request, megaError);
}

#ifdef ENABLE_SYNC
void MegaApiImpl::syncupdate_state(Sync *sync, syncstate_t newstate)
{
    LOG_debug << "Sync state change: " << newstate << " Path: " << sync->localroot.name;
    client->abortbackoff(false);

    if(newstate == SYNC_FAILED)
    {
        MegaRequestPrivate *request = new MegaRequestPrivate(MegaRequest::TYPE_ADD_SYNC);

        if(sync->localroot.node)
        {
            request->setNodeHandle(sync->localroot.node->nodehandle);
        }

        int nextTag = client->nextreqtag();
        request->setTag(nextTag);
        requestMap[nextTag]=request;
        fireOnRequestFinish(request, MegaError(sync->errorcode));
    }

    if(syncMap.find(sync->tag) == syncMap.end()) return;
    MegaSyncPrivate* megaSync = syncMap.at(sync->tag);
    megaSync->setState(newstate);

    fireOnSyncStateChanged(megaSync);
}

void MegaApiImpl::syncupdate_scanning(bool scanning)
{
    if(client)
    {
        client->abortbackoff(false);
        client->syncscanstate = scanning;
    }
    fireOnGlobalSyncStateChanged();
}

void MegaApiImpl::syncupdate_local_folder_addition(Sync *sync, LocalNode *localNode, const char* path)
{
    LOG_debug << "Sync - local folder addition detected: " << path;
    client->abortbackoff(false);

    if(syncMap.find(sync->tag) == syncMap.end()) return;
    MegaSyncPrivate* megaSync = syncMap.at(sync->tag);

    MegaSyncEventPrivate *event = new MegaSyncEventPrivate(MegaSyncEvent::TYPE_LOCAL_FOLDER_ADITION);
    event->setPath(path);
    fireOnSyncEvent(megaSync, event);
}

void MegaApiImpl::syncupdate_local_folder_deletion(Sync *sync, LocalNode *localNode)
{
    client->abortbackoff(false);

    string local;
    string path;
    localNode->getlocalpath(&local, true);
    fsAccess->local2path(&local, &path);
    LOG_debug << "Sync - local folder deletion detected: " << path.c_str();

    if(syncMap.find(sync->tag) == syncMap.end()) return;
    MegaSyncPrivate* megaSync = syncMap.at(sync->tag);


    MegaSyncEventPrivate *event = new MegaSyncEventPrivate(MegaSyncEvent::TYPE_LOCAL_FOLDER_DELETION);
    event->setPath(path.c_str());
    fireOnSyncEvent(megaSync, event);
}

void MegaApiImpl::syncupdate_local_file_addition(Sync *sync, LocalNode *localNode, const char* path)
{
    LOG_debug << "Sync - local file addition detected: " << path;
    client->abortbackoff(false);

    if(syncMap.find(sync->tag) == syncMap.end()) return;
    MegaSyncPrivate* megaSync = syncMap.at(sync->tag);

    MegaSyncEventPrivate *event = new MegaSyncEventPrivate(MegaSyncEvent::TYPE_LOCAL_FILE_ADDITION);
    event->setPath(path);
    fireOnSyncEvent(megaSync, event);
}

void MegaApiImpl::syncupdate_local_file_deletion(Sync *sync, LocalNode *localNode)
{
    client->abortbackoff(false);

    string local;
    string path;
    localNode->getlocalpath(&local, true);
    fsAccess->local2path(&local, &path);
    LOG_debug << "Sync - local file deletion detected: " << path.c_str();

    if(syncMap.find(sync->tag) == syncMap.end()) return;
    MegaSyncPrivate* megaSync = syncMap.at(sync->tag);

    MegaSyncEventPrivate *event = new MegaSyncEventPrivate(MegaSyncEvent::TYPE_LOCAL_FILE_DELETION);
    event->setPath(path.c_str());
    fireOnSyncEvent(megaSync, event);
}

void MegaApiImpl::syncupdate_local_file_change(Sync *sync, LocalNode *localNode, const char* path)
{
    LOG_debug << "Sync - local file change detected: " << path;
    client->abortbackoff(false);

    if(syncMap.find(sync->tag) == syncMap.end()) return;
    MegaSyncPrivate* megaSync = syncMap.at(sync->tag);

    MegaSyncEventPrivate *event = new MegaSyncEventPrivate(MegaSyncEvent::TYPE_LOCAL_FILE_CHANGED);
    event->setPath(path);
    fireOnSyncEvent(megaSync, event);
}

void MegaApiImpl::syncupdate_local_move(Sync *sync, LocalNode *localNode, const char *to)
{
    client->abortbackoff(false);

    string local;
    string path;
    localNode->getlocalpath(&local, true);
    fsAccess->local2path(&local, &path);
    LOG_debug << "Sync - local rename/move " << path.c_str() << " -> " << to;

    if(syncMap.find(sync->tag) == syncMap.end()) return;
    MegaSyncPrivate* megaSync = syncMap.at(sync->tag);

    MegaSyncEventPrivate *event = new MegaSyncEventPrivate(MegaSyncEvent::TYPE_LOCAL_MOVE);
    event->setPath(path.c_str());
    event->setNewPath(to);
    fireOnSyncEvent(megaSync, event);
}

void MegaApiImpl::syncupdate_get(Sync *sync, pnode_t node, const char *path)
{
    LOG_debug << "Sync - requesting file " << path;

    if(syncMap.find(sync->tag) == syncMap.end()) return;
    MegaSyncPrivate* megaSync = syncMap.at(sync->tag);

    MegaSyncEventPrivate *event = new MegaSyncEventPrivate(MegaSyncEvent::TYPE_FILE_GET);
    event->setNodeHandle(node->nodehandle);
    event->setPath(path);
    fireOnSyncEvent(megaSync, event);
}

void MegaApiImpl::syncupdate_put(Sync *sync, LocalNode *localNode, const char *path)
{
    LOG_debug << "Sync - sending file " << path;

    if(syncMap.find(sync->tag) == syncMap.end()) return;
    MegaSyncPrivate* megaSync = syncMap.at(sync->tag);

    MegaSyncEventPrivate *event = new MegaSyncEventPrivate(MegaSyncEvent::TYPE_FILE_PUT);
    event->setPath(path);
    fireOnSyncEvent(megaSync, event);
}

void MegaApiImpl::syncupdate_remote_file_addition(Sync *sync, pnode_t n)
{
    LOG_debug << "Sync - remote file addition detected " << n->displayname();
    client->abortbackoff(false);

    if(syncMap.find(sync->tag) == syncMap.end()) return;
    MegaSyncPrivate* megaSync = syncMap.at(sync->tag);

    MegaSyncEventPrivate *event = new MegaSyncEventPrivate(MegaSyncEvent::TYPE_REMOTE_FILE_ADDITION);
    event->setNodeHandle(n->nodehandle);
    fireOnSyncEvent(megaSync, event);
}

void MegaApiImpl::syncupdate_remote_file_deletion(Sync *sync, pnode_t n)
{
    LOG_debug << "Sync - remote file deletion detected " << n->displayname();
    client->abortbackoff(false);

    if(syncMap.find(sync->tag) == syncMap.end()) return;
    MegaSyncPrivate* megaSync = syncMap.at(sync->tag);

    MegaSyncEventPrivate *event = new MegaSyncEventPrivate(MegaSyncEvent::TYPE_REMOTE_FILE_DELETION);
    event->setNodeHandle(n->nodehandle);
    fireOnSyncEvent(megaSync, event);
}

void MegaApiImpl::syncupdate_remote_folder_addition(Sync *sync, pnode_t n)
{
    LOG_debug << "Sync - remote folder addition detected " << n->displayname();
    client->abortbackoff(false);

    if(syncMap.find(sync->tag) == syncMap.end()) return;
    MegaSyncPrivate* megaSync = syncMap.at(sync->tag);

    MegaSyncEventPrivate *event = new MegaSyncEventPrivate(MegaSyncEvent::TYPE_REMOTE_FOLDER_ADDITION);
    event->setNodeHandle(n->nodehandle);
    fireOnSyncEvent(megaSync, event);
}

void MegaApiImpl::syncupdate_remote_folder_deletion(Sync *sync, pnode_t n)
{
    LOG_debug << "Sync - remote folder deletion detected " << n->displayname();
    client->abortbackoff(false);

    if(syncMap.find(sync->tag) == syncMap.end()) return;
    MegaSyncPrivate* megaSync = syncMap.at(sync->tag);

    MegaSyncEventPrivate *event = new MegaSyncEventPrivate(MegaSyncEvent::TYPE_REMOTE_FOLDER_DELETION);
    event->setNodeHandle(n->nodehandle);
    fireOnSyncEvent(megaSync, event);
}

void MegaApiImpl::syncupdate_remote_copy(Sync *, const char *name)
{
    LOG_debug << "Sync - creating remote file " << name << " by copying existing remote file";
    client->abortbackoff(false);
}

void MegaApiImpl::syncupdate_remote_move(Sync *sync, pnode_t n, pnode_t prevparent)
{
    LOG_debug << "Sync - remote move " << n->displayname() <<
                 " from " << (prevparent ? prevparent->displayname() : "?") <<
<<<<<<< HEAD
                 " to " << (client->nodebyhandle(n->parenthandle) ? client->nodebyhandle(n->parenthandle)->displayname() : "?");
=======
                 " to " << (n->parent ? n->parent->displayname() : "?");
    client->abortbackoff(false);
>>>>>>> 1779900c

    if(syncMap.find(sync->tag) == syncMap.end()) return;
    MegaSyncPrivate* megaSync = syncMap.at(sync->tag);

    MegaSyncEventPrivate *event = new MegaSyncEventPrivate(MegaSyncEvent::TYPE_REMOTE_MOVE);
    event->setNodeHandle(n->nodehandle);
    event->setPrevParent(prevparent ? prevparent->nodehandle : UNDEF);
    fireOnSyncEvent(megaSync, event);
}

void MegaApiImpl::syncupdate_remote_rename(Sync *sync, pnode_t n, const char *prevname)
{
    LOG_debug << "Sync - remote rename from " << prevname << " to " << n->displayname();
    client->abortbackoff(false);

    if(syncMap.find(sync->tag) == syncMap.end()) return;
    MegaSyncPrivate* megaSync = syncMap.at(sync->tag);

    MegaSyncEventPrivate *event = new MegaSyncEventPrivate(MegaSyncEvent::TYPE_REMOTE_RENAME);
    event->setNodeHandle(n->nodehandle);
    event->setPrevName(prevname);
    fireOnSyncEvent(megaSync, event);
}

void MegaApiImpl::syncupdate_treestate(LocalNode *l)
{
    string local;
    string path;
    l->getlocalpath(&local, true);
    fsAccess->local2path(&local, &path);

    if(syncMap.find(l->sync->tag) == syncMap.end()) return;
    MegaSyncPrivate* megaSync = syncMap.at(l->sync->tag);

    fireOnFileSyncStateChanged(megaSync, path.data(), (int)l->ts);
}

bool MegaApiImpl::sync_syncable(pnode_t node)
{
    if(node->type == FILENODE && !is_syncable(node->size))
    {
        return false;
    }

    const char *name = node->displayname();
    sdkMutex.unlock();
    bool result = is_syncable(name);
    sdkMutex.lock();
    return result;
}

bool MegaApiImpl::sync_syncable(const char *name, string *localpath, string *)
{
    static FileAccess* f = fsAccess->newfileaccess();
    if(f->fopen(localpath) && !is_syncable(f->size))
    {
        return false;
    }

    sdkMutex.unlock();
    bool result =  is_syncable(name);
    sdkMutex.lock();
    return result;
}

void MegaApiImpl::syncupdate_local_lockretry(bool waiting)
{
    if (waiting)
    {
        LOG_debug << "Sync - waiting for local filesystem lock";
    }
    else
    {
        LOG_debug << "Sync - local filesystem lock issue resolved, continuing...";
        client->abortbackoff(false);
    }

    this->waiting = waiting;
    this->fireOnGlobalSyncStateChanged();
}
#endif


// user addition/update (users never get deleted)
void MegaApiImpl::users_updated(User** u, int count)
{
    MegaUserList* userList = new MegaUserListPrivate(u, count);
    fireOnUsersUpdate(userList);
    delete userList;
}

void MegaApiImpl::account_updated()
{
    fireOnAccountUpdate();
}

void MegaApiImpl::setattr_result(handle h, error e)
{
	MegaError megaError(e);
    if(requestMap.find(client->restag) == requestMap.end()) return;
    MegaRequestPrivate* request = requestMap.at(client->restag);
    if(!request || (request->getType() != MegaRequest::TYPE_RENAME)) return;

	request->setNodeHandle(h);
    fireOnRequestFinish(request, megaError);
}

void MegaApiImpl::rename_result(handle h, error e)
{
	MegaError megaError(e);
    if(requestMap.find(client->restag) == requestMap.end()) return;
    MegaRequestPrivate* request = requestMap.at(client->restag);
    if(!request || (request->getType() != MegaRequest::TYPE_MOVE)) return;

    request->setNodeHandle(h);
    fireOnRequestFinish(request, megaError);
}

void MegaApiImpl::unlink_result(handle h, error e)
{
	MegaError megaError(e);
    if(requestMap.find(client->restag) == requestMap.end()) return;
    MegaRequestPrivate* request = requestMap.at(client->restag);
    if(!request || (request->getType() != MegaRequest::TYPE_REMOVE)) return;

    request->setNodeHandle(h);
    fireOnRequestFinish(request, megaError);
}

void MegaApiImpl::fetchnodes_result(error e)
{
    MegaError megaError(e);
    MegaRequestPrivate* request;
    if (!client->restag)
    {
        request = new MegaRequestPrivate(MegaRequest::TYPE_FETCH_NODES);
        fireOnRequestFinish(request, megaError);
        return;
    }

    if (requestMap.find(client->restag) == requestMap.end())
    {
        return;
    }
    request = requestMap.at(client->restag);
    if(!request || (request->getType() != MegaRequest::TYPE_FETCH_NODES))
    {
        return;
    }

    fireOnRequestFinish(request, megaError);
}

void MegaApiImpl::putnodes_result(error e, targettype_t t, NewNode* nn)
{
    handle h = UNDEF;
    pnode_t n = NULL;

    if(!e && t != USER_HANDLE)
    {
        if(client->nodenotify.size())
        {
            n = client->nodenotify.back();
        }

        if(n)
        {
            n->applykey();
            n->setattr();
            h = n->nodehandle;
        }
    }

	MegaError megaError(e);
    if(transferMap.find(client->restag) != transferMap.end())
    {
        MegaTransferPrivate* transfer = transferMap.at(client->restag);
        if(transfer->getType() == MegaTransfer::TYPE_DOWNLOAD)
        {
            return;
        }

        if(pendingUploads > 0)
        {
            pendingUploads--;
        }

        transfer->setNodeHandle(h);
        fireOnTransferFinish(transfer, megaError);
        delete [] nn;
        return;
    }

	if(requestMap.find(client->restag) == requestMap.end()) return;
	MegaRequestPrivate* request = requestMap.at(client->restag);
    if(!request || ((request->getType() != MegaRequest::TYPE_IMPORT_LINK) &&
                    (request->getType() != MegaRequest::TYPE_CREATE_FOLDER) &&
                    (request->getType() != MegaRequest::TYPE_COPY))) return;

	request->setNodeHandle(h);
    fireOnRequestFinish(request, megaError);
	delete [] nn;
}

void MegaApiImpl::share_result(error e)
{
	MegaError megaError(e);

    if(requestMap.find(client->restag) == requestMap.end()) return;
    MegaRequestPrivate* request = requestMap.at(client->restag);
    if(!request || ((request->getType() != MegaRequest::TYPE_EXPORT) &&
                    (request->getType() != MegaRequest::TYPE_SHARE))) return;

    //exportnode_result will be called to end the request.
	if(request->getType() == MegaRequest::TYPE_EXPORT)
		return;

    fireOnRequestFinish(request, megaError);
}

void MegaApiImpl::share_result(int, error)
{
	//The other callback will be called at the end of the request
}

void MegaApiImpl::fa_complete(pnode_t n, fatype type, const char* data, uint32_t len)
{
    int tag = client->restag;
    while(tag)
    {
        if(requestMap.find(tag) == requestMap.end()) return;
        MegaRequestPrivate* request = requestMap.at(tag);
        if(!request || (request->getType() != MegaRequest::TYPE_GET_ATTR_FILE)) return;

        tag = request->getNumber();

        FileAccess *f = client->fsaccess->newfileaccess();
        string filePath(request->getFile());
        string localPath;
        fsAccess->path2local(&filePath, &localPath);

        totalDownloadedBytes += len;

        fsAccess->unlinklocal(&localPath);
        if(!f->fopen(&localPath, false, true))
        {
            delete f;
            fireOnRequestFinish(request, MegaError(API_EWRITE));
            continue;
        }

        if(!f->fwrite((const byte*)data, len, 0))
        {
            delete f;
            fireOnRequestFinish(request, MegaError(API_EWRITE));
            continue;
        }

        delete f;
        fireOnRequestFinish(request, MegaError(API_OK));
    }
}

int MegaApiImpl::fa_failed(handle, fatype, int retries, error e)
{
    int tag = client->restag;
    while(tag)
    {
        if(requestMap.find(tag) == requestMap.end()) return 1;
        MegaRequestPrivate* request = requestMap.at(tag);
        if(!request || (request->getType() != MegaRequest::TYPE_GET_ATTR_FILE))
            return 1;

        tag = request->getNumber();
        if(retries >= 2)
        {
            fireOnRequestFinish(request, MegaError(e));
        }
        else
        {
            fireOnRequestTemporaryError(request, MegaError(e));
        }
    }

    return (retries >= 2);
}

void MegaApiImpl::putfa_result(handle, fatype, error e)
{
    MegaError megaError(e);
    if(requestMap.find(client->restag) == requestMap.end()) return;
    MegaRequestPrivate* request = requestMap.at(client->restag);
    if(!request || request->getType() != MegaRequest::TYPE_SET_ATTR_FILE)
        return;

    fireOnRequestFinish(request, megaError);
}

void MegaApiImpl::putfa_result(handle, fatype, const char *)
{
    MegaError megaError(API_OK);
    if(requestMap.find(client->restag) == requestMap.end()) return;
    MegaRequestPrivate* request = requestMap.at(client->restag);
    if(!request || request->getType() != MegaRequest::TYPE_SET_ATTR_FILE)
        return;

    fireOnRequestFinish(request, megaError);
}

void MegaApiImpl::enumeratequotaitems_result(handle product, unsigned prolevel, unsigned gbstorage, unsigned gbtransfer, unsigned months, unsigned amount, const char* currency, const char* description, const char* iosid, const char* androidid)
{
    if(requestMap.find(client->restag) == requestMap.end()) return;
    MegaRequestPrivate* request = requestMap.at(client->restag);
    if(!request || ((request->getType() != MegaRequest::TYPE_GET_PRICING) &&
                    (request->getType() != MegaRequest::TYPE_GET_PAYMENT_ID) &&
                    (request->getType() != MegaRequest::TYPE_UPGRADE_ACCOUNT)))
    {
        return;
    }

    request->addProduct(product, prolevel, gbstorage, gbtransfer, months, amount, currency, description, iosid, androidid);
}

void MegaApiImpl::enumeratequotaitems_result(error e)
{
    if(requestMap.find(client->restag) == requestMap.end()) return;
    MegaRequestPrivate* request = requestMap.at(client->restag);
    if(!request || ((request->getType() != MegaRequest::TYPE_GET_PRICING) &&
                    (request->getType() != MegaRequest::TYPE_GET_PAYMENT_ID) &&
                    (request->getType() != MegaRequest::TYPE_UPGRADE_ACCOUNT)))
    {
        return;
    }

    if(request->getType() == MegaRequest::TYPE_GET_PRICING)
    {
        fireOnRequestFinish(request, MegaError(e));
    }
    else
    {
        MegaPricing *pricing = request->getPricing();
        int i;
        for(i = 0; i < pricing->getNumProducts(); i++)
        {
            if(pricing->getHandle(i) == request->getNodeHandle())
            {
                requestMap.erase(request->getTag());
                int nextTag = client->nextreqtag();
                request->setTag(nextTag);
                requestMap[nextTag]=request;
                client->purchase_additem(0, request->getNodeHandle(), pricing->getAmount(i),
                                         pricing->getCurrency(i), 0, NULL, NULL);
                break;
            }
        }

        if(i == pricing->getNumProducts())
        {
            fireOnRequestFinish(request, MegaError(API_ENOENT));
        }
        delete pricing;
    }
}

void MegaApiImpl::additem_result(error e)
{
    if(requestMap.find(client->restag) == requestMap.end()) return;
    MegaRequestPrivate* request = requestMap.at(client->restag);
    if(!request || ((request->getType() != MegaRequest::TYPE_GET_PAYMENT_ID) &&
                    (request->getType() != MegaRequest::TYPE_UPGRADE_ACCOUNT))) return;

    if(e != API_OK)
    {
        client->purchase_begin();
        fireOnRequestFinish(request, MegaError(e));
        return;
    }

    if(request->getType() == MegaRequest::TYPE_GET_PAYMENT_ID)
    {
        char saleid[16];
        Base64::btoa((byte *)&client->purchase_basket.back(), 8, saleid);
        request->setLink(saleid);
        client->purchase_begin();
        fireOnRequestFinish(request, MegaError(API_OK));
        return;
    }

    //MegaRequest::TYPE_UPGRADE_ACCOUNT
    int method = request->getNumber();
    client->purchase_checkout(method);
}

void MegaApiImpl::checkout_result(const char *errortype, error e)
{
    if(requestMap.find(client->restag) == requestMap.end()) return;
    MegaRequestPrivate* request = requestMap.at(client->restag);
    if(!request || (request->getType() != MegaRequest::TYPE_UPGRADE_ACCOUNT)) return;

    if(!errortype)
    {
        fireOnRequestFinish(request, MegaError(e));
        return;
    }

    if(!strcmp(errortype, "FP"))
    {
        fireOnRequestFinish(request, MegaError(e - 100));
        return;
    }

    fireOnRequestFinish(request, MegaError(MegaError::PAYMENT_EGENERIC));
    return;
}

void MegaApiImpl::submitpurchasereceipt_result(error e)
{
    if(requestMap.find(client->restag) == requestMap.end()) return;
    MegaRequestPrivate* request = requestMap.at(client->restag);
    if(!request || (request->getType() != MegaRequest::TYPE_SUBMIT_PURCHASE_RECEIPT)) return;

    fireOnRequestFinish(request, MegaError(e));
}

void MegaApiImpl::creditcardquerysubscriptions_result(int number, error e)
{
    if(requestMap.find(client->restag) == requestMap.end()) return;
    MegaRequestPrivate* request = requestMap.at(client->restag);
    if(!request || (request->getType() != MegaRequest::TYPE_CREDIT_CARD_QUERY_SUBSCRIPTIONS)) return;

    request->setNumber(number);
    fireOnRequestFinish(request, MegaError(e));
}

void MegaApiImpl::creditcardcancelsubscriptions_result(error e)
{
    if(requestMap.find(client->restag) == requestMap.end()) return;
    MegaRequestPrivate* request = requestMap.at(client->restag);
    if(!request || (request->getType() != MegaRequest::TYPE_CREDIT_CARD_CANCEL_SUBSCRIPTIONS)) return;

    fireOnRequestFinish(request, MegaError(e));
}

void MegaApiImpl::getpaymentmethods_result(int methods, error e)
{
    if(requestMap.find(client->restag) == requestMap.end()) return;
    MegaRequestPrivate* request = requestMap.at(client->restag);
    if(!request || (request->getType() != MegaRequest::TYPE_GET_PAYMENT_METHODS)) return;

    request->setNumber(methods);
    fireOnRequestFinish(request, MegaError(e));
}

void MegaApiImpl::creditcardstore_result(error e)
{
    if(requestMap.find(client->restag) == requestMap.end()) return;
    MegaRequestPrivate* request = requestMap.at(client->restag);
    if(!request || (request->getType() != MegaRequest::TYPE_CREDIT_CARD_STORE)) return;

    fireOnRequestFinish(request, MegaError(e));
}

void MegaApiImpl::copysession_result(string *session, error e)
{
    if(requestMap.find(client->restag) == requestMap.end()) return;
    MegaRequestPrivate* request = requestMap.at(client->restag);
    if(!request || (request->getType() != MegaRequest::TYPE_GET_SESSION_TRANSFER_URL)) return;

    const char *path = request->getText();
    string *data = NULL;
    if(e == API_OK)
    {
        data = client->sessiontransferdata(path, session);
    }

    if(data)
    {
        data->insert(0, "https://mega.nz/#sitetransfer!");
    }
    else
    {
        data = new string("https://mega.nz/#");
        if(path)
        {
            data->append(path);
        }
    }

    request->setLink(data->c_str());
    delete data;

    fireOnRequestFinish(request, MegaError(e));
}

void MegaApiImpl::clearing()
{

}

void MegaApiImpl::notify_retry(dstime dsdelta)
{
#ifdef ENABLE_SYNC
    bool previousFlag = waitingRequest;
#endif

    if(!dsdelta)
        waitingRequest = false;
    else if(dsdelta > 10)
        waitingRequest = true;

#ifdef ENABLE_SYNC
    if(previousFlag != waitingRequest)
        fireOnGlobalSyncStateChanged();
#endif
}

// callback for non-EAGAIN request-level errors
// retrying is futile
// this can occur e.g. with syntactically malformed requests (due to a bug) or due to an invalid application key
void MegaApiImpl::request_error(error e)
{
    MegaRequestPrivate *request = new MegaRequestPrivate(MegaRequest::TYPE_LOGOUT);
    request->setFlag(false);
    request->setParamType(e);
    requestQueue.push(request);
    waiter->notify();
}

void MegaApiImpl::request_response_progress(m_off_t currentProgress, m_off_t totalProgress)
{
    if(requestMap.size() == 1)
    {
        MegaRequestPrivate *request = requestMap.begin()->second;
        if(request && request->getType() == MegaRequest::TYPE_FETCH_NODES)
        {
            if(request->getTransferredBytes() != currentProgress)
            {
                request->setTransferredBytes(currentProgress);
                if(totalProgress != -1)
                {
                    request->setTotalBytes(totalProgress);
                }
                fireOnRequestUpdate(request);
            }
        }
    }
}

// login result
void MegaApiImpl::login_result(error result)
{
	MegaError megaError(result);
    if(requestMap.find(client->restag) == requestMap.end()) return;
    MegaRequestPrivate* request = requestMap.at(client->restag);
    if(!request || (request->getType() != MegaRequest::TYPE_LOGIN)) return;

    fireOnRequestFinish(request, megaError);
}

void MegaApiImpl::logout_result(error e)
{
    if(requestMap.find(client->restag) == requestMap.end()) return;
    MegaRequestPrivate* request = requestMap.at(client->restag);
    if(!request || (request->getType() != MegaRequest::TYPE_LOGOUT)) return;

    if(!e)
    {
        requestMap.erase(request->getTag());
        while(!requestMap.empty())
        {
            std::map<int,MegaRequestPrivate*>::iterator it=requestMap.begin();
            if(it->second) fireOnRequestFinish(it->second, MegaError(MegaError::API_EACCESS));
        }

        while(!transferMap.empty())
        {
            std::map<int, MegaTransferPrivate *>::iterator it=transferMap.begin();
            if(it->second) fireOnTransferFinish(it->second, MegaError(MegaError::API_EACCESS));
        }

        pendingUploads = 0;
        pendingDownloads = 0;
        totalUploads = 0;
        totalDownloads = 0;
        waiting = false;
        waitingRequest = false;
        excludedNames.clear();
        syncLowerSizeLimit = 0;
        syncUpperSizeLimit = 0;
        uploadSpeed = 0;
        downloadSpeed = 0;
        downloadTimes.clear();
        downloadBytes.clear();
        uploadTimes.clear();
        uploadBytes.clear();
        uploadPartialBytes = 0;
        downloadPartialBytes = 0;

        fireOnRequestFinish(request, MegaError(request->getParamType()));
        return;
    }
    fireOnRequestFinish(request,MegaError(e));
}

void MegaApiImpl::userdata_result(string *name, string* pubk, string* privk, handle bjid, error result)
{
    MegaError megaError(result);
    if(requestMap.find(client->restag) == requestMap.end()) return;
    MegaRequestPrivate* request = requestMap.at(client->restag);
    if(!request || (request->getType() != MegaRequest::TYPE_GET_USER_DATA)) return;

    if(result == API_OK)
    {
        char jid[16];
        Base32::btoa((byte *)&bjid, MegaClient::USERHANDLE, jid);

        request->setPassword(pubk->c_str());
        request->setPrivateKey(privk->c_str());
        request->setName(name->c_str());
        request->setText(jid);
    }
    fireOnRequestFinish(request, megaError);
}

void MegaApiImpl::pubkey_result(User *u)
{
    if(requestMap.find(client->restag) == requestMap.end()) return;
    MegaRequestPrivate* request = requestMap.at(client->restag);
    if(!request || (request->getType() != MegaRequest::TYPE_GET_USER_DATA)) return;

    if(!u)
    {
        fireOnRequestFinish(request, MegaError(API_ENOENT));
        return;
    }

    if(!u->pubk.isvalid())
    {
        fireOnRequestFinish(request, MegaError(API_EACCESS));
        return;
    }

    string key;
    u->pubk.serializekey(&key, AsymmCipher::PUBKEY);
    char pubkbuf[AsymmCipher::MAXKEYLENGTH * 4 / 3 + 4];
    Base64::btoa((byte *)key.data(), key.size(), pubkbuf);
    request->setPassword(pubkbuf);

    char jid[16];
    Base32::btoa((byte *)&u->userhandle, MegaClient::USERHANDLE, jid);
    request->setText(jid);

    if(u->email.size())
    {
        request->setEmail(u->email.c_str());
    }

    fireOnRequestFinish(request, MegaError(API_OK));
}

// password change result
void MegaApiImpl::changepw_result(error result)
{
	MegaError megaError(result);
    if(requestMap.find(client->restag) == requestMap.end()) return;
    MegaRequestPrivate* request = requestMap.at(client->restag);
    if(!request || request->getType() != MegaRequest::TYPE_CHANGE_PW) return;

    fireOnRequestFinish(request, megaError);
}

// node export failed
void MegaApiImpl::exportnode_result(error result)
{
	MegaError megaError(result);
    if(requestMap.find(client->restag) == requestMap.end()) return;
    MegaRequestPrivate* request = requestMap.at(client->restag);
    if(!request || request->getType() != MegaRequest::TYPE_EXPORT) return;

    fireOnRequestFinish(request, megaError);
}

void MegaApiImpl::exportnode_result(handle h, handle ph)
{
    pnode_t n;
    if(requestMap.find(client->restag) == requestMap.end()) return;
    MegaRequestPrivate* request = requestMap.at(client->restag);
    if(!request || request->getType() != MegaRequest::TYPE_EXPORT) return;

    if ((n = client->nodebyhandle(h)))
    {
        char node[9];
        char key[FILENODEKEYLENGTH*4/3+3];

        Base64::btoa((byte*)&ph,MegaClient::NODEHANDLE,node);

        // the key
        if (n->type == FILENODE)
        {
            if(n->nodekey.size()>=FILENODEKEYLENGTH)
                Base64::btoa((const byte*)n->nodekey.data(),FILENODEKEYLENGTH,key);
            else
                key[0]=0;
        }
        else if (n->sharekey) Base64::btoa(n->sharekey->key,FOLDERNODEKEYLENGTH,key);
        else
        {
            fireOnRequestFinish(request, MegaError(MegaError::API_EKEY));
            return;
        }

        string link = "https://mega.nz/#";
        link += (n->type ? "F" : "");
        link += "!";
        link += node;
        link += "!";
        link += key;
        request->setLink(link.c_str());
        fireOnRequestFinish(request, MegaError(MegaError::API_OK));
    }
    else
    {
        request->setNodeHandle(UNDEF);
        fireOnRequestFinish(request, MegaError(MegaError::API_ENOENT));
    }
}

// the requested link could not be opened
void MegaApiImpl::openfilelink_result(error result)
{
	MegaError megaError(result);
    if(requestMap.find(client->restag) == requestMap.end()) return;
    MegaRequestPrivate* request = requestMap.at(client->restag);
    if(!request || ((request->getType() != MegaRequest::TYPE_IMPORT_LINK) &&
                    (request->getType() != MegaRequest::TYPE_GET_PUBLIC_NODE))) return;

    fireOnRequestFinish(request, megaError);
}

// the requested link was opened successfully
// (it is the application's responsibility to delete n!)
void MegaApiImpl::openfilelink_result(handle ph, const byte* key, m_off_t size, string* a, string*, int)
{
    if(requestMap.find(client->restag) == requestMap.end()) return;
    MegaRequestPrivate* request = requestMap.at(client->restag);
    if(!request || ((request->getType() != MegaRequest::TYPE_IMPORT_LINK) &&
                    (request->getType() != MegaRequest::TYPE_GET_PUBLIC_NODE))) return;

	if (!client->loggedin() && (request->getType() == MegaRequest::TYPE_IMPORT_LINK))
	{
        fireOnRequestFinish(request, MegaError(MegaError::API_EACCESS));
		return;
	}

    string attrstring;
    string fileName;
    string keystring;

    attrstring.resize(a->length()*4/3+4);
    attrstring.resize(Base64::btoa((const byte *)a->data(),a->length(), (char *)attrstring.data()));

    m_time_t mtime = 0;

    SymmCipher nodeKey;
    keystring.assign((char*)key,FILENODEKEYLENGTH);
    nodeKey.setkey(key, FILENODE);

    byte *buf = Node::decryptattr(&nodeKey,attrstring.c_str(),attrstring.size());
    if(buf)
    {
        JSON json;
        nameid name;
        string* t;
        AttrMap attrs;

        json.begin((char*)buf+5);
        while ((name = json.getnameid()) != EOO && json.storeobject((t = &attrs.map[name])))
            JSON::unescape(t);

        delete[] buf;

        attr_map::iterator it;
        it = attrs.map.find('n');
        if (it == attrs.map.end()) fileName = "CRYPTO_ERROR";
        else if (!it->second.size()) fileName = "BLANK";
        else fileName = it->second.c_str();

        it = attrs.map.find('c');
        if(it != attrs.map.end())
        {
            FileFingerprint ffp;
            if(ffp.unserializefingerprint(&it->second))
            {
                mtime = ffp.mtime;
            }
        }
    }
    else fileName = "CRYPTO_ERROR";

	if(request->getType() == MegaRequest::TYPE_IMPORT_LINK)
	{
		NewNode* newnode = new NewNode[1];

		// set up new node as folder node
		newnode->source = NEW_PUBLIC;
		newnode->type = FILENODE;
		newnode->nodehandle = ph;
        newnode->parenthandle = UNDEF;
		newnode->nodekey.assign((char*)key,FILENODEKEYLENGTH);
        newnode->attrstring = new string(*a);

		// add node
        requestMap.erase(request->getTag());
        int nextTag = client->nextreqtag();
        request->setTag(nextTag);
        requestMap[nextTag]=request;
        client->putnodes(request->getParentHandle(), newnode, 1);
	}
	else
	{
        request->setPublicNode(new MegaNodePrivate(fileName.c_str(), FILENODE, size, 0, mtime, ph, &keystring, a));
        fireOnRequestFinish(request, MegaError(MegaError::API_OK));
	}
}

// reload needed
void MegaApiImpl::reload(const char*)
{
    fireOnReloadNeeded();
}

// nodes have been modified
// (nodes with their removed flag set will be deleted immediately after returning from this call,
// at which point their pointers will become invalid at that point.)
void MegaApiImpl::nodes_updated(pnode_t* n, int count)
{
    MegaNodeList *nodeList = NULL;
    if(n != NULL)
    {
        if(count)
        {
            nodeList = new MegaNodeListPrivate(n, count);
            fireOnNodesUpdate(nodeList);
        }
    }
    else
    {
        fireOnNodesUpdate(NULL);
    }
}

void MegaApiImpl::account_details(AccountDetails*, bool, bool, bool, bool, bool, bool)
{
    if(requestMap.find(client->restag) == requestMap.end()) return;
    MegaRequestPrivate* request = requestMap.at(client->restag);
    if(!request || (request->getType() != MegaRequest::TYPE_ACCOUNT_DETAILS)) return;

	int numDetails = request->getNumDetails();
	numDetails--;
	request->setNumDetails(numDetails);
	if(!numDetails)
        fireOnRequestFinish(request, MegaError(MegaError::API_OK));
}

void MegaApiImpl::account_details(AccountDetails*, error e)
{
	MegaError megaError(e);
    if(requestMap.find(client->restag) == requestMap.end()) return;
    MegaRequestPrivate* request = requestMap.at(client->restag);
    if(!request || (request->getType() != MegaRequest::TYPE_ACCOUNT_DETAILS)) return;

    fireOnRequestFinish(request, megaError);
}

void MegaApiImpl::invite_result(error e)
{
	MegaError megaError(e);
    if(requestMap.find(client->restag) == requestMap.end()) return;
    MegaRequestPrivate* request = requestMap.at(client->restag);
    if(!request || ((request->getType() != MegaRequest::TYPE_ADD_CONTACT) &&
                    (request->getType() != MegaRequest::TYPE_REMOVE_CONTACT))) return;

    fireOnRequestFinish(request, megaError);
}

void MegaApiImpl::putua_result(error e)
{
    MegaError megaError(e);
    if(requestMap.find(client->restag) == requestMap.end()) return;
    MegaRequestPrivate* request = requestMap.at(client->restag);
    if(!request || (request->getType() != MegaRequest::TYPE_SET_ATTR_USER)) return;

    fireOnRequestFinish(request, megaError);
}

void MegaApiImpl::getua_result(error e)
{
	MegaError megaError(e);
	if(requestMap.find(client->restag) == requestMap.end()) return;
	MegaRequestPrivate* request = requestMap.at(client->restag);
    if(!request || (request->getType() != MegaRequest::TYPE_GET_ATTR_USER)) return;

    fireOnRequestFinish(request, megaError);
}

void MegaApiImpl::getua_result(byte* data, unsigned len)
{
	if(requestMap.find(client->restag) == requestMap.end()) return;
	MegaRequestPrivate* request = requestMap.at(client->restag);
    if(!request || (request->getType() != MegaRequest::TYPE_GET_ATTR_USER)) return;

    if(request->getParamType() == 0)
    {
        FileAccess *f = client->fsaccess->newfileaccess();
        string filePath(request->getFile());
        string localPath;
        fsAccess->path2local(&filePath, &localPath);

        totalDownloadedBytes += len;

        fsAccess->unlinklocal(&localPath);
        if(!f->fopen(&localPath, false, true))
        {
            delete f;
            fireOnRequestFinish(request, MegaError(API_EWRITE));
            return;
        }

        if(!f->fwrite((const byte*)data, len, 0))
        {
            delete f;
            fireOnRequestFinish(request, MegaError(API_EWRITE));
            return;
        }

        delete f;
    }
    else
    {
        string str((const char*)data,len);
        request->setText(str.c_str());
    }
    fireOnRequestFinish(request, MegaError(API_OK));
}

// user attribute update notification
void MegaApiImpl::userattr_update(User*, int, const char*)
{

}

void MegaApiImpl::ephemeral_result(error e)
{
	MegaError megaError(e);
    if(requestMap.find(client->restag) == requestMap.end()) return;
    MegaRequestPrivate* request = requestMap.at(client->restag);
    if(!request || ((request->getType() != MegaRequest::TYPE_CREATE_ACCOUNT))) return;

    fireOnRequestFinish(request, megaError);
}

void MegaApiImpl::ephemeral_result(handle, const byte*)
{
    if(requestMap.find(client->restag) == requestMap.end()) return;
    MegaRequestPrivate* request = requestMap.at(client->restag);
    if(!request || ((request->getType() != MegaRequest::TYPE_CREATE_ACCOUNT))) return;

    requestMap.erase(request->getTag());
    int nextTag = client->nextreqtag();
    request->setTag(nextTag);
    requestMap[nextTag] = request;

	byte pwkey[SymmCipher::KEYLENGTH];
    if(!request->getPrivateKey())
		client->pw_key(request->getPassword(),pwkey);
	else
		Base64::atob(request->getPrivateKey(), (byte *)pwkey, sizeof pwkey);

    client->sendsignuplink(request->getEmail(),request->getName(),pwkey);
}

void MegaApiImpl::sendsignuplink_result(error e)
{
	MegaError megaError(e);
    if(requestMap.find(client->restag) == requestMap.end()) return;
    MegaRequestPrivate* request = requestMap.at(client->restag);
    if(!request || ((request->getType() != MegaRequest::TYPE_CREATE_ACCOUNT))) return;

    requestMap.erase(request->getTag());
    while(!requestMap.empty())
    {
        std::map<int,MegaRequestPrivate*>::iterator it=requestMap.begin();
        if(it->second) fireOnRequestFinish(it->second, MegaError(MegaError::API_EACCESS));
    }

    while(!transferMap.empty())
    {
        std::map<int, MegaTransferPrivate *>::iterator it=transferMap.begin();
        if(it->second) fireOnTransferFinish(it->second, MegaError(MegaError::API_EACCESS));
    }

    client->locallogout();
    fireOnRequestFinish(request, megaError);
}

void MegaApiImpl::querysignuplink_result(error e)
{
	MegaError megaError(e);
    if(requestMap.find(client->restag) == requestMap.end()) return;
    MegaRequestPrivate* request = requestMap.at(client->restag);
    if(!request || ((request->getType() != MegaRequest::TYPE_QUERY_SIGNUP_LINK) &&
                    (request->getType() != MegaRequest::TYPE_CONFIRM_ACCOUNT))) return;

    fireOnRequestFinish(request, megaError);
}

void MegaApiImpl::querysignuplink_result(handle, const char* email, const char* name, const byte* pwc, const byte*, const byte* c, size_t len)
{
    if(requestMap.find(client->restag) == requestMap.end()) return;
    MegaRequestPrivate* request = requestMap.at(client->restag);
    if(!request || ((request->getType() != MegaRequest::TYPE_QUERY_SIGNUP_LINK) &&
                    (request->getType() != MegaRequest::TYPE_CONFIRM_ACCOUNT))) return;

	request->setEmail(email);
	request->setName(name);

	if(request->getType() == MegaRequest::TYPE_QUERY_SIGNUP_LINK)
	{
        fireOnRequestFinish(request, MegaError(API_OK));
		return;
	}

	string signupemail = email;
	string signupcode;
	signupcode.assign((char*)c,len);

	byte signuppwchallenge[SymmCipher::KEYLENGTH];
	byte signupencryptedmasterkey[SymmCipher::KEYLENGTH];

	memcpy(signuppwchallenge,pwc,sizeof signuppwchallenge);
	memcpy(signupencryptedmasterkey,pwc,sizeof signupencryptedmasterkey);

	byte pwkey[SymmCipher::KEYLENGTH];
    if(!request->getPrivateKey())
		client->pw_key(request->getPassword(),pwkey);
	else
		Base64::atob(request->getPrivateKey(), (byte *)pwkey, sizeof pwkey);

	// verify correctness of supplied signup password
	SymmCipher pwcipher(pwkey);
	pwcipher.ecb_decrypt(signuppwchallenge);

	if (*(uint64_t*)(signuppwchallenge+4))
	{
        fireOnRequestFinish(request, MegaError(API_ENOENT));
	}
	else
	{
		// decrypt and set master key, then proceed with the confirmation
		pwcipher.ecb_decrypt(signupencryptedmasterkey);
		client->key.setkey(signupencryptedmasterkey);

        requestMap.erase(request->getTag());
        int nextTag = client->nextreqtag();
        request->setTag(nextTag);
        requestMap[nextTag] = request;

		client->confirmsignuplink((const byte*)signupcode.data(),signupcode.size(),MegaClient::stringhash64(&signupemail,&pwcipher));
	}
}

void MegaApiImpl::confirmsignuplink_result(error e)
{
	MegaError megaError(e);
    if(requestMap.find(client->restag) == requestMap.end()) return;
    MegaRequestPrivate* request = requestMap.at(client->restag);
    if(!request) return;

    fireOnRequestFinish(request, megaError);
}

void MegaApiImpl::setkeypair_result(error e)
{

}

void MegaApiImpl::checkfile_result(handle h, error e)
{
    if(e)
    {
        for(std::map<int, MegaTransferPrivate *>::iterator iter = transferMap.begin(); iter != transferMap.end(); iter++)
        {
            MegaTransferPrivate *transfer = iter->second;
            if(transfer->getNodeHandle() == h)
                fireOnTransferTemporaryError(transfer, MegaError(e));
        }
    }
}

void MegaApiImpl::checkfile_result(handle h, error e, byte*, m_off_t, m_time_t, m_time_t, string*, string*, string*)
{
    if(e)
    {
        for(std::map<int, MegaTransferPrivate *>::iterator iter = transferMap.begin(); iter != transferMap.end(); iter++)
        {
            MegaTransferPrivate *transfer = iter->second;
            if(transfer->getNodeHandle() == h)
                fireOnTransferTemporaryError(transfer, MegaError(e));
        }
    }
}

void MegaApiImpl::addListener(MegaListener* listener)
{
    if(!listener) return;

    sdkMutex.lock();
    listeners.insert(listener);
    sdkMutex.unlock();
}

void MegaApiImpl::addRequestListener(MegaRequestListener* listener)
{
    if(!listener) return;

    sdkMutex.lock();
    requestListeners.insert(listener);
    sdkMutex.unlock();
}

void MegaApiImpl::addTransferListener(MegaTransferListener* listener)
{
    if(!listener) return;

    sdkMutex.lock();
    transferListeners.insert(listener);
    sdkMutex.unlock();
}

void MegaApiImpl::addGlobalListener(MegaGlobalListener* listener)
{
    if(!listener) return;

    sdkMutex.lock();
    globalListeners.insert(listener);
    sdkMutex.unlock();
}

#ifdef ENABLE_SYNC
void MegaApiImpl::addSyncListener(MegaSyncListener *listener)
{
    if(!listener) return;

    sdkMutex.lock();
    syncListeners.insert(listener);
    sdkMutex.unlock();
}

void MegaApiImpl::removeSyncListener(MegaSyncListener *listener)
{
    if(!listener) return;

    sdkMutex.lock();
    syncListeners.erase(listener);

    std::map<int, MegaSyncPrivate*>::iterator it = syncMap.begin();
    while(it != syncMap.end())
    {
        MegaSyncPrivate* sync = it->second;
        if(sync->getListener() == listener)
            sync->setListener(NULL);

        it++;
    }
    requestQueue.removeListener(listener);

    sdkMutex.unlock();
}
#endif

void MegaApiImpl::removeListener(MegaListener* listener)
{
    if(!listener) return;

    sdkMutex.lock();
    listeners.erase(listener);
    sdkMutex.unlock();
}

void MegaApiImpl::removeRequestListener(MegaRequestListener* listener)
{
    if(!listener) return;

    sdkMutex.lock();
    requestListeners.erase(listener);

    std::map<int,MegaRequestPrivate*>::iterator it=requestMap.begin();
    while(it != requestMap.end())
    {
        MegaRequestPrivate* request = it->second;
        if(request->getListener() == listener)
            request->setListener(NULL);

        it++;
    }

    requestQueue.removeListener(listener);
    sdkMutex.unlock();
}

void MegaApiImpl::removeTransferListener(MegaTransferListener* listener)
{
    if(!listener) return;

    sdkMutex.lock();
    transferListeners.erase(listener);
    sdkMutex.unlock();
}

void MegaApiImpl::removeGlobalListener(MegaGlobalListener* listener)
{
    if(!listener) return;

    sdkMutex.lock();
    globalListeners.erase(listener);
    sdkMutex.unlock();
}

MegaRequest *MegaApiImpl::getCurrentRequest()
{
    return activeRequest;
}

MegaTransfer *MegaApiImpl::getCurrentTransfer()
{
    return activeTransfer;
}

MegaError *MegaApiImpl::getCurrentError()
{
    return activeError;
}

MegaNodeList *MegaApiImpl::getCurrentNodes()
{
    return activeNodes;
}

MegaUserList *MegaApiImpl::getCurrentUsers()
{
    return activeUsers;
}

void MegaApiImpl::fireOnRequestStart(MegaRequestPrivate *request)
{
    activeRequest = request;
    LOG_info << "Request (" << request->getRequestString() << ") starting";
	for(set<MegaRequestListener *>::iterator it = requestListeners.begin(); it != requestListeners.end() ; it++)
		(*it)->onRequestStart(api, request);

	for(set<MegaListener *>::iterator it = listeners.begin(); it != listeners.end() ; it++)
		(*it)->onRequestStart(api, request);

	MegaRequestListener* listener = request->getListener();
	if(listener) listener->onRequestStart(api, request);
	activeRequest = NULL;
}


void MegaApiImpl::fireOnRequestFinish(MegaRequestPrivate *request, MegaError e)
{
	MegaError *megaError = new MegaError(e);
	activeRequest = request;
	activeError = megaError;

    if(e.getErrorCode())
    {
        LOG_warn << "Request (" << request->getRequestString() << ") finished with error: " << e.getErrorString();
    }
    else
    {
        LOG_info << "Request (" << request->getRequestString() << ") finished";
    }

	for(set<MegaRequestListener *>::iterator it = requestListeners.begin(); it != requestListeners.end() ; it++)
		(*it)->onRequestFinish(api, request, megaError);

	for(set<MegaListener *>::iterator it = listeners.begin(); it != listeners.end() ; it++)
		(*it)->onRequestFinish(api, request, megaError);

	MegaRequestListener* listener = request->getListener();
	if(listener) listener->onRequestFinish(api, request, megaError);

    requestMap.erase(request->getTag());

	activeRequest = NULL;
	activeError = NULL;
	delete request;
    delete megaError;
}

void MegaApiImpl::fireOnRequestUpdate(MegaRequestPrivate *request)
{
    activeRequest = request;

    for(set<MegaRequestListener *>::iterator it = requestListeners.begin(); it != requestListeners.end() ; it++)
        (*it)->onRequestUpdate(api, request);

    for(set<MegaListener *>::iterator it = listeners.begin(); it != listeners.end() ; it++)
        (*it)->onRequestUpdate(api, request);

    MegaRequestListener* listener = request->getListener();
    if(listener) listener->onRequestUpdate(api, request);

    activeRequest = NULL;
}

void MegaApiImpl::fireOnRequestTemporaryError(MegaRequestPrivate *request, MegaError e)
{
	MegaError *megaError = new MegaError(e);
	activeRequest = request;
	activeError = megaError;

    request->setNumRetry(request->getNumRetry() + 1);

	for(set<MegaRequestListener *>::iterator it = requestListeners.begin(); it != requestListeners.end() ; it++)
		(*it)->onRequestTemporaryError(api, request, megaError);

	for(set<MegaListener *>::iterator it = listeners.begin(); it != listeners.end() ; it++)
		(*it)->onRequestTemporaryError(api, request, megaError);

	MegaRequestListener* listener = request->getListener();
	if(listener) listener->onRequestTemporaryError(api, request, megaError);

	activeRequest = NULL;
	activeError = NULL;
	delete megaError;
}

void MegaApiImpl::fireOnTransferStart(MegaTransferPrivate *transfer)
{
	activeTransfer = transfer;

	for(set<MegaTransferListener *>::iterator it = transferListeners.begin(); it != transferListeners.end() ; it++)
		(*it)->onTransferStart(api, transfer);

	for(set<MegaListener *>::iterator it = listeners.begin(); it != listeners.end() ; it++)
		(*it)->onTransferStart(api, transfer);

	MegaTransferListener* listener = transfer->getListener();
	if(listener) listener->onTransferStart(api, transfer);

	activeTransfer = NULL;
}

void MegaApiImpl::fireOnTransferFinish(MegaTransferPrivate *transfer, MegaError e)
{
	MegaError *megaError = new MegaError(e);
	activeTransfer = transfer;
	activeError = megaError;

    if(e.getErrorCode())
    {
        LOG_warn << "Transfer (" << transfer->getTransferString() << ") finished with error: " << e.getErrorString()
                    << " File: " << transfer->getFileName();
    }
    else
    {
        LOG_info << "Transfer (" << transfer->getTransferString() << ") finished. File: " << transfer->getFileName();
    }

	for(set<MegaTransferListener *>::iterator it = transferListeners.begin(); it != transferListeners.end() ; it++)
		(*it)->onTransferFinish(api, transfer, megaError);

	for(set<MegaListener *>::iterator it = listeners.begin(); it != listeners.end() ; it++)
		(*it)->onTransferFinish(api, transfer, megaError);

	MegaTransferListener* listener = transfer->getListener();
	if(listener) listener->onTransferFinish(api, transfer, megaError);

    transferMap.erase(transfer->getTag());

	activeTransfer = NULL;
	activeError = NULL;
	delete transfer;
	delete megaError;
}

void MegaApiImpl::fireOnTransferTemporaryError(MegaTransferPrivate *transfer, MegaError e)
{
	MegaError *megaError = new MegaError(e);
	activeTransfer = transfer;
	activeError = megaError;

    transfer->setNumRetry(transfer->getNumRetry() + 1);

	for(set<MegaTransferListener *>::iterator it = transferListeners.begin(); it != transferListeners.end() ; it++)
		(*it)->onTransferTemporaryError(api, transfer, megaError);

	for(set<MegaListener *>::iterator it = listeners.begin(); it != listeners.end() ; it++)
		(*it)->onTransferTemporaryError(api, transfer, megaError);

	MegaTransferListener* listener = transfer->getListener();
	if(listener) listener->onTransferTemporaryError(api, transfer, megaError);

	activeTransfer = NULL;
	activeError = NULL;
	delete megaError;
}

void MegaApiImpl::fireOnTransferUpdate(MegaTransferPrivate *transfer)
{
	activeTransfer = transfer;

	for(set<MegaTransferListener *>::iterator it = transferListeners.begin(); it != transferListeners.end() ; it++)
		(*it)->onTransferUpdate(api, transfer);

	for(set<MegaListener *>::iterator it = listeners.begin(); it != listeners.end() ; it++)
		(*it)->onTransferUpdate(api, transfer);

	MegaTransferListener* listener = transfer->getListener();
	if(listener) listener->onTransferUpdate(api, transfer);

	activeTransfer = NULL;
}

bool MegaApiImpl::fireOnTransferData(MegaTransferPrivate *transfer)
{
	activeTransfer = transfer;
	bool result = false;
	MegaTransferListener* listener = transfer->getListener();
	if(listener)
		result = listener->onTransferData(api, transfer, transfer->getLastBytes(), transfer->getDeltaSize());

	activeTransfer = NULL;
	return result;
}

void MegaApiImpl::fireOnUsersUpdate(MegaUserList *users)
{
	activeUsers = users;

	for(set<MegaGlobalListener *>::iterator it = globalListeners.begin(); it != globalListeners.end() ; it++)
    {
        (*it)->onUsersUpdate(api, users);
    }
	for(set<MegaListener *>::iterator it = listeners.begin(); it != listeners.end() ; it++)
    {
        (*it)->onUsersUpdate(api, users);
    }

    activeUsers = NULL;
}

void MegaApiImpl::fireOnNodesUpdate(MegaNodeList *nodes)
{
	activeNodes = nodes;

	for(set<MegaGlobalListener *>::iterator it = globalListeners.begin(); it != globalListeners.end() ; it++)
    {
        (*it)->onNodesUpdate(api, nodes);
    }
	for(set<MegaListener *>::iterator it = listeners.begin(); it != listeners.end() ; it++)
    {
        (*it)->onNodesUpdate(api, nodes);
    }

    activeNodes = NULL;
}

void MegaApiImpl::fireOnAccountUpdate()
{
    for(set<MegaGlobalListener *>::iterator it = globalListeners.begin(); it != globalListeners.end() ; it++)
    {
        (*it)->onAccountUpdate(api);
    }
    for(set<MegaListener *>::iterator it = listeners.begin(); it != listeners.end() ; it++)
    {
        (*it)->onAccountUpdate(api);
    }
}

void MegaApiImpl::fireOnReloadNeeded()
{
	for(set<MegaGlobalListener *>::iterator it = globalListeners.begin(); it != globalListeners.end() ; it++)
		(*it)->onReloadNeeded(api);

	for(set<MegaListener *>::iterator it = listeners.begin(); it != listeners.end() ; it++)
		(*it)->onReloadNeeded(api);
}

#ifdef ENABLE_SYNC
void MegaApiImpl::fireOnSyncStateChanged(MegaSyncPrivate *sync)
{
    for(set<MegaListener *>::iterator it = listeners.begin(); it != listeners.end() ; it++)
        (*it)->onSyncStateChanged(api, sync);

    for(set<MegaSyncListener *>::iterator it = syncListeners.begin(); it != syncListeners.end() ; it++)
        (*it)->onSyncStateChanged(api, sync);

    MegaSyncListener* listener = sync->getListener();
    if(listener)
    {
        listener->onSyncStateChanged(api, sync);
    }
}

void MegaApiImpl::fireOnSyncEvent(MegaSyncPrivate *sync, MegaSyncEvent *event)
{
    for(set<MegaListener *>::iterator it = listeners.begin(); it != listeners.end() ; it++)
        (*it)->onSyncEvent(api, sync, event);

    for(set<MegaSyncListener *>::iterator it = syncListeners.begin(); it != syncListeners.end() ; it++)
        (*it)->onSyncEvent(api, sync, event);

    MegaSyncListener* listener = sync->getListener();
    if(listener)
    {
        listener->onSyncEvent(api, sync, event);
    }

    delete event;
}

void MegaApiImpl::fireOnGlobalSyncStateChanged()
{
    for(set<MegaListener *>::iterator it = listeners.begin(); it != listeners.end() ; it++)
        (*it)->onGlobalSyncStateChanged(api);

    for(set<MegaGlobalListener *>::iterator it = globalListeners.begin(); it != globalListeners.end() ; it++)
        (*it)->onGlobalSyncStateChanged(api);
}

void MegaApiImpl::fireOnFileSyncStateChanged(MegaSyncPrivate *sync, const char *filePath, int newState)
{
    for(set<MegaListener *>::iterator it = listeners.begin(); it != listeners.end() ; it++)
        (*it)->onSyncFileStateChanged(api, sync, filePath, newState);

    for(set<MegaSyncListener *>::iterator it = syncListeners.begin(); it != syncListeners.end() ; it++)
        (*it)->onSyncFileStateChanged(api, sync, filePath, newState);

    MegaSyncListener* listener = sync->getListener();
    if(listener)
    {
        listener->onSyncFileStateChanged(api, sync, filePath, newState);
    }
}

#endif

MegaError MegaApiImpl::checkAccess(MegaNode* megaNode, int level)
{
    if(!megaNode || level < MegaShare::ACCESS_UNKNOWN || level > MegaShare::ACCESS_OWNER)
    {
        return MegaError(API_EARGS);
    }

    sdkMutex.lock();
    pnode_t node = client->nodebyhandle(megaNode->getHandle());
	if(!node)
	{
        sdkMutex.unlock();
        return MegaError(API_ENOENT);
	}

    accesslevel_t a = OWNER;
    switch(level)
    {
    	case MegaShare::ACCESS_UNKNOWN:
    	case MegaShare::ACCESS_READ:
    		a = RDONLY;
    		break;
    	case MegaShare::ACCESS_READWRITE:
    		a = RDWR;
    		break;
    	case MegaShare::ACCESS_FULL:
    		a = FULL;
    		break;
    	case MegaShare::ACCESS_OWNER:
    		a = OWNER;
    		break;
    }

	MegaError e(client->checkaccess(node, a) ? API_OK : API_EACCESS);
    sdkMutex.unlock();

	return e;
}

MegaError MegaApiImpl::checkMove(MegaNode* megaNode, MegaNode* targetNode)
{
	if(!megaNode || !targetNode) return MegaError(API_EARGS);

    sdkMutex.lock();
    pnode_t node = client->nodebyhandle(megaNode->getHandle());
    pnode_t target = client->nodebyhandle(targetNode->getHandle());
	if(!node || !target)
	{
        sdkMutex.unlock();
        return MegaError(API_ENOENT);
	}

	MegaError e(client->checkmove(node,target));
    sdkMutex.unlock();

	return e;
}

bool MegaApiImpl::nodeComparatorDefaultASC (pnode_t i, pnode_t j)
{
    if(i->type < j->type) return 0;
    if(i->type > j->type) return 1;
    if(strcasecmp(i->displayname(), j->displayname())<=0) return 1;
	return 0;
}

bool MegaApiImpl::nodeComparatorDefaultDESC (pnode_t i, pnode_t j)
{
    if(i->type < j->type) return 1;
    if(i->type > j->type) return 0;
    if(strcasecmp(i->displayname(), j->displayname())<=0) return 0;
	return 1;
}

bool MegaApiImpl::nodeComparatorSizeASC (pnode_t i, pnode_t j)
{ if(i->size < j->size) return 1; return 0;}
bool MegaApiImpl::nodeComparatorSizeDESC (pnode_t i, pnode_t j)
{ if(i->size < j->size) return 0; return 1;}

bool MegaApiImpl::nodeComparatorCreationASC  (pnode_t i, pnode_t j)
{ if(i->ctime < j->ctime) return 1; return 0;}
bool MegaApiImpl::nodeComparatorCreationDESC  (pnode_t i, pnode_t j)
{ if(i->ctime < j->ctime) return 0; return 1;}

bool MegaApiImpl::nodeComparatorModificationASC  (pnode_t i, pnode_t j)
{ if(i->mtime < j->mtime) return 1; return 0;}
bool MegaApiImpl::nodeComparatorModificationDESC  (pnode_t i, pnode_t j)
{ if(i->mtime < j->mtime) return 0; return 1;}

bool MegaApiImpl::nodeComparatorAlphabeticalASC  (pnode_t i, pnode_t j)
{ if(strcasecmp(i->displayname(), j->displayname())<=0) return 1; return 0; }
bool MegaApiImpl::nodeComparatorAlphabeticalDESC  (pnode_t i, pnode_t j)
{ if(strcasecmp(i->displayname(), j->displayname())<=0) return 0; return 1; }

int MegaApiImpl::getNumChildren(MegaNode* p)
{
	if (!p) return 0;

	sdkMutex.lock();
    pnode_t parent = client->nodebyhandle(p->getHandle());
	if (!parent)
	{
		sdkMutex.unlock();
		return 0;
	}

    shared_ptr<vector<pnode_t>> children = client->getchildren(parent);
    int numChildren = children->size();
	sdkMutex.unlock();

	return numChildren;
}

int MegaApiImpl::getNumChildFiles(MegaNode* p)
{
	if (!p) return 0;

	sdkMutex.lock();
    pnode_t parent = client->nodebyhandle(p->getHandle());
	if (!parent)
	{
		sdkMutex.unlock();
		return 0;
	}

	int numFiles = 0;
    shared_ptr<vector<pnode_t>> children = client->getchildren(parent);
    for (vector<pnode_t>::iterator it = children->begin(); it != children->end(); it++)
	{
		if ((*it)->type == FILENODE)
			numFiles++;
	}
	sdkMutex.unlock();

	return numFiles;
}

int MegaApiImpl::getNumChildFolders(MegaNode* p)
{
	if (!p) return 0;

	sdkMutex.lock();
    pnode_t parent = client->nodebyhandle(p->getHandle());
	if (!parent)
	{
		sdkMutex.unlock();
		return 0;
	}

	int numFolders = 0;
    shared_ptr<vector<pnode_t>> children = client->getchildren(parent);
    for (vector<pnode_t>::iterator it = children->begin(); it != children->end(); it++)
	{
		if ((*it)->type != FILENODE)
			numFolders++;
	}
	sdkMutex.unlock();

	return numFolders;
}


MegaNodeList *MegaApiImpl::getChildren(MegaNode* p, int order)
{
    if(!p) return new MegaNodeListPrivate();

    sdkMutex.lock();
    pnode_t parent = client->nodebyhandle(p->getHandle());
	if(!parent)
	{
        sdkMutex.unlock();
        return new MegaNodeListPrivate();
	}

    vector<pnode_t > childrenNodes;

    if(!order || order> MegaApi::ORDER_ALPHABETICAL_DESC)
	{
        shared_ptr<vector<pnode_t>> children = client->getchildren(parent);
        for (vector<pnode_t>::iterator it = children->begin(); it != children->end(); it++)
            childrenNodes.push_back(*it++);
	}
	else
	{
        bool (*comp)(pnode_t, pnode_t);
		switch(order)
		{
        case MegaApi::ORDER_DEFAULT_ASC: comp = MegaApiImpl::nodeComparatorDefaultASC; break;
        case MegaApi::ORDER_DEFAULT_DESC: comp = MegaApiImpl::nodeComparatorDefaultDESC; break;
        case MegaApi::ORDER_SIZE_ASC: comp = MegaApiImpl::nodeComparatorSizeASC; break;
        case MegaApi::ORDER_SIZE_DESC: comp = MegaApiImpl::nodeComparatorSizeDESC; break;
        case MegaApi::ORDER_CREATION_ASC: comp = MegaApiImpl::nodeComparatorCreationASC; break;
        case MegaApi::ORDER_CREATION_DESC: comp = MegaApiImpl::nodeComparatorCreationDESC; break;
        case MegaApi::ORDER_MODIFICATION_ASC: comp = MegaApiImpl::nodeComparatorModificationASC; break;
        case MegaApi::ORDER_MODIFICATION_DESC: comp = MegaApiImpl::nodeComparatorModificationDESC; break;
        case MegaApi::ORDER_ALPHABETICAL_ASC: comp = MegaApiImpl::nodeComparatorAlphabeticalASC; break;
        case MegaApi::ORDER_ALPHABETICAL_DESC: comp = MegaApiImpl::nodeComparatorAlphabeticalDESC; break;
        default: comp = MegaApiImpl::nodeComparatorDefaultASC; break;
		}

        shared_ptr<vector<pnode_t>> children = client->getchildren(parent);
        for (vector<pnode_t>::iterator it = children->begin(); it != children->end(); )
		{
            pnode_t n = *it++;
            vector<pnode_t >::iterator i = std::lower_bound(childrenNodes.begin(),
					childrenNodes.end(), n, comp);
            childrenNodes.insert(i, n);
		}
	}
    sdkMutex.unlock();

    if(childrenNodes.size()) return new MegaNodeListPrivate(childrenNodes.data(), childrenNodes.size());
    else return new MegaNodeListPrivate();
}

int MegaApiImpl::getIndex(MegaNode *n, int order)
{
    if(!n)
    {
        return -1;
    }

    sdkMutex.lock();
    pnode_t node = client->nodebyhandle(n->getHandle());
    if(!node)
    {
        sdkMutex.unlock();
        return -1;
    }

    pnode_t parent = client->nodebyhandle(node->parenthandle);
    if(!parent)
    {
        sdkMutex.unlock();
        return -1;
    }


    if(!order || order> MegaApi::ORDER_ALPHABETICAL_DESC)
    {
        sdkMutex.unlock();
        return 0;
    }

    bool (*comp)(pnode_t, pnode_t);
    switch(order)
    {
        case MegaApi::ORDER_DEFAULT_ASC: comp = MegaApiImpl::nodeComparatorDefaultASC; break;
        case MegaApi::ORDER_DEFAULT_DESC: comp = MegaApiImpl::nodeComparatorDefaultDESC; break;
        case MegaApi::ORDER_SIZE_ASC: comp = MegaApiImpl::nodeComparatorSizeASC; break;
        case MegaApi::ORDER_SIZE_DESC: comp = MegaApiImpl::nodeComparatorSizeDESC; break;
        case MegaApi::ORDER_CREATION_ASC: comp = MegaApiImpl::nodeComparatorCreationASC; break;
        case MegaApi::ORDER_CREATION_DESC: comp = MegaApiImpl::nodeComparatorCreationDESC; break;
        case MegaApi::ORDER_MODIFICATION_ASC: comp = MegaApiImpl::nodeComparatorModificationASC; break;
        case MegaApi::ORDER_MODIFICATION_DESC: comp = MegaApiImpl::nodeComparatorModificationDESC; break;
        case MegaApi::ORDER_ALPHABETICAL_ASC: comp = MegaApiImpl::nodeComparatorAlphabeticalASC; break;
        case MegaApi::ORDER_ALPHABETICAL_DESC: comp = MegaApiImpl::nodeComparatorAlphabeticalDESC; break;
        default: comp = MegaApiImpl::nodeComparatorDefaultASC; break;
    }

    vector<pnode_t > childrenNodes;
    shared_ptr<vector<pnode_t>> children = client->getchildren(parent);
    for (vector<pnode_t>::iterator it = children->begin(); it != children->end(); it++)
    {
        pnode_t temp = *it++;
        vector<pnode_t >::iterator i = std::lower_bound(childrenNodes.begin(),
                childrenNodes.end(), temp, comp);
        childrenNodes.insert(i, temp);
    }

    vector<pnode_t >::iterator i = std::lower_bound(childrenNodes.begin(),
            childrenNodes.end(), node, comp);

    sdkMutex.unlock();
    return i - childrenNodes.begin();
}

MegaNode *MegaApiImpl::getChildNode(MegaNode *parent, const char* name)
{
    if(!parent || !name)
    {
        return NULL;
    }

    sdkMutex.lock();
    pnode_t parentNode = client->nodebyhandle(parent->getHandle());
	if(!parentNode)
	{
        sdkMutex.unlock();
        return NULL;
	}

    MegaNode *node = MegaNodePrivate::fromNode(client->childnodebyname(parentNode, name));
    sdkMutex.unlock();
    return node;
}

pnode_t MegaApiImpl::getNodeByFingerprintInternal(const char *fingerprint)
{
    if(!fingerprint || !fingerprint[0]) return NULL;

    m_off_t size = 0;
    unsigned int fsize = strlen(fingerprint);
    unsigned int ssize = fingerprint[0] - 'A';
    if(ssize > (sizeof(size) * 4 / 3 + 4) || fsize <= (ssize + 1))
        return NULL;

    int len =  sizeof(size) + 1;
    byte *buf = new byte[len];
    Base64::atob(fingerprint + 1, buf, len);
    int l = Serialize64::unserialize(buf, len, (uint64_t *)&size);
    delete [] buf;
    if(l <= 0)
        return NULL;

    string sfingerprint = fingerprint + ssize + 1;

    FileFingerprint fp;
    if(!fp.unserializefingerprint(&sfingerprint))
        return NULL;

    fp.size = size;

    string fpstring;
    fp.serializefingerprint(&fpstring);

    sdkMutex.lock();
    pnode_t n  = client->nodebyfingerprint(&fpstring);
    sdkMutex.unlock();

    return n;
}

pnode_t MegaApiImpl::getNodeByFingerprintInternal(const char *fingerprint, pnode_t parent)
{
    if(!fingerprint || !fingerprint[0]) return NULL;

    m_off_t size = 0;
    unsigned int fsize = strlen(fingerprint);
    unsigned int ssize = fingerprint[0] - 'A';
    if(ssize > (sizeof(size) * 4 / 3 + 4) || fsize <= (ssize + 1))
        return NULL;

    int len =  sizeof(size) + 1;
    byte *buf = new byte[len];
    Base64::atob(fingerprint + 1, buf, len);
    int l = Serialize64::unserialize(buf, len, (uint64_t *)&size);
    delete [] buf;
    if(l <= 0)
        return NULL;

    string sfingerprint = fingerprint + ssize + 1;

    FileFingerprint fp;
    if(!fp.unserializefingerprint(&sfingerprint))
        return NULL;

    fp.size = size;

    string fpstring;
    fp.serializefingerprint(&fpstring);

    sdkMutex.lock();
    pnode_t n  = client->nodebyfingerprint(&fpstring);
    if(n && parent && client->nodebyhandle(n->parenthandle) != parent)
    {

        shared_ptr<vector<pnode_t>> children = client->getchildren(parent);
        for (vector<pnode_t>::iterator it = children->begin(); it != children->end(); it++)
        {
            pnode_t node = (*it);
            if(*((FileFingerprint *)node.get()) == *((FileFingerprint *)n.get()))
            {
                n = node;
                break;
            }
        }
    }
    sdkMutex.unlock();

    return n;
}

MegaNode* MegaApiImpl::getParentNode(MegaNode* n)
{
    if(!n) return NULL;

    sdkMutex.lock();
    pnode_t node = client->nodebyhandle(n->getHandle());
	if(!node)
	{
        sdkMutex.unlock();
        return NULL;
	}

    MegaNode *result = MegaNodePrivate::fromNode(client->nodebyhandle(node->parenthandle));
    sdkMutex.unlock();

	return result;
}

char* MegaApiImpl::getNodePath(MegaNode *node)
{
    if(!node) return NULL;

    sdkMutex.lock();
    pnode_t n = client->nodebyhandle(node->getHandle());
    if(!n)
	{
        sdkMutex.unlock();
        return NULL;
	}

	string path;
	if (n->nodehandle == client->rootnodes[0])
	{
		path = "/";
        sdkMutex.unlock();
        return stringToArray(path);
	}

	while (n)
	{
		switch (n->type)
		{
		case FOLDERNODE:
			path.insert(0,n->displayname());

			if (n->inshare)
			{
				path.insert(0,":");
				if (n->inshare->user) path.insert(0,n->inshare->user->email);
				else path.insert(0,"UNKNOWN");
                sdkMutex.unlock();
                return stringToArray(path);
			}
			break;

		case INCOMINGNODE:
			path.insert(0,"//in");
            sdkMutex.unlock();
            return stringToArray(path);

		case ROOTNODE:
            sdkMutex.unlock();
            return stringToArray(path);

		case RUBBISHNODE:
			path.insert(0,"//bin");
            sdkMutex.unlock();
            return stringToArray(path);

		case TYPE_UNKNOWN:
		case FILENODE:
			path.insert(0,n->displayname());
		}

		path.insert(0,"/");

        n = client->nodebyhandle(n->parenthandle);
	}
    sdkMutex.unlock();
    return stringToArray(path);
}

MegaNode* MegaApiImpl::getNodeByPath(const char *path, MegaNode* node)
{
    if(!path) return NULL;

    sdkMutex.lock();
    pnode_t cwd = NULL;
    if(node) cwd = client->nodebyhandle(node->getHandle());

	vector<string> c;
	string s;
	int l = 0;
	const char* bptr = path;
	int remote = 0;
    pnode_t n;
    pnode_t nn;

	// split path by / or :
	do {
		if (!l)
		{
			if (*path >= 0)
			{
				if (*path == '\\')
				{
                    if (path > bptr)
                    {
                        s.append(bptr, path - bptr);
                    }

					bptr = ++path;

					if (*bptr == 0)
					{
						c.push_back(s);
						break;
					}

					path++;
					continue;
				}

				if (*path == '/' || *path == ':' || !*path)
				{
					if (*path == ':')
					{
						if (c.size())
						{
                            sdkMutex.unlock();
                            return NULL;
						}
						remote = 1;
					}

                    if (path > bptr)
                    {
                        s.append(bptr, path - bptr);
                    }

                    bptr = path + 1;

					c.push_back(s);

					s.erase();
				}
			}
            else if ((*path & 0xf0) == 0xe0)
            {
                l = 1;
            }
            else if ((*path & 0xf8) == 0xf0)
            {
                l = 2;
            }
            else if ((*path & 0xfc) == 0xf8)
            {
                l = 3;
            }
            else if ((*path & 0xfe) == 0xfc)
            {
                l = 4;
            }
		}
        else
        {
            l--;
        }
	} while (*path++);

	if (l)
	{
        sdkMutex.unlock();
        return NULL;
	}

	if (remote)
	{
        // target: user inbox - it's not a node - return NULL
		if (c.size() == 2 && !c[1].size())
		{
            sdkMutex.unlock();
            return NULL;
		}

		User* u;

        if ((u = client->finduser(c[0].c_str())))
        {
            // locate matching share from this user
            handle_set::iterator sit;
            string name;
            for (sit = u->sharing.begin(); sit != u->sharing.end(); sit++)
            {
                if ((n = client->nodebyhandle(*sit)))
                {
                    if(!name.size())
                    {
                        name =  c[1];
                        n->client->fsaccess->normalize(&name);
                    }

                    if (!strcmp(name.c_str(), n->displayname()))
                    {
                        l = 2;
                        break;
                    }
                }
            }
        }

		if (!l)
		{
            sdkMutex.unlock();
            return NULL;
		}
	}
	else
	{
		// path starting with /
		if (c.size() > 1 && !c[0].size())
		{
			// path starting with //
			if (c.size() > 2 && !c[1].size())
			{
                if (c[2] == "in")
                {
                    n = client->nodebyhandle(client->rootnodes[1]);
                }
                else if (c[2] == "bin")
                {
                    n = client->nodebyhandle(client->rootnodes[2]);
                }
				else
				{
                    sdkMutex.unlock();
                    return NULL;
				}

				l = 3;
			}
			else
			{
				n = client->nodebyhandle(client->rootnodes[0]);
				l = 1;
			}
		}
        else
        {
            n = cwd;
        }
	}

	// parse relative path
	while (n && l < (int)c.size())
	{
		if (c[l] != ".")
		{
			if (c[l] == "..")
			{
                if (client->nodebyhandle(n->parenthandle))
                {
                    n = client->nodebyhandle(n->parenthandle);
                }
			}
			else
			{
				// locate child node (explicit ambiguity resolution: not implemented)
				if (c[l].size())
				{
                    nn = client->childnodebyname(n, c[l].c_str());

					if (!nn)
					{
                        sdkMutex.unlock();
                        return NULL;
					}

					n = nn;
				}
			}
		}

		l++;
	}

    MegaNode *result = MegaNodePrivate::fromNode(n);
    sdkMutex.unlock();
    return result;
}

MegaNode* MegaApiImpl::getNodeByHandle(handle handle)
{
	if(handle == UNDEF) return NULL;
    sdkMutex.lock();
    MegaNode *result = MegaNodePrivate::fromNode(client->nodebyhandle(handle));
    sdkMutex.unlock();
    return result;
}

void MegaApiImpl::sendPendingTransfers()
{
	MegaTransferPrivate *transfer;
	error e;
	int nextTag;

	while((transfer = transferQueue.pop()))
	{
		sdkMutex.lock();
		e = API_OK;
        nextTag = client->nextreqtag();

		switch(transfer->getType())
		{
			case MegaTransfer::TYPE_UPLOAD:
			{
                const char* localPath = transfer->getPath();
                const char* fileName = transfer->getFileName();
                int64_t mtime = transfer->getTime();
                pnode_t parent = client->nodebyhandle(transfer->getParentHandle());

                if(!localPath || !parent || !fileName || !(*fileName))
                {
                    e = API_EARGS;
                    break;
                }

                currentTransfer = transfer;
				string tmpString = localPath;
				string wLocalPath;
				client->fsaccess->path2local(&tmpString, &wLocalPath);

                string wFileName = fileName;
                MegaFilePut *f = new MegaFilePut(client, &wLocalPath, &wFileName, transfer->getParentHandle(), "", mtime);

                bool started = client->startxfer(PUT,f);
                if(!started)
                {
                    //Unable to read the file
                    transfer->setSyncTransfer(false);
                    transferMap[nextTag]=transfer;
                    transfer->setTag(nextTag);
                    fireOnTransferStart(transfer);
                    fireOnTransferFinish(transfer, MegaError(API_EREAD));
                }
                else if(transfer->getTag() == -1)
                {
                    //Already existing transfer
                    //Delete the new one and set the transfer as regular
                    transfer_map::iterator it = client->transfers[PUT].find(f);
                    if(it != client->transfers[PUT].end())
                    {
                        int previousTag = it->second->tag;
                        if(transferMap.find(previousTag) != transferMap.end())
                        {
                            MegaTransferPrivate* previousTransfer = transferMap.at(previousTag);
                            previousTransfer->setSyncTransfer(false);
                            delete transfer;
                        }
                    }
                }
                currentTransfer=NULL;
				break;
			}
			case MegaTransfer::TYPE_DOWNLOAD:
			{
                handle nodehandle = transfer->getNodeHandle();
                pnode_t node = client->nodebyhandle(nodehandle);
                MegaNode *publicNode = transfer->getPublicNode();
                const char *parentPath = transfer->getParentPath();
                const char *fileName = transfer->getFileName();
                if(!node && !publicNode) { e = API_EARGS; break; }

                currentTransfer=transfer;
                if(parentPath || fileName)
                {
                    string name;
                    string securename;
                    string path;

					if(parentPath)
					{
						path = parentPath;
					}
					else
					{
						string separator;
						client->fsaccess->local2path(&client->fsaccess->localseparator, &separator);
						path = ".";
						path.append(separator);
					}

					MegaFileGet *f;

					if(node)
					{
						if(!fileName)
                        {
                            attr_map::iterator ait = node->attrs.map.find('n');
                            if(ait == node->attrs.map.end())
                            {
                                name = "CRYPTO_ERROR";
                            }
                            else if(!ait->second.size())
                            {
                                name = "BLANK";
                            }
                            else
                            {
                                name = ait->second;
                            }
                        }
                        else
                        {
                            name = fileName;
                        }

                        client->fsaccess->name2local(&name);
                        client->fsaccess->local2path(&name, &securename);
                        path += securename;
						f = new MegaFileGet(client, node, path);
					}
					else
					{
						if(!transfer->getFileName())
                            name = publicNode->getName();
                        else
                            name = transfer->getFileName();

                        client->fsaccess->name2local(&name);
                        client->fsaccess->local2path(&name, &securename);
                        path += securename;
						f = new MegaFileGet(client, publicNode, path);
					}

					transfer->setPath(path.c_str());
					client->startxfer(GET,f);
                    if(transfer->getTag() == -1)
                    {
                        //Already existing transfer
                        //Delete the new one and set the transfer as regular
                        transfer_map::iterator it = client->transfers[GET].find(f);
                        if(it != client->transfers[GET].end())
                        {
                            int previousTag = it->second->tag;
                            if(transferMap.find(previousTag) != transferMap.end())
                            {
                                MegaTransferPrivate* previousTransfer = transferMap.at(previousTag);
                                previousTransfer->setSyncTransfer(false);
                                delete transfer;
                            }
                        }
                    }
                }
                else
                {
                	m_off_t startPos = transfer->getStartPos();
                	m_off_t endPos = transfer->getEndPos();
                	if(startPos < 0 || endPos < 0 || startPos > endPos) { e = API_EARGS; break; }
                	if(node)
                	{
                        transfer->setFileName(node->displayname());
                		if(startPos >= node->size || endPos >= node->size)
                		{ e = API_EARGS; break; }

                		m_off_t totalBytes = endPos - startPos + 1;
                	    transferMap[nextTag]=transfer;
						transfer->setTotalBytes(totalBytes);
						transfer->setTag(nextTag);
                        fireOnTransferStart(transfer);
                	    client->pread(node, startPos, totalBytes, transfer);
                	    waiter->notify();
                	}
                	else
                	{
                        transfer->setFileName(publicNode->getName());
                        if(startPos >= publicNode->getSize() || endPos >= publicNode->getSize())
                        { e = API_EARGS; break; }

                        m_off_t totalBytes = endPos - startPos + 1;
                        transferMap[nextTag]=transfer;
                        transfer->setTotalBytes(totalBytes);
                        transfer->setTag(nextTag);
                        fireOnTransferStart(transfer);
                        SymmCipher cipher;
                        cipher.setkey(publicNode->getNodeKey());
                        client->pread(publicNode->getHandle(), &cipher,
                            MemAccess::get<int64_t>((const char*)publicNode->getNodeKey()->data() + SymmCipher::KEYLENGTH),
                                      startPos, totalBytes, transfer);
                        waiter->notify();
                	}
                }

                currentTransfer=NULL;
				break;
			}
		}

		if(e)
            fireOnTransferFinish(transfer, MegaError(e));

        sdkMutex.unlock();
    }
}

void MegaApiImpl::removeRecursively(const char *path)
{
#ifndef _WIN32
    string spath = path;
    PosixFileSystemAccess::emptydirlocal(&spath);
#else
    string utf16path;
    MegaApi::utf8ToUtf16(path, &utf16path);
    if(utf16path.size())
    {
        utf16path.resize(utf16path.size()-2);
        WinFileSystemAccess::emptydirlocal(&utf16path);
    }
#endif
}


void MegaApiImpl::sendPendingRequests()
{
	MegaRequestPrivate *request;
	error e;
    int nextTag = 0;

	while((request = requestQueue.pop()))
	{
        if(!nextTag)
        {
            client->abortbackoff(false);
        }

		sdkMutex.lock();
		nextTag = client->nextreqtag();
        request->setTag(nextTag);
		requestMap[nextTag]=request;
		e = API_OK;

        fireOnRequestStart(request);
		switch(request->getType())
		{
		case MegaRequest::TYPE_LOGIN:
		{
			const char *login = request->getEmail();
			const char *password = request->getPassword();
            const char* megaFolderLink = request->getLink();
            const char* base64pwkey = request->getPrivateKey();
            const char* sessionKey = request->getSessionKey();

            if(!megaFolderLink && (!(login && password)) && !sessionKey && (!(login && base64pwkey)))
            {
                e = API_EARGS;
                break;
            }

            string slogin;
            if(login)
            {
                slogin = login;
                slogin.erase(slogin.begin(), std::find_if(slogin.begin(), slogin.end(), std::not1(std::ptr_fun<int, int>(std::isspace))));
                slogin.erase(std::find_if(slogin.rbegin(), slogin.rend(), std::not1(std::ptr_fun<int, int>(std::isspace))).base(), slogin.end());
            }

            requestMap.erase(request->getTag());
            while(!requestMap.empty())
            {
                std::map<int,MegaRequestPrivate*>::iterator it=requestMap.begin();
                if(it->second) fireOnRequestFinish(it->second, MegaError(MegaError::API_EACCESS));
            }

            while(!transferMap.empty())
            {
                std::map<int, MegaTransferPrivate *>::iterator it=transferMap.begin();
                if(it->second) fireOnTransferFinish(it->second, MegaError(MegaError::API_EACCESS));
            }
            requestMap[request->getTag()]=request;

            if(sessionKey)
            {
                byte session[sizeof client->key.key + MegaClient::SIDLEN];
                Base64::atob(sessionKey, (byte *)session, sizeof session);
                client->login(session, sizeof session);
            }
            else if(login && base64pwkey)
            {
                byte pwkey[SymmCipher::KEYLENGTH];
                Base64::atob(base64pwkey, (byte *)pwkey, sizeof pwkey);

                if(password)
                {
                    uint64_t emailhash;
                    Base64::atob(password, (byte *)&emailhash, sizeof emailhash);
                    client->fastlogin(slogin.c_str(), pwkey, emailhash);
                }
                else
                {
                    client->login(slogin.c_str(), pwkey);
                }
            }
            else if(login && password)
            {
                byte pwkey[SymmCipher::KEYLENGTH];
                if((e = client->pw_key(password,pwkey))) break;
                client->login(slogin.c_str(), pwkey);
            }
            else
            {
                const char* ptr;
                if (!((ptr = strstr(megaFolderLink,"#F!")) && (strlen(ptr)>12) && ptr[11] == '!'))
                {
                    e = API_EARGS;
                    break;
                }
                e = client->folderaccess(ptr+3,ptr+12);
                if(e == API_OK)
                {
                    fireOnRequestFinish(request, MegaError(e));
                }
            }

            break;
		}
        case MegaRequest::TYPE_CREATE_FOLDER:
		{
            pnode_t parent = client->nodebyhandle(request->getParentHandle());
			const char *name = request->getName();
			if(!name || !parent) { e = API_EARGS; break; }

			NewNode *newnode = new NewNode[1];
			SymmCipher key;
			string attrstring;
			byte buf[FOLDERNODEKEYLENGTH];

			// set up new node as folder node
			newnode->source = NEW_NODE;
			newnode->type = FOLDERNODE;
			newnode->nodehandle = 0;
			newnode->parenthandle = UNDEF;

			// generate fresh random key for this folder node
			PrnGen::genblock(buf,FOLDERNODEKEYLENGTH);
			newnode->nodekey.assign((char*)buf,FOLDERNODEKEYLENGTH);
			key.setkey(buf);

			// generate fresh attribute object with the folder name
			AttrMap attrs;
            string sname = name;
            fsAccess->normalize(&sname);
            attrs.map['n'] = sname;

			// JSON-encode object and encrypt attribute string
			attrs.getjson(&attrstring);
            newnode->attrstring = new string;
            client->makeattr(&key,newnode->attrstring,attrstring.c_str());

			// add the newly generated folder node
			client->putnodes(parent->nodehandle,newnode,1);
			break;
		}
		case MegaRequest::TYPE_MOVE:
		{
            pnode_t node = client->nodebyhandle(request->getNodeHandle());
            pnode_t newParent = client->nodebyhandle(request->getParentHandle());
			if(!node || !newParent) { e = API_EARGS; break; }

            if(node->parenthandle == newParent->nodehandle)
            {
                fireOnRequestFinish(request, MegaError(API_OK));
                break;
            }
			if((e = client->checkmove(node,newParent))) break;

			e = client->rename(node, newParent);
			break;
		}
		case MegaRequest::TYPE_COPY:
		{
            pnode_t node = client->nodebyhandle(request->getNodeHandle());
            pnode_t target = client->nodebyhandle(request->getParentHandle());
			const char* email = request->getEmail();
            MegaNode *publicNode = request->getPublicNode();
            const char *newName = request->getName();

            if((!node && !publicNode) || (!target && !email) || (newName && !(*newName))) { e = API_EARGS; break; }

            if(publicNode)
            {
                NewNode *newnode = new NewNode[1];
                newnode->nodekey.assign(publicNode->getNodeKey()->data(), publicNode->getNodeKey()->size());
                newnode->attrstring = new string;
                newnode->attrstring->assign(publicNode->getAttrString()->data(), publicNode->getAttrString()->size());
                newnode->nodehandle = publicNode->getHandle();
                newnode->source = NEW_PUBLIC;
                newnode->type = FILENODE;
                newnode->parenthandle = UNDEF;

                if(target)
                {
                    client->putnodes(target->nodehandle, newnode, 1);
                }
                else
                {
                    client->putnodes(email, newnode, 1);
                }
            }
            else
            {
                unsigned nc;
                TreeProcCopy tc;

                // determine number of nodes to be copied
                client->proctree(node,&tc);
                tc.allocnodes();
                nc = tc.nc;

                // build new nodes array
                client->proctree(node,&tc);
                if (!nc)
                {
                    e = API_EARGS;
                    break;
                }

                tc.nn->parenthandle = UNDEF;

                if(nc == 1 && newName && tc.nn[0].nodekey.size())
                {
                    SymmCipher key;
                    AttrMap attrs;
                    string attrstring;

                    key.setkey((const byte*)tc.nn[0].nodekey.data(), node->type);
                    attrs = node->attrs;

                    string sname = newName;
                    fsAccess->normalize(&sname);
                    attrs.map['n'] = sname;

                    attrs.getjson(&attrstring);
                    client->makeattr(&key,tc.nn[0].attrstring, attrstring.c_str());
                }

                if (target)
                {
                    client->putnodes(target->nodehandle,tc.nn,nc);
                }
                else
                {
                    client->putnodes(email, tc.nn, nc);
                }
            }
			break;
		}

		case MegaRequest::TYPE_RENAME:
		{
            pnode_t node = client->nodebyhandle(request->getNodeHandle());
			const char* newName = request->getName();
            if(!node || !newName || !(*newName)) { e = API_EARGS; break; }

            if (!client->checkaccess(node,FULL)) { e = API_EACCESS; break; }

            string sname = newName;
            fsAccess->normalize(&sname);
            node->attrs.map['n'] = sname;
            e = client->setattr(node);
            break;
        }
		case MegaRequest::TYPE_REMOVE:
		{
            pnode_t node = client->nodebyhandle(request->getNodeHandle());
			if(!node) { e = API_EARGS; break; }

			e = client->unlink(node);
			break;
		}
		case MegaRequest::TYPE_SHARE:
		{
            pnode_t node = client->nodebyhandle(request->getNodeHandle());
			const char* email = request->getEmail();
			int access = request->getAccess();
            if(!node || !email || !strchr(email, '@'))
            {
                e = API_EARGS;
                break;
            }

            accesslevel_t a;
			switch(access)
			{
				case MegaShare::ACCESS_UNKNOWN:
                    a = ACCESS_UNKNOWN;
                    break;
				case MegaShare::ACCESS_READ:
					a = RDONLY;
					break;
				case MegaShare::ACCESS_READWRITE:
					a = RDWR;
					break;
				case MegaShare::ACCESS_FULL:
					a = FULL;
					break;
				case MegaShare::ACCESS_OWNER:
					a = OWNER;
					break;
                default:
                    e = API_EARGS;
			}

            if(e == API_OK)
                client->setshare(node, email, a);
			break;
		}
		case MegaRequest::TYPE_IMPORT_LINK:
		case MegaRequest::TYPE_GET_PUBLIC_NODE:
		{
            pnode_t node = client->nodebyhandle(request->getParentHandle());
			const char* megaFileLink = request->getLink();
			if(!megaFileLink) { e = API_EARGS; break; }
			if((request->getType()==MegaRequest::TYPE_IMPORT_LINK) && (!node)) { e = API_EARGS; break; }

			e = client->openfilelink(megaFileLink, 1);
			break;
		}
		case MegaRequest::TYPE_EXPORT:
		{
            pnode_t node = client->nodebyhandle(request->getNodeHandle());
			if(!node) { e = API_EARGS; break; }

            e = client->exportnode(node, !request->getAccess());
			break;
		}
		case MegaRequest::TYPE_FETCH_NODES:
		{
			client->fetchnodes();
			break;
		}
		case MegaRequest::TYPE_ACCOUNT_DETAILS:
		{
			int numDetails = request->getNumDetails();
			bool storage = (numDetails & 0x01) != 0;
			bool transfer = (numDetails & 0x02) != 0;
			bool pro = (numDetails & 0x04) != 0;
			bool transactions = (numDetails & 0x08) != 0;
			bool purchases = (numDetails & 0x10) != 0;
			bool sessions = (numDetails & 0x20) != 0;

			numDetails = 1;
			if(transactions) numDetails++;
			if(purchases) numDetails++;
			if(sessions) numDetails++;

			request->setNumDetails(numDetails);

			client->getaccountdetails(request->getAccountDetails(), storage, transfer, pro, transactions, purchases, sessions);
			break;
		}
		case MegaRequest::TYPE_CHANGE_PW:
		{
			const char* oldPassword = request->getPassword();
			const char* newPassword = request->getNewPassword();
			if(!oldPassword || !newPassword) { e = API_EARGS; break; }

			byte pwkey[SymmCipher::KEYLENGTH];
			byte newpwkey[SymmCipher::KEYLENGTH];
			if((e = client->pw_key(oldPassword, pwkey))) { e = API_EARGS; break; }
			if((e = client->pw_key(newPassword, newpwkey))) { e = API_EARGS; break; }
			e = client->changepw(pwkey, newpwkey);
			break;
		}
		case MegaRequest::TYPE_LOGOUT:
		{
            if(request->getFlag())
            {
                client->logout();
            }
            else
            {
                client->locallogout();
                client->restag = nextTag;
                logout_result(API_OK);
            }
			break;
		}
		case MegaRequest::TYPE_GET_ATTR_FILE:
		{
			const char* dstFilePath = request->getFile();
            int type = request->getParamType();
            pnode_t node = client->nodebyhandle(request->getNodeHandle());

			if(!dstFilePath || !node) { e = API_EARGS; break; }

			e = client->getfa(node, type);
            if(e == API_EEXIST)
            {
                e = API_OK;
                int prevtag = client->restag;
                MegaRequestPrivate* req = NULL;
                while(prevtag)
                {
                    if(requestMap.find(prevtag) == requestMap.end())
                    {
                        LOG_err << "Invalid duplicate getattr request";
                        req = NULL;
                        e = API_EINTERNAL;
                        break;
                    }

                    req = requestMap.at(prevtag);
                    if(!req || (req->getType() != MegaRequest::TYPE_GET_ATTR_FILE))
                    {
                        LOG_err << "Invalid duplicate getattr type";
                        req = NULL;
                        e = API_EINTERNAL;
                        break;
                    }

                    prevtag = req->getNumber();
                }

                if(req)
                {
                    LOG_debug << "Duplicate getattr detected";
                    req->setNumber(request->getTag());
                }
            }
			break;
		}
		case MegaRequest::TYPE_GET_ATTR_USER:
		{
            const char* value = request->getFile();
            int type = request->getParamType();
            const char *email = request->getEmail();

            User *user;
            if(email)
            {
                user = client->finduser(email, 0);
            }
            else
            {
                user = client->finduser(client->me, 0);
            }

            if((!type && !value) || !user || (type < 0)) { e = API_EARGS; break; }

            if(!type)
            {
                client->getua(user, "a", 0);
            }
            else
            {
                string attrname;
                switch(type)
                {
                    case MegaApi::USER_ATTR_FIRSTNAME:
                    {
                        attrname = "firstname";
                        break;
                    }

                    case MegaApi::USER_ATTR_LASTNAME:
                    {
                        attrname = "lastname";
                        break;
                    }

                    default:
                    {
                        e = API_EARGS;
                        break;
                    }
                }

                if(!e)
                {
                    client->getua(user, attrname.c_str(), 2);
                }
            }
            break;
		}
		case MegaRequest::TYPE_SET_ATTR_USER:
		{
            const char* file = request->getFile();
            const char* value = request->getText();
            int type = request->getParamType();

            if ((!type && !file) || (type < 0) || (type && !value))
            {
                e = API_EARGS;
                break;
            }

            if(!type)
            {
                string path = file;
                string localpath;
                fsAccess->path2local(&path, &localpath);

                string attributedata;
                FileAccess *f = fsAccess->newfileaccess();
                if (!f->fopen(&localpath, 1, 0))
                {
                    delete f;
                    e = API_EREAD;
                    break;
                }

                if (!f->fread(&attributedata, f->size, 0, 0))
                {
                    delete f;
                    e = API_EREAD;
                    break;
                }
                delete f;

                client->putua("a", (byte *)attributedata.data(), attributedata.size(), 0);
            }
            else
            {
                string attrname;
                string attrvalue = value;
                switch(type)
                {
                    case MegaApi::USER_ATTR_FIRSTNAME:
                    {
                        attrname = "firstname";
                        break;
                    }

                    case MegaApi::USER_ATTR_LASTNAME:
                    {
                        attrname = "lastname";
                        break;
                    }

                    default:
                    {
                        e = API_EARGS;
                        break;
                    }
                }
                if(!e)
                {
                    client->putua(attrname.c_str(), (byte *)attrvalue.data(), attrvalue.size(), 2);
                }
            }
            break;
		}
        case MegaRequest::TYPE_SET_ATTR_FILE:
        {
            const char* srcFilePath = request->getFile();
			int type = request->getParamType();
            pnode_t node = client->nodebyhandle(request->getNodeHandle());

            if(!srcFilePath || !node) { e = API_EARGS; break; }

            string path = srcFilePath;
            string localpath;
            fsAccess->path2local(&path, &localpath);

            string *attributedata = new string;
            FileAccess *f = fsAccess->newfileaccess();
            if (!f->fopen(&localpath, 1, 0))
            {
                delete f;
                delete attributedata;
                e = API_EREAD;
                break;
            }

            if(!f->fread(attributedata, f->size, 0, 0))
            {
                delete f;
                delete attributedata;
                e = API_EREAD;
                break;
            }
            delete f;

            client->putfa(node->nodehandle, type, node->nodecipher(), attributedata);
            //attributedata is not deleted because putfa takes its ownership
            break;
        }
		case MegaRequest::TYPE_CANCEL_ATTR_FILE:
		{
			int type = request->getParamType();
            pnode_t node = client->nodebyhandle(request->getNodeHandle());

			if (!node) { e = API_EARGS; break; }

			e = client->getfa(node, type, 1);
			if (!e)
			{
				std::map<int, MegaRequestPrivate*>::iterator it = requestMap.begin();
				while(it != requestMap.end())
				{
					MegaRequestPrivate *r = it->second;
					it++;
					if (r->getType() == MegaRequest::TYPE_GET_ATTR_FILE &&
						r->getParamType() == request->getParamType() &&
						r->getNodeHandle() == request->getNodeHandle())
					{
						fireOnRequestFinish(r, MegaError(API_EINCOMPLETE));
					}
				}
				fireOnRequestFinish(request, MegaError(e));
			}
			break;
		}
		case MegaRequest::TYPE_RETRY_PENDING_CONNECTIONS:
		{
			bool disconnect = request->getFlag();
			bool includexfers = request->getNumber();
			client->abortbackoff(includexfers);
			if(disconnect)
            {
#if (WINDOWS_PHONE || TARGET_OS_IPHONE)
                // Workaround to get the IP of valid DNS servers on Windows Phone/iOS
                string servers;
                struct hostent *hp;
                struct in_addr **addr_list;

                while (true)
                {
                    hp = gethostbyname("ns.mega.co.nz");
                    if (hp != NULL && hp->h_addr != NULL)
                    {
                        addr_list = (struct in_addr **)hp->h_addr_list;
                        for (int i = 0; addr_list[i] != NULL; i++)
                        {
                            char str[INET_ADDRSTRLEN];
                            const char *ip = inet_ntop(AF_INET, addr_list[i], str, INET_ADDRSTRLEN);
                            if(ip == str)
                            {
                                if (servers.size())
                                {
                                    servers.append(",");
                                }
                                servers.append(ip);
                            }
                        }

                        if (servers.size())
                            break;
                    }
                    #ifdef WINDOWS_PHONE
                        std::this_thread::sleep_for(std::chrono::seconds(1));
                    #else
                        sleep(1);
                    #endif
                }

                LOG_debug << "Using MEGA DNS servers";
                httpio->setdnsservers(servers.c_str());
#endif
                client->disconnect();
            }

			fireOnRequestFinish(request, MegaError(API_OK));
			break;
		}
		case MegaRequest::TYPE_ADD_CONTACT:
		{
			const char *email = request->getEmail();
			if(!email) { e = API_EARGS; break; }
			e = client->invite(email, VISIBLE);
			break;
		}
		case MegaRequest::TYPE_REMOVE_CONTACT:
		{
			const char *email = request->getEmail();
			if(!email) { e = API_EARGS; break; }
			e = client->invite(email, HIDDEN);
			break;
		}
		case MegaRequest::TYPE_CREATE_ACCOUNT:
		{
			const char *email = request->getEmail();
			const char *password = request->getPassword();
			const char *name = request->getName();
			const char *pwkey = request->getPrivateKey();

            if(!email || !name || (!password && !pwkey))
			{
				e = API_EARGS; break;
			}

            requestMap.erase(request->getTag());
            while(!requestMap.empty())
            {
                std::map<int,MegaRequestPrivate*>::iterator it=requestMap.begin();
                if(it->second) fireOnRequestFinish(it->second, MegaError(MegaError::API_EACCESS));
            }

            while(!transferMap.empty())
            {
                std::map<int, MegaTransferPrivate *>::iterator it=transferMap.begin();
                if(it->second) fireOnTransferFinish(it->second, MegaError(MegaError::API_EACCESS));
            }
            requestMap[request->getTag()]=request;

			client->createephemeral();
			break;
		}
		case MegaRequest::TYPE_QUERY_SIGNUP_LINK:
		case MegaRequest::TYPE_CONFIRM_ACCOUNT:
		{
			const char *link = request->getLink();
			const char *password = request->getPassword();
			const char *pwkey = request->getPrivateKey();

            if(!link || (request->getType() == MegaRequest::TYPE_CONFIRM_ACCOUNT && !password && !pwkey))
			{
				e = API_EARGS;
				break;
			}

			const char* ptr = link;
			const char* tptr;

			if ((tptr = strstr(ptr,"#confirm"))) ptr = tptr+8;

			unsigned len = (strlen(link)-(ptr-link))*3/4+4;
			byte *c = new byte[len];
            len = Base64::atob(ptr,c,len);
			client->querysignuplink(c,len);
			delete[] c;
			break;
		}
        case MegaRequest::TYPE_PAUSE_TRANSFERS:
        {
            bool pause = request->getFlag();
            int direction = request->getNumber();
            if(direction != -1
                    && direction != MegaTransfer::TYPE_DOWNLOAD
                    && direction != MegaTransfer::TYPE_UPLOAD)
            {
                e = API_EARGS;
                break;
            }

            if(direction == -1)
            {
                client->pausexfers(PUT, pause);
                client->pausexfers(GET, pause);
            }
            else if(direction == MegaTransfer::TYPE_DOWNLOAD)
            {
                client->pausexfers(GET, pause);
            }
            else
            {
                client->pausexfers(PUT, pause);
            }

            fireOnRequestFinish(request, MegaError(API_OK));
            break;
        }
        case MegaRequest::TYPE_CANCEL_TRANSFER:
        {
            int transferTag = request->getTransferTag();
            if(transferMap.find(transferTag) == transferMap.end()) { e = API_ENOENT; break; };

            MegaTransferPrivate* megaTransfer = transferMap.at(transferTag);
            Transfer *transfer = megaTransfer->getTransfer();

            #ifdef _WIN32
                if(transfer->type==GET)
                {
                    transfer->localfilename.append("", 1);
                    WIN32_FILE_ATTRIBUTE_DATA fad;
                    if (GetFileAttributesExW((LPCWSTR)transfer->localfilename.data(), GetFileExInfoStandard, &fad))
                        SetFileAttributesW((LPCWSTR)transfer->localfilename.data(), fad.dwFileAttributes & ~FILE_ATTRIBUTE_HIDDEN);
                    transfer->localfilename.resize(transfer->localfilename.size()-1);
                }
            #endif

            megaTransfer->setSyncTransfer(true);
            megaTransfer->setLastErrorCode(API_EINCOMPLETE);

            file_list files = transfer->files;
            file_list::iterator iterator = files.begin();
            while (iterator != files.end())
            {
                File *file = *iterator;
                iterator++;
                if(!file->syncxfer) client->stopxfer(file);
            }
            fireOnRequestFinish(request, MegaError(API_OK));
            break;
        }
        case MegaRequest::TYPE_CANCEL_TRANSFERS:
        {
            int direction = request->getParamType();
            if((direction != MegaTransfer::TYPE_DOWNLOAD) && (direction != MegaTransfer::TYPE_UPLOAD))
                { e = API_EARGS; break; }

            for (transfer_map::iterator it = client->transfers[direction].begin() ; it != client->transfers[direction].end() ; )
            {
                Transfer *transfer = it->second;
                if(transferMap.find(transfer->tag) != transferMap.end())
                {
                    MegaTransferPrivate* megaTransfer = transferMap.at(transfer->tag);
                    megaTransfer->setSyncTransfer(true);
                    megaTransfer->setLastErrorCode(API_EINCOMPLETE);
                }

                it++;

                file_list files = transfer->files;
				file_list::iterator iterator = files.begin();
				while (iterator != files.end())
				{
					File *file = *iterator;
					iterator++;
					if(!file->syncxfer) client->stopxfer(file);
				}
            }
            fireOnRequestFinish(request, MegaError(API_OK));
            break;
        }
#ifdef ENABLE_SYNC
        case MegaRequest::TYPE_ADD_SYNC:
        {
            const char *localPath = request->getFile();
            pnode_t node = client->nodebyhandle(request->getNodeHandle());
            if(!node || (node->type==FILENODE) || !localPath)
            {
                e = API_EARGS;
                break;
            }

            string utf8name(localPath);
            string localname;
            client->fsaccess->path2local(&utf8name, &localname);
            e = client->addsync(&localname, DEBRISFOLDER, NULL, node, 0, -nextTag);
            if(!e)
            {
                MegaSyncPrivate *sync = new MegaSyncPrivate(client->syncs.back());
                sync->setListener(request->getSyncListener());
                syncMap[-nextTag] = sync;

                request->setNumber(client->syncs.back()->fsfp);
                fireOnRequestFinish(request, MegaError(API_OK));
            }
            break;
        }
        case MegaRequest::TYPE_REMOVE_SYNCS:
        {
            sync_list::iterator it = client->syncs.begin();
            while(it != client->syncs.end())
            {
                Sync *sync = (*it);
                int tag = sync->tag;
                it++;

                client->delsync(sync);

                if(syncMap.find(tag) == syncMap.end())
                {
                    MegaSyncPrivate *megaSync = syncMap.at(tag);
                    syncMap.erase(tag);
                    delete megaSync;
                }
            }
            fireOnRequestFinish(request, MegaError(API_OK));
            break;
        }
        case MegaRequest::TYPE_REMOVE_SYNC:
        {
            handle nodehandle = request->getNodeHandle();
            sync_list::iterator it = client->syncs.begin();
            bool found = false;
            while(it != client->syncs.end())
            {
                Sync *sync = (*it);
                int tag = sync->tag;
                if(!sync->localroot.node || sync->localroot.node->nodehandle == nodehandle)
                {
                    string path;
                    fsAccess->local2path(&sync->localroot.localname, &path);
                    request->setFile(path.c_str());
                    client->delsync(sync, request->getFlag());

                    if(syncMap.find(tag) == syncMap.end())
                    {
                        MegaSyncPrivate *megaSync = syncMap.at(tag);
                        syncMap.erase(tag);
                        delete megaSync;
                    }

                    fireOnRequestFinish(request, MegaError(API_OK));
                    found = true;
                    break;
                }
                it++;
            }

            if(!found) e = API_ENOENT;
            break;
        }
#endif
        case MegaRequest::TYPE_REPORT_EVENT:
        {
            int evtType = request->getParamType();
            const char *details = request->getText();
            int number = request->getNumber();

            if(evtType < 0 || evtType >= MegaApi::EVENT_INVALID)
            {
                e = API_EARGS;
                break;
            }

            string event;
            switch(evtType)
            {
                case MegaApi::EVENT_FEEDBACK:
                    event = "F";
                    if(number < 1 || number > 5)
                        e = API_EARGS;
                    else
                        event.append(1, '0'+number);
                    break;
                case MegaApi::EVENT_DEBUG:
                    event = "A"; //Application event
                    break;
                default:
                    e = API_EINTERNAL;
            }

            if(!e)
                client->reportevent(event.c_str(), details);
            break;
        }
        case MegaRequest::TYPE_DELETE:
        {
            threadExit = 1;
            break;
        }
        case MegaRequest::TYPE_GET_PRICING:
        case MegaRequest::TYPE_GET_PAYMENT_ID:
        case MegaRequest::TYPE_UPGRADE_ACCOUNT:
        {
            int method = request->getNumber();
            if(method != MegaApi::PAYMENT_METHOD_BALANCE && method != MegaApi::PAYMENT_METHOD_CREDIT_CARD)
            {
                e = API_EARGS;
                break;
            }

            client->purchase_enumeratequotaitems();
            break;
        }
        case MegaRequest::TYPE_SUBMIT_PURCHASE_RECEIPT:
        {
            const char* receipt = request->getText();
            int type = request->getNumber();

            if(!receipt)
            {
                e = API_EARGS;
                break;
            }

            client->submitpurchasereceipt(type, receipt);
            break;
        }
        case MegaRequest::TYPE_CREDIT_CARD_STORE:
        {
            const char *ccplain = request->getText();
            e = client->creditcardstore(ccplain);
            break;
        }
        case MegaRequest::TYPE_CREDIT_CARD_QUERY_SUBSCRIPTIONS:
        {
            client->creditcardquerysubscriptions();
            break;
        }
        case MegaRequest::TYPE_CREDIT_CARD_CANCEL_SUBSCRIPTIONS:
        {
            const char* reason = request->getText();
            client->creditcardcancelsubscriptions(reason);
            break;
        }
        case MegaRequest::TYPE_GET_PAYMENT_METHODS:
        {
            client->getpaymentmethods();
            break;
        }
        case MegaRequest::TYPE_GET_USER_DATA:
        {
            const char *email = request->getEmail();
            if(request->getFlag() && !email)
            {
                e = API_EARGS;
                break;
            }

            if(!request->getFlag())
            {
                client->getuserdata();
            }
            else
            {
                client->getpubkey(email);
            }

            break;
        }
        case MegaRequest::TYPE_LOAD_BALANCING:
        {
            const char* service = request->getName();
            if(!service)
            {
                e = API_EARGS;
                break;
            }

            client->loadbalancing(service);
            break;
        }
        case MegaRequest::TYPE_KILL_SESSION:
        {
            MegaHandle handle = request->getNodeHandle();
            if (handle == INVALID_HANDLE)
            {
                client->killallsessions();
            }
            else
            {
                client->killsession(handle);
            }
            break;
        }
        case MegaRequest::TYPE_GET_SESSION_TRANSFER_URL:
        {
            client->copysession();
            break;
        }
        default:
        {
            e = API_EINTERNAL;
        }
        }

		if(e)
        {
            LOG_err << "Error starting request: " << e;
            fireOnRequestFinish(request, MegaError(e));
        }

		sdkMutex.unlock();
	}
}

char* MegaApiImpl::stringToArray(string &buffer)
{
	char *newbuffer = new char[buffer.size()+1];
	memcpy(newbuffer, buffer.data(), buffer.size());
	newbuffer[buffer.size()]='\0';
    return newbuffer;
}

void MegaApiImpl::updateStats()
{
    transfer_map::iterator it;
    transfer_map::iterator end;
    int downloadCount = 0;
    int uploadCount = 0;

    sdkMutex.lock();
    it = client->transfers[0].begin();
    end = client->transfers[0].end();
    while(it != end)
    {
        Transfer *transfer = it->second;
        if((transfer->failcount<2) || (transfer->slot && (Waiter::ds - transfer->slot->lastdata) < TransferSlot::XFERTIMEOUT))
            downloadCount++;
        it++;
    }

    it = client->transfers[1].begin();
    end = client->transfers[1].end();
    while(it != end)
    {
        Transfer *transfer = it->second;
        if((transfer->failcount<2) || (transfer->slot && (Waiter::ds - transfer->slot->lastdata) < TransferSlot::XFERTIMEOUT))
            uploadCount++;
        it++;
    }

    pendingDownloads = downloadCount;
    pendingUploads = uploadCount;
    sdkMutex.unlock();
}

long long MegaApiImpl::getTotalDownloadedBytes()
{
    return totalDownloadedBytes;
}

long long MegaApiImpl::getTotalUploadedBytes()
{
    return totalUploadedBytes;
}

void MegaApiImpl::update()
{
    waiter->notify();
}

bool MegaApiImpl::isWaiting()
{
    return waiting || waitingRequest;
}

TreeProcCopy::TreeProcCopy()
{
	nn = NULL;
	nc = 0;
}

void TreeProcCopy::allocnodes()
{
	if(nc) nn = new NewNode[nc];
}

TreeProcCopy::~TreeProcCopy()
{
	//Will be deleted in putnodes_result
	//delete[] nn;
}

// determine node tree size (nn = NULL) or write node tree to new nodes array
void TreeProcCopy::proc(MegaClient* client, pnode_t n)
{
	if (nn)
	{
		string attrstring;
		SymmCipher key;
		NewNode* t = nn+--nc;

		// copy node
		t->source = NEW_NODE;
		t->type = n->type;
		t->nodehandle = n->nodehandle;
        t->parenthandle = n->parenthandle;

		// copy key (if file) or generate new key (if folder)
		if (n->type == FILENODE) t->nodekey = n->nodekey;
		else
		{
			byte buf[FOLDERNODEKEYLENGTH];
			PrnGen::genblock(buf,sizeof buf);
			t->nodekey.assign((char*)buf,FOLDERNODEKEYLENGTH);
		}

		t->attrstring = new string;
		if(t->nodekey.size())
		{
			key.setkey((const byte*)t->nodekey.data(),n->type);

			n->attrs.getjson(&attrstring);
			client->makeattr(&key,t->attrstring,attrstring.c_str());
		}
	}
	else nc++;
}

TransferQueue::TransferQueue()
{
    mutex.init(false);
}

void TransferQueue::push(MegaTransferPrivate *transfer)
{
    mutex.lock();
    transfers.push_back(transfer);
    mutex.unlock();
}

void TransferQueue::push_front(MegaTransferPrivate *transfer)
{
    mutex.lock();
    transfers.push_front(transfer);
    mutex.unlock();
}

MegaTransferPrivate *TransferQueue::pop()
{
    mutex.lock();
    if(transfers.empty())
    {
        mutex.unlock();
        return NULL;
    }
    MegaTransferPrivate *transfer = transfers.front();
    transfers.pop_front();
    mutex.unlock();
    return transfer;
}

RequestQueue::RequestQueue()
{
    mutex.init(false);
}

void RequestQueue::push(MegaRequestPrivate *request)
{
    mutex.lock();
    requests.push_back(request);
    mutex.unlock();
}

void RequestQueue::push_front(MegaRequestPrivate *request)
{
    mutex.lock();
    requests.push_front(request);
    mutex.unlock();
}

MegaRequestPrivate *RequestQueue::pop()
{
    mutex.lock();
    if(requests.empty())
    {
        mutex.unlock();
        return NULL;
    }
    MegaRequestPrivate *request = requests.front();
    requests.pop_front();
    mutex.unlock();
    return request;
}

void RequestQueue::removeListener(MegaRequestListener *listener)
{
    mutex.lock();

    std::deque<MegaRequestPrivate *>::iterator it = requests.begin();
    while(it != requests.end())
    {
        MegaRequestPrivate *request = (*it);
        if(request->getListener()==listener)
            request->setListener(NULL);
        it++;
    }

    mutex.unlock();
}

#ifdef ENABLE_SYNC
void RequestQueue::removeListener(MegaSyncListener *listener)
{
    mutex.lock();

    std::deque<MegaRequestPrivate *>::iterator it = requests.begin();
    while(it != requests.end())
    {
        MegaRequestPrivate *request = (*it);
        if(request->getSyncListener()==listener)
            request->setSyncListener(NULL);
        it++;
    }

    mutex.unlock();
}
#endif

MegaHashSignatureImpl::MegaHashSignatureImpl(const char *base64Key)
{
    hashSignature = new HashSignature(new Hash());
    asymmCypher = new AsymmCipher();

    string pubks;
    int len = strlen(base64Key)/4*3+3;
    pubks.resize(len);
    pubks.resize(Base64::atob(base64Key, (byte *)pubks.data(), len));
    asymmCypher->setkey(AsymmCipher::PUBKEY,(byte*)pubks.data(), pubks.size());
}

MegaHashSignatureImpl::~MegaHashSignatureImpl()
{
    delete hashSignature;
    delete asymmCypher;
}

void MegaHashSignatureImpl::init()
{
    hashSignature->get(asymmCypher, NULL, 0);
}

void MegaHashSignatureImpl::add(const char *data, unsigned size)
{
    hashSignature->add((const byte *)data, size);
}

bool MegaHashSignatureImpl::checkSignature(const char *base64Signature)
{
    char signature[512];
    int l = Base64::atob(base64Signature, (byte *)signature, sizeof(signature));
    if(l != sizeof(signature))
        return false;

    return hashSignature->check(asymmCypher, (const byte *)signature, sizeof(signature));
}

int MegaAccountDetailsPrivate::getProLevel()
{
    return details.pro_level;
}

int64_t MegaAccountDetailsPrivate::getProExpiration()
{
    return details.pro_until;
}

int MegaAccountDetailsPrivate::getSubscriptionStatus()
{
    if(details.subscription_type == 'S')
    {
        return MegaAccountDetails::SUBSCRIPTION_STATUS_VALID;
    }

    if(details.subscription_type == 'R')
    {
        return MegaAccountDetails::SUBSCRIPTION_STATUS_INVALID;
    }

    return MegaAccountDetails::SUBSCRIPTION_STATUS_NONE;
}

int64_t MegaAccountDetailsPrivate::getSubscriptionRenewTime()
{
    return details.subscription_renew;
}

char *MegaAccountDetailsPrivate::getSubscriptionMethod()
{
    return MegaApi::strdup(details.subscription_method.c_str());
}

char *MegaAccountDetailsPrivate::getSubscriptionCycle()
{
    return MegaApi::strdup(details.subscription_cycle);
}

long long MegaAccountDetailsPrivate::getStorageMax()
{
    return details.storage_max;
}

long long MegaAccountDetailsPrivate::getStorageUsed()
{
    return details.storage_used;
}

long long MegaAccountDetailsPrivate::getTransferMax()
{
    return details.transfer_max;
}

long long MegaAccountDetailsPrivate::getTransferOwnUsed()
{
    return details.transfer_own_used;
}

int MegaAccountDetailsPrivate::getNumUsageItems()
{
    return details.storage.size();
}

long long MegaAccountDetailsPrivate::getStorageUsed(MegaHandle handle)
{
    return details.storage[handle].bytes;
}

long long MegaAccountDetailsPrivate::getNumFiles(MegaHandle handle)
{
    return details.storage[handle].files;
}

long long MegaAccountDetailsPrivate::getNumFolders(MegaHandle handle)
{
    return details.storage[handle].folders;
}

MegaAccountDetails* MegaAccountDetailsPrivate::copy()
{
    return new MegaAccountDetailsPrivate(&details);
}

int MegaAccountDetailsPrivate::getNumBalances() const
{
    return details.balances.size();
}

MegaAccountBalance *MegaAccountDetailsPrivate::getBalance(int i) const
{
    if(i < details.balances.size())
    {
        return MegaAccountBalancePrivate::fromAccountBalance(&(details.balances[i]));
    }
    return NULL;
}

int MegaAccountDetailsPrivate::getNumSessions() const
{
    return details.sessions.size();
}

MegaAccountSession *MegaAccountDetailsPrivate::getSession(int i) const
{
    if(i < details.sessions.size())
    {
        return MegaAccountSessionPrivate::fromAccountSession(&(details.sessions[i]));
    }
    return NULL;
}

int MegaAccountDetailsPrivate::getNumPurchases() const
{
    return details.purchases.size();
}

MegaAccountPurchase *MegaAccountDetailsPrivate::getPurchase(int i) const
{
    if(i < details.purchases.size())
    {
        return MegaAccountPurchasePrivate::fromAccountPurchase(&(details.purchases[i]));
    }
    return NULL;
}

int MegaAccountDetailsPrivate::getNumTransactions() const
{
    return details.transactions.size();
}

MegaAccountTransaction *MegaAccountDetailsPrivate::getTransaction(int i) const
{
    if(i < details.transactions.size())
    {
        return MegaAccountTransactionPrivate::fromAccountTransaction(&(details.transactions[i]));
    }
    return NULL;
}

ExternalLogger::ExternalLogger()
{
	mutex.init(true);
	this->megaLogger = NULL;
	SimpleLogger::setOutputClass(this);

    //Initialize outputSettings map
    SimpleLogger::outputSettings[(LogLevel)logFatal];
    SimpleLogger::outputSettings[(LogLevel)logError];
    SimpleLogger::outputSettings[(LogLevel)logWarning];
    SimpleLogger::outputSettings[(LogLevel)logInfo];
    SimpleLogger::outputSettings[(LogLevel)logDebug];
    SimpleLogger::outputSettings[(LogLevel)logMax];
}

void ExternalLogger::setMegaLogger(MegaLogger *logger)
{
	this->megaLogger = logger;
}

void ExternalLogger::setLogLevel(int logLevel)
{
	SimpleLogger::setLogLevel((LogLevel)logLevel);
}

void ExternalLogger::postLog(int logLevel, const char *message, const char *filename, int line)
{
    if(SimpleLogger::logCurrentLevel < logLevel)
        return;

	if(!message)
	{
		message = "";
	}

	if(!filename)
	{
		filename = "";
	}

    mutex.lock();
	SimpleLogger((LogLevel)logLevel, filename, line) << message;
    mutex.unlock();
}

void ExternalLogger::log(const char *time, int loglevel, const char *source, const char *message)
{
	if(!time)
	{
		time = "";
	}

	if(!source)
	{
		source = "";
	}

	if(!message)
	{
		message = "";
	}

	mutex.lock();
	if(megaLogger)
	{
        megaLogger->log(time, loglevel, source, message);
	}
	else
	{
		cout << "[" << time << "][" << SimpleLogger::toStr((LogLevel)loglevel) << "] " << message << endl;
	}
	mutex.unlock();
}


OutShareProcessor::OutShareProcessor()
{

}

bool OutShareProcessor::processNode(pnode_t node)
{
    if(!node->outshares)
    {
        return true;
    }

    for (share_map::iterator it = node->outshares->begin(); it != node->outshares->end(); it++)
	{
		shares.push_back(it->second);
		handles.push_back(node->nodehandle);
	}

	return true;
}

vector<Share *> &OutShareProcessor::getShares()
{
	return shares;
}

vector<handle> &OutShareProcessor::getHandles()
{
	return handles;
}

MegaPricingPrivate::~MegaPricingPrivate()
{
    for(unsigned i = 0; i < currency.size(); i++)
    {
        delete[] currency[i];
    }

    for(unsigned i = 0; i < description.size(); i++)
    {
        delete[] description[i];
    }

    for(unsigned i = 0; i < iosId.size(); i++)
    {
        delete[] iosId[i];
    }

    for(unsigned i = 0; i < androidId.size(); i++)
    {
        delete[] androidId[i];
    }
}

int MegaPricingPrivate::getNumProducts()
{
    return handles.size();
}

handle MegaPricingPrivate::getHandle(int productIndex)
{
    if((unsigned)productIndex < handles.size())
        return handles[productIndex];

    return UNDEF;
}

int MegaPricingPrivate::getProLevel(int productIndex)
{
    if((unsigned)productIndex < proLevel.size())
        return proLevel[productIndex];

    return 0;
}

int MegaPricingPrivate::getGBStorage(int productIndex)
{
    if((unsigned)productIndex < gbStorage.size())
        return gbStorage[productIndex];

    return 0;
}

int MegaPricingPrivate::getGBTransfer(int productIndex)
{
    if((unsigned)productIndex < gbTransfer.size())
        return gbTransfer[productIndex];

    return 0;
}

int MegaPricingPrivate::getMonths(int productIndex)
{
    if((unsigned)productIndex < months.size())
        return months[productIndex];

    return 0;
}

int MegaPricingPrivate::getAmount(int productIndex)
{
    if((unsigned)productIndex < amount.size())
        return amount[productIndex];

    return 0;
}

const char *MegaPricingPrivate::getCurrency(int productIndex)
{
    if((unsigned)productIndex < currency.size())
        return currency[productIndex];

    return NULL;
}

const char *MegaPricingPrivate::getDescription(int productIndex)
{
    if((unsigned)productIndex < description.size())
        return description[productIndex];

    return NULL;
}

const char *MegaPricingPrivate::getIosID(int productIndex)
{
    if((unsigned)productIndex < iosId.size())
        return iosId[productIndex];

    return NULL;
}

const char *MegaPricingPrivate::getAndroidID(int productIndex)
{
    if((unsigned)productIndex < androidId.size())
        return androidId[productIndex];

    return NULL;
}

MegaPricing *MegaPricingPrivate::copy()
{
    MegaPricingPrivate *megaPricing = new MegaPricingPrivate();
    for(unsigned i=0; i<handles.size(); i++)
    {
        megaPricing->addProduct(handles[i], proLevel[i], gbStorage[i], gbTransfer[i],
                                months[i], amount[i], currency[i], description[i], iosId[i], androidId[i]);
    }

    return megaPricing;
}

void MegaPricingPrivate::addProduct(handle product, int proLevel, int gbStorage, int gbTransfer, int months, int amount, const char *currency,
                                    const char* description, const char* iosid, const char* androidid)
{
    this->handles.push_back(product);
    this->proLevel.push_back(proLevel);
    this->gbStorage.push_back(gbStorage);
    this->gbTransfer.push_back(gbTransfer);
    this->months.push_back(months);
    this->amount.push_back(amount);
    this->currency.push_back(MegaApi::strdup(currency));
    this->description.push_back(MegaApi::strdup(description));
    this->iosId.push_back(MegaApi::strdup(iosid));
    this->androidId.push_back(MegaApi::strdup(androidid));
}

#ifdef ENABLE_SYNC
MegaSyncPrivate::MegaSyncPrivate(Sync *sync)
{
    this->tag = sync->tag;
    sync->client->fsaccess->local2path(&sync->localroot.localname, &localFolder);
    this->megaHandle = sync->localroot.node->nodehandle;
    this->fingerprint = sync->fsfp;
    this->state = sync->state;
    this->listener = NULL;
}

MegaSyncPrivate::MegaSyncPrivate(MegaSyncPrivate &sync)
{
    this->setTag(sync.getTag());
    this->setLocalFolder(sync.getLocalFolder());
    this->setMegaHandle(sync.getMegaHandle());
    this->setLocalFingerprint(sync.getLocalFingerprint());
    this->setState(sync.getState());
    this->setListener(sync.getListener());
}

MegaSyncPrivate::~MegaSyncPrivate()
{
}

MegaSync *MegaSyncPrivate::copy()
{
    return new MegaSyncPrivate(*this);
}

MegaHandle MegaSyncPrivate::getMegaHandle() const
{
    return megaHandle;
}

void MegaSyncPrivate::setMegaHandle(MegaHandle handle)
{
    this->megaHandle = handle;
}

const char *MegaSyncPrivate::getLocalFolder() const
{
    if(!localFolder.size())
        return NULL;

    return localFolder.c_str();
}

void MegaSyncPrivate::setLocalFolder(const char *path)
{
    this->localFolder = path;
}

long long MegaSyncPrivate::getLocalFingerprint() const
{
    return fingerprint;
}

void MegaSyncPrivate::setLocalFingerprint(long long fingerprint)
{
    this->fingerprint = fingerprint;
}

int MegaSyncPrivate::getTag() const
{
    return tag;
}

void MegaSyncPrivate::setTag(int tag)
{
    this->tag = tag;
}

void MegaSyncPrivate::setListener(MegaSyncListener *listener)
{
    this->listener = listener;
}

MegaSyncListener *MegaSyncPrivate::getListener()
{
    return this->listener;
}

int MegaSyncPrivate::getState() const
{
    return state;
}

void MegaSyncPrivate::setState(int state)
{
    this->state = state;
}

MegaSyncEventPrivate::MegaSyncEventPrivate(int type)
{
    this->type = type;
    path = NULL;
    newPath = NULL;
    prevName = NULL;
    nodeHandle = INVALID_HANDLE;
    prevParent = INVALID_HANDLE;
}

MegaSyncEventPrivate::~MegaSyncEventPrivate()
{
    delete path;
}

MegaSyncEvent *MegaSyncEventPrivate::copy()
{
    MegaSyncEventPrivate *event = new MegaSyncEventPrivate(type);
    event->setPath(this->path);
    event->setNodeHandle(this->nodeHandle);
    event->setNewPath(this->newPath);
    event->setPrevName(this->prevName);
    event->setPrevParent(this->prevParent);
    return event;
}

int MegaSyncEventPrivate::getType() const
{
    return type;
}

const char *MegaSyncEventPrivate::getPath() const
{
    return path;
}

MegaHandle MegaSyncEventPrivate::getNodeHandle() const
{
    return nodeHandle;
}

const char *MegaSyncEventPrivate::getNewPath() const
{
    return newPath;
}

const char *MegaSyncEventPrivate::getPrevName() const
{
    return prevName;
}

MegaHandle MegaSyncEventPrivate::getPrevParent() const
{
    return prevParent;
}

void MegaSyncEventPrivate::setPath(const char *path)
{
    if(this->path)
    {
        delete [] this->path;
    }
    this->path =  MegaApi::strdup(path);
}

void MegaSyncEventPrivate::setNodeHandle(MegaHandle nodeHandle)
{
    this->nodeHandle = nodeHandle;
}

void MegaSyncEventPrivate::setNewPath(const char *newPath)
{
    if(this->newPath)
    {
        delete [] this->newPath;
    }
    this->newPath =  MegaApi::strdup(newPath);
}

void MegaSyncEventPrivate::setPrevName(const char *prevName)
{
    if(this->prevName)
    {
        delete [] this->prevName;
    }
    this->prevName =  MegaApi::strdup(prevName);
}

void MegaSyncEventPrivate::setPrevParent(MegaHandle prevParent)
{
    this->prevParent = prevParent;
}

#endif


MegaAccountBalance *MegaAccountBalancePrivate::fromAccountBalance(const AccountBalance *balance)
{
    return new MegaAccountBalancePrivate(balance);
}

MegaAccountBalancePrivate::~MegaAccountBalancePrivate()
{

}

MegaAccountBalance *MegaAccountBalancePrivate::copy()
{
    return new MegaAccountBalancePrivate(&balance);
}

double MegaAccountBalancePrivate::getAmount() const
{
    return balance.amount;
}

char *MegaAccountBalancePrivate::getCurrency() const
{
    return MegaApi::strdup(balance.currency);
}

MegaAccountBalancePrivate::MegaAccountBalancePrivate(const AccountBalance *balance)
{
    this->balance = *balance;
}

MegaAccountSession *MegaAccountSessionPrivate::fromAccountSession(const AccountSession *session)
{
    return new MegaAccountSessionPrivate(session);
}

MegaAccountSessionPrivate::~MegaAccountSessionPrivate()
{

}

MegaAccountSession *MegaAccountSessionPrivate::copy()
{
    return new MegaAccountSessionPrivate(&session);
}

int64_t MegaAccountSessionPrivate::getCreationTimestamp() const
{
    return session.timestamp;
}

int64_t MegaAccountSessionPrivate::getMostRecentUsage() const
{
    return session.mru;
}

char *MegaAccountSessionPrivate::getUserAgent() const
{
    return MegaApi::strdup(session.useragent.c_str());
}

char *MegaAccountSessionPrivate::getIP() const
{
    return MegaApi::strdup(session.ip.c_str());
}

char *MegaAccountSessionPrivate::getCountry() const
{
    return MegaApi::strdup(session.country);
}

bool MegaAccountSessionPrivate::isCurrent() const
{
    return session.current;
}

bool MegaAccountSessionPrivate::isAlive() const
{
    return session.alive;
}

MegaHandle MegaAccountSessionPrivate::getHandle() const
{
    return session.id;
}

MegaAccountSessionPrivate::MegaAccountSessionPrivate(const AccountSession *session)
{
    this->session = *session;
}


MegaAccountPurchase *MegaAccountPurchasePrivate::fromAccountPurchase(const AccountPurchase *purchase)
{
    return new MegaAccountPurchasePrivate(purchase);
}

MegaAccountPurchasePrivate::~MegaAccountPurchasePrivate()
{

}

MegaAccountPurchase *MegaAccountPurchasePrivate::copy()
{
    return new MegaAccountPurchasePrivate(&purchase);
}

int64_t MegaAccountPurchasePrivate::getTimestamp() const
{
    return purchase.timestamp;
}

char *MegaAccountPurchasePrivate::getHandle() const
{
    return MegaApi::strdup(purchase.handle);
}

char *MegaAccountPurchasePrivate::getCurrency() const
{
    return MegaApi::strdup(purchase.currency);
}

double MegaAccountPurchasePrivate::getAmount() const
{
    return purchase.amount;
}

int MegaAccountPurchasePrivate::getMethod() const
{
    return purchase.method;
}

MegaAccountPurchasePrivate::MegaAccountPurchasePrivate(const AccountPurchase *purchase)
{
    this->purchase = *purchase;
}


MegaAccountTransaction *MegaAccountTransactionPrivate::fromAccountTransaction(const AccountTransaction *transaction)
{
    return new MegaAccountTransactionPrivate(transaction);
}

MegaAccountTransactionPrivate::~MegaAccountTransactionPrivate()
{

}

MegaAccountTransaction *MegaAccountTransactionPrivate::copy()
{
    return new MegaAccountTransactionPrivate(&transaction);
}

int64_t MegaAccountTransactionPrivate::getTimestamp() const
{
    return transaction.timestamp;
}

char *MegaAccountTransactionPrivate::getHandle() const
{
    return MegaApi::strdup(transaction.handle);
}

char *MegaAccountTransactionPrivate::getCurrency() const
{
    return MegaApi::strdup(transaction.currency);
}

double MegaAccountTransactionPrivate::getAmount() const
{
    return transaction.delta;
}

MegaAccountTransactionPrivate::MegaAccountTransactionPrivate(const AccountTransaction *transaction)
{
    this->transaction = *transaction;
}<|MERGE_RESOLUTION|>--- conflicted
+++ resolved
@@ -3705,15 +3705,10 @@
     if(!megaNode) return MegaShare::ACCESS_UNKNOWN;
 
     sdkMutex.lock();
-<<<<<<< HEAD
+
     pnode_t node = client->nodebyhandle(megaNode->getHandle());
 	if(!node)
-	{
-=======
-    Node *node = client->nodebyhandle(megaNode->getHandle());
-    if(!node)
-    {
->>>>>>> 1779900c
+    {
         sdkMutex.unlock();
         return MegaShare::ACCESS_UNKNOWN;
     }
@@ -3730,23 +3725,13 @@
         return MegaShare::ACCESS_OWNER;
     }
 
-<<<<<<< HEAD
     pnode_t n = node;
-    accesslevel_t a = FULL;
-	while (n)
-	{
-		if (n->inshare) { a = n->inshare->access; break; }
-        n = client->nodebyhandle(n->parenthandle);
-	}
-=======
-    Node *n = node;
     accesslevel_t a = OWNER;
     while (n)
     {
         if (n->inshare) { a = n->inshare->access; break; }
-        n = n->parent;
-    }
->>>>>>> 1779900c
+        n = client->nodebyhandle(n->parenthandle);
+    }
 
     sdkMutex.unlock();
 
@@ -4678,14 +4663,11 @@
 
 void MegaApiImpl::syncupdate_remote_move(Sync *sync, pnode_t n, pnode_t prevparent)
 {
+    pnode_t p = client->nodebyhandle(n->parenthandle);
     LOG_debug << "Sync - remote move " << n->displayname() <<
                  " from " << (prevparent ? prevparent->displayname() : "?") <<
-<<<<<<< HEAD
-                 " to " << (client->nodebyhandle(n->parenthandle) ? client->nodebyhandle(n->parenthandle)->displayname() : "?");
-=======
-                 " to " << (n->parent ? n->parent->displayname() : "?");
+                 " to " << (p ? p->displayname() : "?");
     client->abortbackoff(false);
->>>>>>> 1779900c
 
     if(syncMap.find(sync->tag) == syncMap.end()) return;
     MegaSyncPrivate* megaSync = syncMap.at(sync->tag);
