/**
 * @file freeimage.cpp
 * @brief Graphics layer using FreeImage
 *
 * (c) 2014 by Mega Limited, Auckland, New Zealand
 *
 * This file is part of the MEGA SDK - Client Access Engine.
 *
 * Applications using the MEGA API must present a valid application key
 * and comply with the the rules set forth in the Terms of Service.
 *
 * The MEGA SDK is distributed in the hope that it will be useful,
 * but WITHOUT ANY WARRANTY; without even the implied warranty of
 * MERCHANTABILITY or FITNESS FOR A PARTICULAR PURPOSE.
 *
 * @copyright Simplified (2-clause) BSD License.
 *
 * You should have received a copy of the license along with this
 * program.
 */

#include "mega.h"
#include "mega/gfx/freeimage.h"

#ifdef USE_FREEIMAGE

#ifdef _WIN32
#define FreeImage_GetFileTypeX FreeImage_GetFileTypeU
#define FreeImage_LoadX FreeImage_LoadU
typedef const wchar_t freeimage_filename_char_t;
#else
#define FreeImage_GetFileTypeX FreeImage_GetFileType
#define FreeImage_LoadX FreeImage_Load
typedef const char freeimage_filename_char_t;
#endif

#if FREEIMAGE_MAJOR_VERSION < 3 || FREEIMAGE_MINOR_VERSION < 13
#define OLD_FREEIMAGE
#endif


#ifdef HAVE_FFMPEG
extern "C" {
#ifdef _WIN32
#pragma warning(disable:4996)
#pragma warning(push)
#pragma warning(disable:4242)
#pragma warning(disable:4244)
#endif
#include <libavformat/avformat.h>
#include <libavcodec/avcodec.h>
#include <libswscale/swscale.h>
#include <libavutil/avutil.h>
#include <libavutil/mathematics.h>
#include <libavutil/display.h>
#include <libavutil/imgutils.h>
#ifdef _WIN32
#pragma warning(pop)
#endif
}
#endif


namespace mega {

#ifdef HAVE_FFMPEG
std::mutex GfxProcFreeImage::gfxMutex;
#endif

GfxProcFreeImage::GfxProcFreeImage()
{
    dib = NULL;
    w = 0;
    h = 0;

#ifdef FREEIMAGE_LIB
	FreeImage_Initialise(TRUE);
#endif
#ifdef HAVE_FFMPEG
    gfxMutex.lock();
    av_register_all();
    avcodec_register_all();
//    av_log_set_level(AV_LOG_VERBOSE);
    gfxMutex.unlock();
#endif
}


#ifdef HAVE_FFMPEG

#ifdef AV_CODEC_CAP_TRUNCATED
#define CAP_TRUNCATED AV_CODEC_CAP_TRUNCATED
#else
#define CAP_TRUNCATED CODEC_CAP_TRUNCATED
#endif

const char *GfxProcFreeImage::supportedformatsFfmpeg()
{
    return  ".264.265.3g2.3gp.3gpa.3gpp.3gpp2.mp3"
            ".avi.dde.divx.evo.f4v.flv.gvi.h261.h263.h264.h265.hevc"
            ".ismt.ismv.ivf.jpm.k3g.m1v.m2p.m2s.m2t.m2v.m4s.m4t.m4v.mac.mkv.mk3d"
            ".mks.mov.mp1v.mp2v.mp4.mp4v.mpeg.mpg.mpgv.mpv.mqv.ogm.ogv"
            ".qt.sls.tmf.trp.ts.ty.vc1.vob.vr.webm.wmv.";
}

bool GfxProcFreeImage::readbitmapFfmpeg(FileAccess* fa, const LocalPath& imagePath, int size)
{
#ifndef DEBUG
    av_log_set_level(AV_LOG_PANIC);
#endif

    // Open video file
    AVFormatContext* formatContext = avformat_alloc_context();
    if (avformat_open_input(&formatContext, imagePath.toPath(*client->fsaccess).c_str(), NULL, NULL))
    {
        LOG_warn << "Error opening video: " << imagePath.toPath(*client->fsaccess);
        return NULL;
    }

    // Get stream information
    if (avformat_find_stream_info(formatContext, NULL))
    {
        LOG_warn << "Stream info not found: " << imagePath.toPath(*client->fsaccess);
        avformat_close_input(&formatContext);
        return NULL;
    }

    // Find first video stream type
    AVStream *videoStream = NULL;
    int videoStreamIdx = 0;
    for (unsigned i = 0; i < formatContext->nb_streams; i++)
    {
        if (formatContext->streams[i]->codec && formatContext->streams[i]->codec->codec_type == AVMEDIA_TYPE_VIDEO)
        {
            videoStream = formatContext->streams[i];
            videoStreamIdx = i;
            break;
        }
    }

    if (!videoStream)
    {
        LOG_warn << "Video stream not found: " << imagePath.toPath(*client->fsaccess);
        avformat_close_input(&formatContext);
        return NULL;
    }

    // Get codec context to determine video frame dimensions
    AVCodecContext codecContext = *(videoStream->codec);
    int width = codecContext.width;
    int height = codecContext.height;
    if (width <= 0 || height <= 0)
    {
        LOG_warn << "Invalid video dimensions: " << width << ", " << height;
        avformat_close_input(&formatContext);
        return NULL;
    }

    if (codecContext.pix_fmt == AV_PIX_FMT_NONE)
    {
        LOG_warn << "Invalid pixel format: " << codecContext.pix_fmt;
        avformat_close_input(&formatContext);
        return NULL;
    }

    AVPixelFormat sourcePixelFormat = codecContext.pix_fmt;
    AVPixelFormat targetPixelFormat = AV_PIX_FMT_BGR24; //raw data expected by freeimage is in this format
    SwsContext* swsContext = sws_getContext(width, height, sourcePixelFormat,
                                            width, height, targetPixelFormat,
                                            SWS_FAST_BILINEAR, NULL, NULL, NULL);
    if (!swsContext)
    {
        LOG_warn << "SWS Context not found: " << sourcePixelFormat;
        avformat_close_input(&formatContext);
        return NULL;
    }

    // Find decoder for video stream
    AVCodecID codecId = codecContext.codec_id;
    AVCodec* decoder = avcodec_find_decoder(codecId);
    if (!decoder)
    {
        LOG_warn << "Codec not found: " << codecId;
        sws_freeContext(swsContext);
        avformat_close_input(&formatContext);
        return NULL;
    }

    // Force seeking to key frames
    formatContext->seek2any = false;
    videoStream->skip_to_keyframe = true;
    if (decoder->capabilities & CAP_TRUNCATED)
    {
        codecContext.flags |= CAP_TRUNCATED;
    }

    // Open codec
    if (avcodec_open2(&codecContext, decoder, NULL) < 0)
    {
        LOG_warn << "Error opening codec: " << codecId;
        sws_freeContext(swsContext);
        avformat_close_input(&formatContext);
        return NULL;
    }

    //Allocate video frames
    AVFrame* videoFrame = av_frame_alloc();
    AVFrame* targetFrame = av_frame_alloc();
    if (!videoFrame || !targetFrame)
    {
        LOG_warn << "Error allocating video frames";
        if (videoFrame)
        {
            av_frame_free(&videoFrame);
        }
        if (targetFrame)
        {
            av_frame_free(&targetFrame);
        }
        sws_freeContext(swsContext);
        avformat_close_input(&formatContext);
        return NULL;
    }

    targetFrame->format = targetPixelFormat;
    targetFrame->width = width;
    targetFrame->height = height;
    if (av_image_alloc(targetFrame->data, targetFrame->linesize, targetFrame->width, targetFrame->height, targetPixelFormat, 32) < 0)
    {
        LOG_warn << "Error allocating frame";
        av_frame_free(&videoFrame);
        av_frame_free(&targetFrame);
        avcodec_close(&codecContext);
        sws_freeContext(swsContext);
        avformat_close_input(&formatContext);
        return NULL;
    }

    // Calculation of seeking point. We need to rescale time units (seconds) to AVStream.time_base units to perform the seeking
    // Timestamp in streams are measured in frames rather than seconds
    //int64_t frametimestamp = (int64_t)(5 * AV_TIME_BASE);  // Seek five seconds from the beginning

    int64_t seek_target = 0;
    if (videoStream->duration != AV_NOPTS_VALUE)
    {
        seek_target = videoStream->duration / 5;
    }
    else
    {
        seek_target = av_rescale_q(formatContext->duration / 5, av_get_time_base_q(), videoStream->time_base);
    }

<<<<<<< HEAD
    string extension;
    if (client->fsaccess->getextension(LocalPath::fromLocalname(*imagePath), extension)
            && extension.compare(".mp3") && seek_target > 0
=======
    char ext[MAXEXTENSIONLEN];

    if (client->fsaccess->getextension(imagePath,ext, MAXEXTENSIONLEN)
            && strcmp(ext,".mp3") && seek_target > 0
>>>>>>> bd0ce54d
            && av_seek_frame(formatContext, videoStreamIdx, seek_target, AVSEEK_FLAG_BACKWARD) < 0)
    {
        LOG_warn << "Error seeking video";
        av_frame_free(&videoFrame);
        av_freep(&targetFrame->data[0]);
        av_frame_free(&targetFrame);
        avcodec_close(&codecContext);
        sws_freeContext(swsContext);
        avformat_close_input(&formatContext);
        return NULL;
    }

    AVPacket packet;
    av_init_packet(&packet);
    packet.data = NULL;
    packet.size = 0;

    int decodedBytes;
    int scalingResult;
    int actualNumFrames = 0;
    int frameExtracted  = 0;

    // Read frames until succesfull decodification or reach limit of 220 frames
    while (actualNumFrames < 220 && av_read_frame(formatContext, &packet) >= 0)
    {
       if (packet.stream_index == videoStream->index)
       {
           decodedBytes = avcodec_decode_video2(&codecContext, videoFrame, &frameExtracted, &packet);
           if (frameExtracted && decodedBytes >= 0)
           {
                if (sourcePixelFormat != codecContext.pix_fmt)
                {
                    LOG_warn << "Error: pixel format changed from " << sourcePixelFormat << " to " << codecContext.pix_fmt;
                    av_packet_unref(&packet);
                    av_frame_free(&videoFrame);
                    avcodec_close(&codecContext);
                    av_freep(&targetFrame->data[0]);
                    av_frame_free(&targetFrame);
                    sws_freeContext(swsContext);
                    avformat_close_input(&formatContext);
                    return NULL;
                }

                scalingResult = sws_scale(swsContext, videoFrame->data, videoFrame->linesize,
                                     0, codecContext.height, targetFrame->data, targetFrame->linesize);

                if (scalingResult > 0)
                {
                    int fav = targetPixelFormat;
                    int imagesize = avpicture_get_size((enum AVPixelFormat)fav, width, height);
                    FIMEMORY fmemory;
                    fmemory.data = malloc(imagesize);

                    if (avpicture_layout((AVPicture *)targetFrame, (enum AVPixelFormat)fav,
                                    width, height, (unsigned char*)fmemory.data, imagesize) <= 0)
                    {
                        LOG_warn << "Error copying frame";
                        av_packet_unref(&packet);
                        av_frame_free(&videoFrame);
                        avcodec_close(&codecContext);
                        av_freep(&targetFrame->data[0]);
                        av_frame_free(&targetFrame);
                        sws_freeContext(swsContext);
                        avformat_close_input(&formatContext);
                        free (fmemory.data);
                        return NULL;
                    }

                    //int pitch = imagesize/height;
                    int pitch = width*3;

                    if (!(dib = FreeImage_ConvertFromRawBits((BYTE*)fmemory.data,width,height,
                                                             pitch, 24, FI_RGBA_RED_SHIFT, FI_RGBA_GREEN_MASK,
                                                             FI_RGBA_BLUE_MASK | 0xFFFF, TRUE) ) )
                    {
                        LOG_warn << "Error loading freeimage from memory: " << imagePath.toPath(*client->fsaccess);
                    }
                    else
                    {
                        LOG_verbose << "SUCCESS loading freeimage from memory: "<< imagePath.toPath(*client->fsaccess);
                    }

                    free (fmemory.data);

                    LOG_debug << "Video image ready";

                    av_packet_unref(&packet);
                    av_frame_free(&videoFrame);
                    avcodec_close(&codecContext);
                    av_freep(&targetFrame->data[0]);
                    av_frame_free(&targetFrame);
                    sws_freeContext(swsContext);
                    avformat_close_input(&formatContext);

                    w = FreeImage_GetWidth(dib);
                    h = FreeImage_GetHeight(dib);

                    if (!w || !h)
                    {
                        return false;
                    }

                    return true;
                }
           }

           actualNumFrames++;
       }

       av_packet_unref(&packet);
    }


    LOG_warn << "Error reading frame";
    av_packet_unref(&packet);
    av_frame_free(&videoFrame);
    avcodec_close(&codecContext);
    av_freep(&targetFrame->data[0]);
    av_frame_free(&targetFrame);
    sws_freeContext(swsContext);
    avformat_close_input(&formatContext);
    return NULL;
}

#endif


const char* GfxProcFreeImage::supportedformats()
{
    if (!sformats.size())
    {
        sformats+=".jpg.png.bmp.tif.tiff.jpeg.cut.dds.exr.g3.gif.hdr.ico.iff.ilbm"
           ".jbig.jng.jif.koala.pcd.mng.pcx.pbm.pgm.ppm.pfm.pict.pic.pct.pds.raw.3fr.ari"
           ".arw.bay.crw.cr2.cap.dcs.dcr.dng.drf.eip.erf.fff.iiq.k25.kdc.mdc.mef.mos.mrw"
           ".nef.nrw.obm.orf.pef.ptx.pxn.r3d.raf.raw.rwl.rw2.rwz.sr2.srf.srw.x3f.ras.tga"
           ".xbm.xpm.jp2.j2k.jpf.jpx.";
#ifdef HAVE_FFMPEG
        sformats.append(supportedformatsFfmpeg());
#endif
    }

    return sformats.c_str();
}

bool GfxProcFreeImage::readbitmap(FileAccess* fa, const LocalPath& localname, int size)
{
#ifdef HAVE_FFMPEG
    string extension;
    bool isvideo = false;
<<<<<<< HEAD
    if (client->fsaccess->getextension(LocalPath::fromLocalname(*localname), extension))
=======
    if (client->fsaccess->getextension(localname, ext, sizeof ext))
>>>>>>> bd0ce54d
    {
        const char* ptr;
        if ((ptr = strstr(supportedformatsFfmpeg(), extension.c_str())) && ptr[extension.size()] == '.')
        {
            isvideo = true;
            if (!readbitmapFfmpeg(fa, localname, size) )
            {
                return false;
            }
        }
    }
    if (!isvideo)
    {
#endif

    // FIXME: race condition, need to use open file instead of filename
    FREE_IMAGE_FORMAT fif = FreeImage_GetFileTypeX(localname.localpath.c_str());

    if (fif == FIF_UNKNOWN)
    {
        return false;
    }

 #ifndef OLD_FREEIMAGE
    if (fif == FIF_JPEG)
    {
        // load JPEG (scale & EXIF-rotate)
        if (!(dib = FreeImage_LoadX(fif, localname.localpath.c_str(),
                                    JPEG_EXIFROTATE | JPEG_FAST | (size << 16))))
        {
            return false;
        }
    }
    else
#endif
    {
        // load all other image types - for RAW formats, rely on embedded preview
        if (!(dib = FreeImage_LoadX(fif, localname.localpath.c_str(),
                #ifndef OLD_FREEIMAGE
                                    (fif == FIF_RAW) ? RAW_PREVIEW : 0)))
                #else
                                    0)))
                #endif
        {
            return false;
        }
    }

#ifdef HAVE_FFMPEG
    }
#endif
    w = FreeImage_GetWidth(dib);
    h = FreeImage_GetHeight(dib);

    if (!w || !h)
    {
        return false;
    }

    return true;
}

bool GfxProcFreeImage::resizebitmap(int rw, int rh, string* jpegout)
{
    FIBITMAP* tdib;
    FIMEMORY* hmem;
    int px, py;

    if (!w || !h) return false;

    if (dib == NULL) return false;

    transform(w, h, rw, rh, px, py);

    if (!w || !h) return false;

    jpegout->clear();

    if ((tdib = FreeImage_Rescale(dib, w, h, FILTER_BILINEAR)))
    {
        FreeImage_Unload(dib);

        dib = tdib;

        if ((tdib = FreeImage_Copy(dib, px, py, px + rw, py + rh)))
        {
            FreeImage_Unload(dib);

            dib = tdib;

            WORD bpp = (WORD)FreeImage_GetBPP(dib);
            if (bpp != 24) {
                if ((tdib = FreeImage_ConvertTo24Bits(dib)) == NULL) {
                    FreeImage_Unload(dib);
                    dib = tdib;
                    return 0;
                }
                FreeImage_Unload(dib);
                dib = tdib;
            }

            if ((hmem = FreeImage_OpenMemory()))
            {
                if (FreeImage_SaveToMemory(FIF_JPEG, dib, hmem,
                #ifndef OLD_FREEIMAGE
                    JPEG_BASELINE | JPEG_OPTIMIZE |
                #endif
                    85))
                {
                    BYTE* tdata;
                    DWORD tlen;

                    FreeImage_AcquireMemory(hmem, &tdata, &tlen);
                    jpegout->assign((char*)tdata, tlen);
                }

                FreeImage_CloseMemory(hmem);
            }
        }
    }

    return !!jpegout->size();
}

void GfxProcFreeImage::freebitmap()
{
    if (dib != NULL)
    {
        FreeImage_Unload(dib);
    }
}
} // namespace

#endif<|MERGE_RESOLUTION|>--- conflicted
+++ resolved
@@ -250,16 +250,9 @@
         seek_target = av_rescale_q(formatContext->duration / 5, av_get_time_base_q(), videoStream->time_base);
     }
 
-<<<<<<< HEAD
     string extension;
-    if (client->fsaccess->getextension(LocalPath::fromLocalname(*imagePath), extension)
-            && extension.compare(".mp3") && seek_target > 0
-=======
-    char ext[MAXEXTENSIONLEN];
-
-    if (client->fsaccess->getextension(imagePath,ext, MAXEXTENSIONLEN)
+    if (client->fsaccess->getextension(imagePath, extension)
             && strcmp(ext,".mp3") && seek_target > 0
->>>>>>> bd0ce54d
             && av_seek_frame(formatContext, videoStreamIdx, seek_target, AVSEEK_FLAG_BACKWARD) < 0)
     {
         LOG_warn << "Error seeking video";
@@ -409,11 +402,7 @@
 #ifdef HAVE_FFMPEG
     string extension;
     bool isvideo = false;
-<<<<<<< HEAD
-    if (client->fsaccess->getextension(LocalPath::fromLocalname(*localname), extension))
-=======
-    if (client->fsaccess->getextension(localname, ext, sizeof ext))
->>>>>>> bd0ce54d
+    if (client->fsaccess->getextension(localname, extension))
     {
         const char* ptr;
         if ((ptr = strstr(supportedformatsFfmpeg(), extension.c_str())) && ptr[extension.size()] == '.')
