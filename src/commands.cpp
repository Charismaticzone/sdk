/**
 * @file commands.cpp
 * @brief Implementation of various commands
 *
 * (c) 2013-2014 by Mega Limited, Auckland, New Zealand
 *
 * This file is part of the MEGA SDK - Client Access Engine.
 *
 * Applications using the MEGA API must present a valid application key
 * and comply with the the rules set forth in the Terms of Service.
 *
 * The MEGA SDK is distributed in the hope that it will be useful,
 * but WITHOUT ANY WARRANTY; without even the implied warranty of
 * MERCHANTABILITY or FITNESS FOR A PARTICULAR PURPOSE.
 *
 * @copyright Simplified (2-clause) BSD License.
 *
 * You should have received a copy of the license along with this
 * program.
 */

#include "mega/types.h"
#include "mega/command.h"
#include "mega/megaapp.h"
#include "mega/fileattributefetch.h"
#include "mega/base64.h"
#include "mega/transferslot.h"
#include "mega/transfer.h"
#include "mega/utils.h"
#include "mega/user.h"
#include "mega.h"
#include "mega/mediafileattribute.h"

namespace mega {
HttpReqCommandPutFA::HttpReqCommandPutFA(MegaClient* client, handle cth, fatype ctype, std::unique_ptr<string> cdata, bool checkAccess)
    : data(move(cdata))
{
    cmd("ufa");
    arg("s", data->size());

    if (checkAccess)
    {
        arg("h", (byte*)&cth, MegaClient::NODEHANDLE);
    }

    progressreported = 0;
    persistent = true;  // object will be recycled either for retry or for
                        // posting to the file attribute server

    if (client->usehttps)
    {
        arg("ssl", 2);
    }

    th = cth;
    type = ctype;

    binary = true;

    tag = client->reqtag;
}

bool HttpReqCommandPutFA::procresult(Result r)
{
    client->looprequested = true;

    if (r.wasErrorOrOK())
    {
        if (r.wasError(API_EAGAIN) || r.wasError(API_ERATELIMIT))
        {
            status = REQ_FAILURE;
        }
        else
        {
            if (r.wasError(API_EACCESS))
            {
                // create a custom attribute indicating thumbnail can't be restored from this account
                Node *n = client->nodebyhandle(th);

                char me64[12];
                Base64::btoa((const byte*)&client->me, MegaClient::USERHANDLE, me64);

                if (n && client->checkaccess(n, FULL) &&
                        (n->attrs.map.find('f') == n->attrs.map.end() || n->attrs.map['f'] != me64) )
                {
                    LOG_debug << "Restoration of file attributes is not allowed for current user (" << me64 << ").";

                    client->setattr(n, attr_map('f', me64), 0);
                }
            }

            status = REQ_SUCCESS;
            client->app->putfa_result(th, type, r.errorOrOK());
        }
        return true;
    }
    else
    {
        const char* p = NULL;

        for (;;)
        {
            switch (client->json.getnameid())
            {
                case 'p':
                    p = client->json.getvalue();
                    break;

                case EOO:
                    if (!p)
                    {
                        status = REQ_FAILURE;
                    }
                    else
                    {
                        LOG_debug << "Sending file attribute data";
                        JSON::copystring(&posturl, p);
                        progressreported = 0;
                        HttpReq::type = REQ_BINARY;
                        post(client, data->data(), unsigned(data->size()));
                    }
                    return true;

                default:
                    if (!client->json.storeobject())
                    {
                        status = REQ_SUCCESS;
                        client->app->putfa_result(th, type, API_EINTERNAL);
                        return false;
                    }
            }
        }
    }
}

m_off_t HttpReqCommandPutFA::transferred(MegaClient *client)
{
    if (httpiohandle)
    {
        client->httpio->postpos(httpiohandle);
        return true;
    }

    return 0;
}

CommandGetFA::CommandGetFA(MegaClient *client, int p, handle fahref)
{
    part = p;

    cmd("ufa");
    arg("fah", (byte*)&fahref, sizeof fahref);

    if (client->usehttps)
    {
        arg("ssl", 2);
    }

    arg("r", 1);
}

bool CommandGetFA::procresult(Result r)
{
    fafc_map::iterator it = client->fafcs.find(part);
    client->looprequested = true;

    if (r.wasErrorOrOK())
    {
        if (it != client->fafcs.end())
        {
            faf_map::iterator fafsit;
            for (fafsit = it->second->fafs[0].begin(); fafsit != it->second->fafs[0].end(); )
            {
                // move from fresh to pending
                it->second->fafs[1][fafsit->first] = fafsit->second;
                it->second->fafs[0].erase(fafsit++);
            }

            it->second->e = r.errorOrOK();
            it->second->req.status = REQ_FAILURE;
        }

        return true;
    }

    const char* p = NULL;

    for (;;)
    {
        switch (client->json.getnameid())
        {
            case 'p':
                p = client->json.getvalue();
                break;

            case EOO:
                if (it != client->fafcs.end())
                {
                    if (p)
                    {
                        JSON::copystring(&it->second->posturl, p);
                        it->second->urltime = Waiter::ds;
                        it->second->dispatch();
                    }
                    else
                    {
                        faf_map::iterator fafsit;
                        for (fafsit = it->second->fafs[0].begin(); fafsit != it->second->fafs[0].end(); )
                        {
                            // move from fresh to pending
                            it->second->fafs[1][fafsit->first] = fafsit->second;
                            it->second->fafs[0].erase(fafsit++);
                        }

                        it->second->e = API_EINTERNAL;
                        it->second->req.status = REQ_FAILURE;
                    }
                }

                return true;

            default:
                if (!client->json.storeobject())
                {
                    faf_map::iterator fafsit;
                    for (fafsit = it->second->fafs[0].begin(); fafsit != it->second->fafs[0].end(); )
                    {
                        // move from fresh to pending
                        it->second->fafs[1][fafsit->first] = fafsit->second;
                        it->second->fafs[0].erase(fafsit++);
                    }

                    it->second->e = API_EINTERNAL;
                    it->second->req.status = REQ_FAILURE;
                    return false;
                }
        }
    }
}

CommandAttachFA::CommandAttachFA(MegaClient *client, handle nh, fatype t, handle ah, int ctag)
{
    mSeqtagArray = true;
    cmd("pfa");

    arg("n", (byte*)&nh, MegaClient::NODEHANDLE);

    char buf[64];

    sprintf(buf, "%u*", t);
    Base64::btoa((byte*)&ah, sizeof(ah), strchr(buf + 2, 0));
    arg("fa", buf);

    h = nh;
    type = t;
    tag = ctag;
}

CommandAttachFA::CommandAttachFA(MegaClient *client, handle nh, fatype t, const std::string& encryptedAttributes, int ctag)
{
    mSeqtagArray = true;
    cmd("pfa");

    arg("n", (byte*)&nh, MegaClient::NODEHANDLE);

    arg("fa", encryptedAttributes.c_str());

    h = nh;
    type = t;
    tag = ctag;
}

bool CommandAttachFA::procresult(Result r)
{
    if (r.wasErrorOrOK())
    {
        client->app->putfa_result(h, type, r.errorOrOK());
        return true;
    }
    else
    {
        string fa;
        if (client->json.storeobject(&fa))
        {
#ifdef DEBUG
            Node* n = client->nodebyhandle(h);
            assert(!n || n->fileattrstring == fa);
#endif
            client->app->putfa_result(h, type, API_OK);
            return true;
        }
    }
    client->app->putfa_result(h, type, API_EINTERNAL);
    return false;
}

// request upload target URL
CommandPutFile::CommandPutFile(MegaClient* client, TransferSlot* ctslot, int ms)
{
    tslot = ctslot;

    cmd("u");

    if (client->usehttps)
    {
        arg("ssl", 2);
    }

    arg("v", 2);
    arg("s", tslot->fa->size);
    arg("ms", ms);

    // send minimum set of different tree's roots for API to check overquota
    set<handle> targetRoots;
    bool begun = false;
    for (auto &file : tslot->transfer->files)
    {
        if (!file->h.isUndef())
        {
            Node *node = client->nodeByHandle(file->h);
            if (node)
            {
                handle rootnode = client->getrootnode(node)->nodehandle;
                if (targetRoots.find(rootnode) != targetRoots.end())
                {
                    continue;
                }

                targetRoots.insert(rootnode);
            }
            if (!begun)
            {
                beginarray("t");
                begun = true;
            }

            element((byte*)&file->h, MegaClient::NODEHANDLE);
        }
    }

    if (begun)
    {
        endarray();
    }
    else
    {
        // Target user goes alone, not inside an array. Note: we are skipping this if a)more than two b)the array had been created for node handles
        for (auto &file : tslot->transfer->files)
        {
            if (file->h.isUndef() && file->targetuser.size())
            {
                arg("t", file->targetuser.c_str());
                break;
            }
        }
    }
}

void CommandPutFile::cancel()
{
    Command::cancel();
    tslot = NULL;
}

// set up file transfer with returned target URL
bool CommandPutFile::procresult(Result r)
{
    if (tslot)
    {
        tslot->pendingcmd = NULL;
    }
    else
    {
        canceled = true;
    }

    if (r.wasErrorOrOK())
    {
        if (!canceled)
        {
            tslot->transfer->failed(r.errorOrOK(), *client->mTctableRequestCommitter);
        }

        return true;
    }

    std::vector<std::string> tempurls;
    for (;;)
    {
        switch (client->json.getnameid())
        {
            case 'p':
                tempurls.push_back("");
                client->json.storeobject(canceled ? NULL : &tempurls.back());
                break;

            case EOO:
                if (canceled) return true;

                if (tempurls.size() == 1)
                {
                    tslot->transfer->tempurls = tempurls;
                    tslot->transferbuf.setIsRaid(tslot->transfer, tempurls, tslot->transfer->pos, tslot->maxRequestSize);
                    tslot->starttime = tslot->lastdata = client->waiter->ds;
                    tslot->progress();
                }
                else
                {
                    tslot->transfer->failed(API_EINTERNAL, *client->mTctableRequestCommitter);
                }
                return true;

            default:
                if (!client->json.storeobject())
                {
                    if (!canceled)
                    {
                        tslot->transfer->failed(API_EINTERNAL, *client->mTctableRequestCommitter);
                    }

                    return false;
                }
        }
    }
}

// request upload target URL for application to upload photo to using eg. iOS background upload feature
CommandPutFileBackgroundURL::CommandPutFileBackgroundURL(m_off_t size, int putmbpscap, int ctag)
{
    cmd("u");
    arg("ssl", 2);   // always SSL for background uploads
    arg("v", 2);
    arg("s", size);
    arg("ms", putmbpscap);

    tag = ctag;
}

// set up file transfer with returned target URL
bool CommandPutFileBackgroundURL::procresult(Result r)
{
    string url;

    if (r.wasErrorOrActionpacket())
    {
        if (!canceled)
        {
            client->app->backgrounduploadurl_result(r.errorResultOrActionpacket(), NULL);
        }
        return true;
    }

    for (;;)
    {
        switch (client->json.getnameid())
        {
            case 'p':
                client->json.storeobject(canceled ? NULL : &url);
                break;

            case EOO:
                if (canceled) return true;

                client->app->backgrounduploadurl_result(API_OK, &url);
                return true;

            default:
                if (!client->json.storeobject())
                {
                    if (!canceled)
                    {
                        client->app->backgrounduploadurl_result(API_EINTERNAL, NULL);
                    }
                    return false;
                }
        }
    }
}

// request temporary source URL for DirectRead
CommandDirectRead::CommandDirectRead(MegaClient *client, DirectReadNode* cdrn)
{
    drn = cdrn;

    cmd("g");
    arg(drn->p ? "n" : "p", (byte*)&drn->h, MegaClient::NODEHANDLE);
    arg("g", 1);
    arg("v", 2);  // version 2: server can supply details for cloudraid files

    if (drn->privateauth.size())
    {
        arg("esid", drn->privateauth.c_str());
    }

    if (drn->publicauth.size())
    {
        arg("en", drn->publicauth.c_str());
    }

    if (drn->chatauth.size())
    {
        arg("cauth", drn->chatauth.c_str());
    }

    if (client->usehttps)
    {
        arg("ssl", 2);
    }
}

void CommandDirectRead::cancel()
{
    Command::cancel();
    drn = NULL;
}

bool CommandDirectRead::procresult(Result r)
{
    if (drn)
    {
        drn->pendingcmd = NULL;
    }

    if (r.wasErrorOrOK())
    {
        if (!canceled && drn)
        {
            drn->cmdresult(r.errorOrOK());
        }
        return true;
    }
    else
    {
        Error e(API_EINTERNAL);
        dstime tl = 0;
        std::vector<std::string> tempurls;

        for (;;)
        {
            switch (client->json.getnameid())
            {
                case 'g':
                    if (client->json.enterarray())   // now that we are requesting v2, the reply will be an array of 6 URLs for a raid download, or a single URL for the original direct download
                    {
                        for (;;)
                        {
                            std::string tu;
                            if (!client->json.storeobject(&tu))
                            {
                                break;
                            }
                            tempurls.push_back(tu);
                        }
                        client->json.leavearray();
                    }
                    else
                    {
                        std::string tu;
                        if (client->json.storeobject(&tu))
                        {
                            tempurls.push_back(tu);
                        }
                    }
                    if (tempurls.size() == 1 || tempurls.size() == RAIDPARTS)
                    {
                        drn->tempurls.swap(tempurls);
                        e.setErrorCode(API_OK);
                    }
                    else
                    {
                        e.setErrorCode(API_EINCOMPLETE);
                    }
                    break;

                case 's':
                    if (drn)
                    {
                        drn->size = client->json.getint();
                    }
                    break;

                case 'd':
                    e = API_EBLOCKED;
                    break;

                case 'e':
                    e = (error)client->json.getint();
                    break;

                case MAKENAMEID2('t', 'l'):
                    tl = dstime(client->json.getint());
                    break;

                case EOO:
                    if (!canceled && drn)
                    {
                        if (e == API_EOVERQUOTA && !tl)
                        {
                            // default retry interval
                            tl = MegaClient::DEFAULT_BW_OVERQUOTA_BACKOFF_SECS;
                        }

                        drn->cmdresult(e, e == API_EOVERQUOTA ? tl * 10 : 0);
                    }

                    return true;

                default:
                    if (!client->json.storeobject())
                    {
                        if (!canceled && drn)
                        {
                            drn->cmdresult(e);
                        }

                        return false;
                    }
            }
        }
    }
}

// request temporary source URL for full-file access (p == private node)
CommandGetFile::CommandGetFile(MegaClient *client, TransferSlot* ctslot, const byte* key, handle h, bool p, const char *privateauth, const char *publicauth, const char *chatauth)
{
    cmd("g");
    arg(p ? "n" : "p", (byte*)&h, MegaClient::NODEHANDLE);
    arg("g", 1);
    arg("v", 2);  // version 2: server can supply details for cloudraid files

    if (client->usehttps)
    {
        arg("ssl", 2);
    }

    if (privateauth)
    {
        arg("esid", privateauth);
    }

    if (publicauth)
    {
        arg("en", publicauth);
    }

    if (chatauth)
    {
        arg("cauth", chatauth);
    }

    tslot = ctslot;
    priv = p;
    ph = h;

    if (!tslot)
    {
        memcpy(filekey, key, FILENODEKEYLENGTH);
    }
}

void CommandGetFile::cancel()
{
    Command::cancel();
    tslot = NULL;
}

// process file credentials
bool CommandGetFile::procresult(Result r)
{
    if (tslot)
    {
        tslot->pendingcmd = NULL;
    }

    if (r.wasErrorOrOK())
    {
        if (!canceled)
        {
            if (tslot)
            {
                tslot->transfer->failed(r.errorOrOK(), *client->mTctableRequestCommitter);
            }
            else
            {
                client->app->checkfile_result(ph, r.errorOrOK());
            }
        }
        return true;
    }

    const char* at = NULL;
    Error e(API_EINTERNAL);
    m_off_t s = -1;
    dstime tl = 0;
    int d = 0;
    byte* buf;
    m_time_t ts = 0, tm = 0;

    // credentials relevant to a non-TransferSlot scenario (node query)
    string fileattrstring;
    string filenamestring;
    string filefingerprint;
    std::vector<string> tempurls;

    for (;;)
    {
        switch (client->json.getnameid())
        {
            case 'g':
                if (client->json.enterarray())   // now that we are requesting v2, the reply will be an array of 6 URLs for a raid download, or a single URL for the original direct download
                {
                    for (;;)
                    {
                        std::string tu;
                        if (!client->json.storeobject(&tu))
                        {
                            break;
                        }
                        tempurls.push_back(tu);
                    }
                    client->json.leavearray();
                }
                else
                {
                    std::string tu;
                    if (client->json.storeobject(&tu))
                    {
                        tempurls.push_back(tu);
                    }
                }
                e.setErrorCode(API_OK);
                break;

            case 's':
                s = client->json.getint();
                break;

            case 'd':
                d = 1;
                break;

            case MAKENAMEID2('t', 's'):
                ts = client->json.getint();
                break;

            case MAKENAMEID3('t', 'm', 'd'):
                tm = ts + client->json.getint();
                break;

            case MAKENAMEID2('a', 't'):
                at = client->json.getvalue();
                break;

            case MAKENAMEID2('f', 'a'):
                if (tslot)
                {
                    client->json.storeobject(&tslot->fileattrstring);
                }
                else
                {
                    client->json.storeobject(&fileattrstring);
                }
                break;

            case MAKENAMEID3('p', 'f', 'a'):
                if (tslot)
                {
                    tslot->fileattrsmutable = (int)client->json.getint();
                }
                break;

            case 'e':
                e = (error)client->json.getint();
                break;

            case MAKENAMEID2('t', 'l'):
                tl = dstime(client->json.getint());
                break;

            case EOO:
                if (d || !at)
                {
                    e = at ? API_EBLOCKED : API_EINTERNAL;

                    if (!canceled)
                    {
                        if (tslot)
                        {
                            tslot->transfer->failed(e, *client->mTctableRequestCommitter);
                        }
                        else
                        {
                            client->app->checkfile_result(ph, e);
                        }
                    }
                    return true;
                }
                else
                {
                    // decrypt at and set filename
                    SymmCipher key;
                    const char* eos = strchr(at, '"');

                    key.setkey(filekey, FILENODE);

                    if ((buf = Node::decryptattr(tslot ? tslot->transfer->transfercipher() : &key,
                                                 at, eos ? eos - at : strlen(at))))
                    {
                        JSON json;

                        json.begin((char*)buf + 5);

                        for (;;)
                        {
                            switch (json.getnameid())
                            {
                                case 'c':
                                    if (!json.storeobject(&filefingerprint))
                                    {
                                        delete[] buf;

                                        if (tslot)
                                        {
                                            tslot->transfer->failed(API_EINTERNAL, *client->mTctableRequestCommitter);
                                            return true;
                                        }

                                        client->app->checkfile_result(ph, API_EINTERNAL);
                                        return true;
                                    }
                                    break;

                                case 'n':
                                    if (!json.storeobject(&filenamestring))
                                    {
                                        delete[] buf;

                                        if (tslot)
                                        {
                                            tslot->transfer->failed(API_EINTERNAL, *client->mTctableRequestCommitter);
                                            return true;
                                        }

                                        client->app->checkfile_result(ph, API_EINTERNAL);
                                        return true;
                                    }
                                    break;

                                case EOO:
                                    delete[] buf;

                                    if (tslot)
                                    {
                                        if (s >= 0 && s != tslot->transfer->size)
                                        {
                                            tslot->transfer->size = s;
                                            for (file_list::iterator it = tslot->transfer->files.begin(); it != tslot->transfer->files.end(); it++)
                                            {
                                                (*it)->size = s;
                                            }

                                            if (priv)
                                            {
                                                Node *n = client->nodebyhandle(ph);
                                                if (n)
                                                {
                                                    n->size = s;
                                                    client->notifynode(n);
                                                }
                                            }

                                            client->sendevent(99411, "Node size mismatch", 0);
                                        }

                                        tslot->starttime = tslot->lastdata = client->waiter->ds;

                                        if ((tempurls.size() == 1 || tempurls.size() == RAIDPARTS) && s >= 0)
                                        {
                                            tslot->transfer->tempurls = tempurls;
                                            tslot->transferbuf.setIsRaid(tslot->transfer, tempurls, tslot->transfer->pos, tslot->maxRequestSize);
                                            tslot->progress();
                                            return true;
                                        }

                                        if (e == API_EOVERQUOTA && tl <= 0)
                                        {
                                            // default retry interval
                                            tl = MegaClient::DEFAULT_BW_OVERQUOTA_BACKOFF_SECS;
                                        }

                                        tslot->transfer->failed(e, *client->mTctableRequestCommitter, e == API_EOVERQUOTA ? tl * 10 : 0);
                                        return true;
                                    }
                                    else
                                    {
                                        client->app->checkfile_result(ph, e, filekey, s, ts, tm,
                                                                             &filenamestring,
                                                                             &filefingerprint,
                                                                             &fileattrstring);
                                        return true;
                                    }

                                default:
                                    if (!json.storeobject())
                                    {
                                        delete[] buf;

                                        if (tslot)
                                        {
                                            tslot->transfer->failed(API_EINTERNAL, *client->mTctableRequestCommitter);
                                            return true;
                                        }
                                        else
                                        {
                                            client->app->checkfile_result(ph, API_EINTERNAL);
                                            return true;
                                        }
                                    }
                            }
                        }
                    }

                    if (canceled)
                    {
                        return true;
                    }

                    if (tslot)
                    {
                        tslot->transfer->failed(API_EKEY, *client->mTctableRequestCommitter);
                        return true;
                    }
                    else
                    {
                        client->app->checkfile_result(ph, API_EKEY);
                        return true;
                    }
                }

            default:
                if (!client->json.storeobject())
                {
                    if (tslot)
                    {
                        tslot->transfer->failed(API_EINTERNAL, *client->mTctableRequestCommitter);
                        return false;
                    }
                    else
                    {
                        client->app->checkfile_result(ph, API_EINTERNAL);
                        return false;
                    }
                }
        }
    }
}

CommandSetAttr::CommandSetAttr(MegaClient* client, Node* n, attr_map&& attrMapUpdates, int reqtag)
    : mAttrMapUpdates(attrMapUpdates)
{
    tag = reqtag;
    h = n->nodehandle;
    generationError = API_OK;

    addToNodePendingCommands(n);
}

const char* CommandSetAttr::getJSON(MegaClient* client)
{
    // We generate the command just before sending, so it's up to date for any external changes that occured in the meantime
    // And we can also take into account any changes we have sent for this node that have not yet been applied by actionpackets
    json.clear();
    generationError = API_OK;

    cmd("a");

    string at;
    if (Node* n = client->nodebyhandle(h))
    {
        AttrMap m = n->attrs;

        // apply these changes for sending, but also any earlier changes that are ahead in the queue
        assert(!n->mPendingChanges.empty());
        if (n->mPendingChanges.chain)
        {
            for (auto& cmd : *n->mPendingChanges.chain)
            {
                if (cmd == this) break;
                if (auto attrCmd = dynamic_cast<CommandSetAttr*>(cmd))
                {
                    m.applyUpdates(attrCmd->mAttrMapUpdates);
                }
            }
        }

        m.applyUpdates(mAttrMapUpdates);

        if (SymmCipher* cipher = n->nodecipher())
        {
            m.getjson(&at);
            client->makeattr(cipher, &at, at.c_str(), int(at.size()));
        }
        else
        {
            h = UNDEF;  // dummy command to generate an error, with no effect
            generationError = API_EKEY;
        }
    }
    else
    {
        h = UNDEF;  // dummy command to generate an error, with no effect
        generationError = API_ENOENT;
    }

    arg("n", (byte*)&h, MegaClient::NODEHANDLE);
    arg("at", (byte*)at.c_str(), int(at.size()));

    return json.c_str();
}


bool CommandSetAttr::procresult(Result r)
{
    removeFromNodePendingCommands(h, client);
    client->app->setattr_result(h, generationError ? Error(generationError) : r.errorResultOrActionpacket());
    return r.wasErrorOrActionpacket();
}

// (the result is not processed directly - we rely on the server-client
// response)
CommandPutNodes::CommandPutNodes(MegaClient* client, handle th,
                                 const char* userhandle, vector<NewNode>&& newnodes, int ctag, putsource_t csource, const char *cauth)
{
    byte key[FILENODEKEYLENGTH];

    assert(newnodes.size() > 0);
    nn = std::move(newnodes);
    type = userhandle ? USER_HANDLE : NODE_HANDLE;
    source = csource;

    mSeqtagArray = true;
    cmd("p");

    if (userhandle)
    {
        arg("t", userhandle);
        targethandle = UNDEF;
    }
    else
    {
        arg("t", (byte*)&th, MegaClient::NODEHANDLE);
        targethandle = th;
    }

    arg("sm",1);

    if (cauth)
    {
        arg("cauth", cauth);
    }

    beginarray("n");

    for (unsigned i = 0; i < nn.size(); i++)
    {
        beginobject();

        NewNode* nni = &nn[i];
        switch (nni->source)
        {
            case NEW_NODE:
                arg("h", (byte*)&nni->nodehandle, MegaClient::NODEHANDLE);
                break;

            case NEW_PUBLIC:
                arg("ph", (byte*)&nni->nodehandle, MegaClient::NODEHANDLE);
                break;

            case NEW_UPLOAD:
                arg("h", nni->uploadtoken, sizeof nn[0].uploadtoken);

                // include pending file attributes for this upload
                string s;

                if (nni->fileattributes)
                {
                    // if attributes are set on the newnode then the app is not using the pendingattr mechanism
                    s.swap(*nni->fileattributes);
                    nni->fileattributes.reset();
                }
                else
                {
                    client->pendingattrstring(nn[i].uploadhandle, &s);

#ifdef USE_MEDIAINFO
                    client->mediaFileInfo.addUploadMediaFileAttributes(nn[i].uploadhandle, &s);
#endif
                }

                if (s.size())
                {
                    arg("fa", s.c_str(), 1);
                }
        }

        if (!ISUNDEF(nn[i].parenthandle))
        {
            arg("p", (byte*)&nn[i].parenthandle, MegaClient::NODEHANDLE);
        }

        if (nn[i].type == FILENODE && !ISUNDEF(nn[i].ovhandle))
        {
            arg("ov", (byte*)&nn[i].ovhandle, MegaClient::NODEHANDLE);
        }

        arg("t", nn[i].type);
        arg("a", (byte*)nn[i].attrstring->data(), int(nn[i].attrstring->size()));

        if (nn[i].nodekey.size() <= sizeof key)
        {
            client->key.ecb_encrypt((byte*)nn[i].nodekey.data(), key, nn[i].nodekey.size());
            arg("k", key, int(nn[i].nodekey.size()));
        }
        else
        {
            arg("k", (const byte*)nn[i].nodekey.data(), int(nn[i].nodekey.size()));
        }

        endobject();
    }

    endarray();

    // add cr element for new nodes, if applicable
    if (type == NODE_HANDLE)
    {
        Node* tn;

        if ((tn = client->nodebyhandle(th)))
        {
            ShareNodeKeys snk;

            for (unsigned i = 0; i < nn.size(); i++)
            {
                switch (nn[i].source)
                {
                    case NEW_PUBLIC:
                    case NEW_NODE:
                        snk.add(nn[i].nodekey, nn[i].nodehandle, tn, 0);
                        break;

                    case NEW_UPLOAD:
                        snk.add(nn[i].nodekey, nn[i].nodehandle, tn, 0, nn[i].uploadtoken, (int)sizeof nn[i].uploadtoken);
                        break;
                }
            }

            snk.get(this, true);
        }
    }

    tag = ctag;
    addToNodePendingCommands(targethandle, client);
}

// add new nodes and handle->node handle mapping
void CommandPutNodes::removePendingDBRecordsAndTempFiles()
{
    removeFromNodePendingCommands(targethandle, client);

    pendingdbid_map::iterator it = client->pendingtcids.find(tag);
    if (it != client->pendingtcids.end())
    {
        if (client->tctable)
        {
            client->mTctableRequestCommitter->beginOnce();
            vector<uint32_t> &ids = it->second;
            for (unsigned int i = 0; i < ids.size(); i++)
            {
                if (ids[i])
                {
                    client->tctable->del(ids[i]);
                }
            }
        }
        client->pendingtcids.erase(it);
    }
    pendingfiles_map::iterator pit = client->pendingfiles.find(tag);
    if (pit != client->pendingfiles.end())
    {
        vector<LocalPath> &pfs = pit->second;
        for (unsigned int i = 0; i < pfs.size(); i++)
        {
            client->fsaccess->unlinklocal(pfs[i]);
        }
        client->pendingfiles.erase(pit);
    }
}

bool CommandPutNodes::procresult(Result r)
{
    removePendingDBRecordsAndTempFiles();

    if (r.hasJsonArray() || r.hasJsonObject())
    {
        // The response is a sparse array indicating the nodes that failed, and the corresponding error code.
        // If the first three nodes failed, the response would be e.g. [-9,-9,-9].  Success is []
        // If the second and third node failed, the response would change to {"1":-9,"2":-9}.

        unsigned arrayIndex = 0;
        for (;;)
        {
            if (r.hasJsonArray())
            {
                if (*client->json.pos == ']')
                {
                    break;
                }

                if (!client->json.isnumeric())
                {
                    client->app->putnodes_result(API_EINTERNAL, type, nn);
                    return false;
                }

                assert(arrayIndex < nn.size());
                if (arrayIndex < nn.size())
                {
                    nn[arrayIndex++].mError = error(client->json.getint());
                }
            }
            else
            {
                string index, errorCode;
                if (client->json.storeobject(&index) && *client->json.pos == ':')
                {
                    ++client->json.pos;
                    if (client->json.storeobject(&errorCode))
                    {
                        arrayIndex = unsigned(atoi(index.c_str()));
                        if (arrayIndex < nn.size())
                        {
                            nn[arrayIndex].mError = error(atoi(errorCode.c_str()));
                            continue;
                        }
                    }
                }
                if (*client->json.pos != '}')
                {
                    client->app->putnodes_result(API_EINTERNAL, type, nn);
                    return false;
                }
                break;
            }
        }

#ifdef DEBUG
        for (auto& n : nn)
        {
            // double check we got a node, or know the error why it didn't get created
            if (!((n.added && n.mAddedHandle != UNDEF && !n.mError) ||
                 (!n.added && n.mAddedHandle == UNDEF && n.mError)))
            {
                assert(false);
            }
        }
#endif

#ifdef ENABLE_SYNC
        if (source == PUTNODES_SYNC)
        {
            client->app->putnodes_result(API_OK, type, nn);
            client->putnodes_sync_result(API_OK, nn);
        }
        else
#endif
        if (source == PUTNODES_APP)
        {
            client->app->putnodes_result(emptyResponse ? API_ENOENT : API_OK, type, nn);
        }
#ifdef ENABLE_SYNC
        else
        {
            client->putnodes_syncdebris_result(API_OK, nn);
        }
#endif
        return true;
    }
    else
    {
        LOG_debug << "Putnodes error " << r.errorOrOK();
        if (r.wasError(API_EOVERQUOTA))
        {
            client->activateoverquota(0, false);
        }
#ifdef ENABLE_SYNC
        if (source == PUTNODES_SYNC)
        {
            if (r.wasError(API_EACCESS))
            {
                client->sendevent(99402, "API_EACCESS putting node in sync transfer", 0);
            }

            client->app->putnodes_result(r.errorOrOK(), type, nn);

            for (size_t i = 0; i < nn.size(); i++)
            {
                nn[i].localnode.reset();
            }

            client->putnodes_sync_result(r.errorOrOK(), nn);
        }
        else
        {
#endif
            if (source == PUTNODES_APP)
            {
                client->app->putnodes_result(r.errorOrOK(), type, nn);
            }
#ifdef ENABLE_SYNC
            else
            {
                client->putnodes_syncdebris_result(r.errorOrOK(), nn);
<<<<<<< HEAD
            }
        }
#endif
        return r.wasErrorOrOK();
=======
                return true;
            }
        }
#endif
    }

    Error e = API_EINTERNAL;
    bool noexit = true;
    bool empty = false;
    while (noexit)
    {
        switch (client->json.getnameid())
        {
            case 'f':
                empty = !memcmp(client->json.pos, "[]", 2);
                if (client->readnodes(&client->json, 1, source, &nn, tag, true))  // do apply keys to received nodes only as we go for command response, much much faster for many small responses
                {
                    e = API_OK;
                }
                else
                {
                    LOG_err << "Parse error (readnodes)";
                    e = API_EINTERNAL;
                    noexit = false;
                }
                break;

            case MAKENAMEID2('f', '2'):
                if (!client->readnodes(&client->json, 1, PUTNODES_APP, nullptr, 0, true))  // do apply keys to received nodes only as we go for command response, much much faster for many small responses
                {
                    LOG_err << "Parse error (readversions)";
                    e = API_EINTERNAL;
                    noexit = false;
                }
                break;

            default:
                if (client->json.storeobject())
                {
                    continue;
                }

                e = API_EINTERNAL;
                LOG_err << "Parse error (PutNodes)";

                // fall through
            case EOO:
                noexit = false;
                break;
        }
    }

    client->sendkeyrewrites();

    // when the target has been removed, the API automatically adds the new node/s
    // into the rubbish bin
    Node *tempNode = !nn.empty() ? client->nodebyhandle(nn.front().mAddedHandle) : nullptr;
    bool targetOverride = (tempNode && tempNode->parenthandle != targethandle);

#ifdef ENABLE_SYNC
    if (source == PUTNODES_SYNC)
    {
        client->app->putnodes_result(e, type, nn, targetOverride);
        client->putnodes_sync_result(e, nn);
    }
    else
#endif
    if (source == PUTNODES_APP)
    {
#ifdef ENABLE_SYNC
        if (!ISUNDEF(targethandle))
        {
            Node *parent = client->nodebyhandle(targethandle);
            if (parent && parent->localnode)
            {
                // A node has been added by a regular (non sync) putnodes
                // inside a synced folder, so force a syncdown to detect
                // and sync the changes.
                client->setAllSyncsNeedSyncdown();
            }
        }
#endif
        client->app->putnodes_result((!e && empty) ? API_ENOENT : static_cast<error>(e), type, nn, targetOverride);
    }
#ifdef ENABLE_SYNC
    else
    {
        client->putnodes_syncdebris_result(e, nn);
>>>>>>> 3d964673
    }
}


CommandMoveNode::CommandMoveNode(MegaClient* client, Node* n, Node* t, syncdel_t csyncdel, handle prevparent)
{
    h = n->nodehandle;
    syncdel = csyncdel;
    np = t->nodehandle;
    pp = prevparent;
    syncop = pp != UNDEF;

    cmd("m");

    // Special case for Move, we do set the 'i' field.
    // This is needed for backward compatibility, old versions used memcmp to detect if a 'd' actionpacket was followed by a 't'  actionpacket with the same 'i' (ie, a move)
    // Additionally the servers can't deliver `st` in that packet for the same reason.  And of course we will not ignore this `t` packet, despite setting 'i'.
    notself(client);

    arg("n", (byte*)&h, MegaClient::NODEHANDLE);
    arg("t", (byte*)&t->nodehandle, MegaClient::NODEHANDLE);

    TreeProcShareKeys tpsk;
    client->proctree(n, &tpsk);
    tpsk.get(this);

    tag = client->reqtag;

    addToNodePendingCommands(n);
    addToNodePendingCommands(t);
}

bool CommandMoveNode::procresult(Result r)
{
    removeFromNodePendingCommands(h, client);
    removeFromNodePendingCommands(np, client);

    if (r.wasErrorOrActionpacket())
    {
        if (r.wasError(API_EOVERQUOTA))
        {
            client->activateoverquota(0, false);
        }

#ifdef ENABLE_SYNC
        if (syncdel != SYNCDEL_NONE)
        {
            Node* syncn = client->nodebyhandle(h);

            if (syncn)
            {
                if (r.succeeded())
                {
                    Node* n;

                    // update all todebris records in the subtree
                    for (node_set::iterator it = client->todebris.begin(); it != client->todebris.end(); it++)
                    {
                        n = *it;

                        do {
                            if (n == syncn)
                            {
                                (*it)->syncdeleted = syncdel;
                                break;
                            }
                        } while ((n = n->parent));
                    }
                }
                else
                {
                    Node *tn = NULL;
                    if (syncdel == SYNCDEL_BIN || syncdel == SYNCDEL_FAILED
                            || !(tn = client->nodebyhandle(client->rootnodes[RUBBISHNODE - ROOTNODE])))
                    {
                        LOG_err << "Error moving node to the Rubbish Bin";
                        syncn->syncdeleted = SYNCDEL_NONE;
                        client->todebris.erase(syncn->todebris_it);
                        syncn->todebris_it = client->todebris.end();
                    }
                    else
                    {
                        int creqtag = client->reqtag;
                        client->reqtag = syncn->tag;
                        LOG_warn << "Move to Syncdebris failed. Moving to the Rubbish Bin instead.";
                        client->rename(syncn, tn, SYNCDEL_FAILED, pp);
                        client->reqtag = creqtag;
                    }
                }
            }
        }
#endif
        // Movement of shares and pending shares into Rubbish should remove them
        if (r.wasStrictlyError() && syncdel == SYNCDEL_NONE)
        {
            client->sendevent(99439, "Unexpected move error", 0);
        }
    }

    if (Node* n = client->nodebyhandle(h))
    {
        client->rewriteforeignkeys(n);
    }

    client->app->rename_result(h, r.errorResultOrActionpacket());
    return r.wasErrorOrActionpacket();
}

CommandDelNode::CommandDelNode(MegaClient* client, handle th, bool keepversions, int cmdtag, std::function<void(handle, error)> f)
    : mResultFunction(f)
{
    cmd("d");

    arg("n", (byte*)&th, MegaClient::NODEHANDLE);

    if (keepversions)
    {
        arg("v", 1);
    }

    h = th;
    tag = cmdtag;
    const Node* n = client->nodebyhandle(h);
    parent = (n && n->parent) ? n->parent->nodehandle : UNDEF;
}

bool CommandDelNode::procresult(Result r)
{
    error e = r.errorResultOrActionpacket();

    if (r.wasErrorOrActionpacket())
    {
        if (mResultFunction)    mResultFunction(h, e);
        else         client->app->unlink_result(h, e);
        return true;
    }
    else
    {
        error e = API_OK;

        for (;;)
        {
            switch (client->json.getnameid())
            {
                case 'r':
                    if (client->json.enterarray())
                    {
                        if(client->json.isnumeric())
                        {
                            e = (error)client->json.getint();
                        }

                        client->json.leavearray();
                    }
                    break;

                case EOO:
                    if (mResultFunction)    mResultFunction(h, e);
                    else         client->app->unlink_result(h, e);

                    return true;

                default:
                    if (!client->json.storeobject())
                    {
                        if (mResultFunction)    mResultFunction(h, API_EINTERNAL);
                        else         client->app->unlink_result(h, API_EINTERNAL);
                        return false;
                    }
            }
        }
    }
}


CommandDelVersions::CommandDelVersions(MegaClient* client)
{
    cmd("dv");
    tag = client->reqtag;
}

bool CommandDelVersions::procresult(Result r)
{
    client->app->unlinkversions_result(r.errorResultOrActionpacket());
    return r.wasErrorOrActionpacket();
}

CommandKillSessions::CommandKillSessions(MegaClient* client)
{
    cmd("usr");
    arg("ko", 1); // Request to kill all sessions except the current one

    h = UNDEF;
    tag = client->reqtag;
}

CommandKillSessions::CommandKillSessions(MegaClient* client, handle sessionid)
{
    cmd("usr");
    beginarray("s");
    element(sessionid, MegaClient::USERHANDLE);
    endarray();

    h = sessionid;
    tag = client->reqtag;
}

bool CommandKillSessions::procresult(Result r)
{
    client->app->sessions_killed(h, r.errorOrOK());
    return r.wasErrorOrOK();
}

CommandLogout::CommandLogout(MegaClient *client)
{
    cmd("sml");

    batchSeparately = true;

    tag = client->reqtag;
}

const char* CommandLogout::getJSON(MegaClient* client)
{
    if (!incrementedCount)
    {
        // only set this once we are about to send the command, in case there are others ahead of it in the queue
        client->loggingout++;
        // only set it once in case of retries.
        incrementedCount = true;
    }
    return json.c_str();
}

bool CommandLogout::procresult(Result r)
{
    assert(r.wasErrorOrOK());
    MegaApp *app = client->app;
    if (client->loggingout > 0)
    {
        client->loggingout--;
    }
    if(r.wasError(API_OK))
    {
        // notify client after cache removal, as before
        client->loggedout = true;
    }
    else
    {
        app->logout_result(r.errorOrOK());
    }
    return true;
}

CommandPrelogin::CommandPrelogin(MegaClient* client, const char* email)
{
    cmd("us0");
    arg("user", email);
    batchSeparately = true;  // in case the account is blocked (we need to get a sid so we can issue whyamiblocked)

    this->email = email;
    tag = client->reqtag;
}

bool CommandPrelogin::procresult(Result r)
{
    if (r.wasErrorOrOK())
    {
        client->app->prelogin_result(0, NULL, NULL, r.errorOrOK());
        return true;
    }

    assert(r.hasJsonObject());
    int v = 0;
    string salt;
    for (;;)
    {
        switch (client->json.getnameid())
        {
            case 'v':
                v = int(client->json.getint());
                break;
            case 's':
                client->json.storeobject(&salt);
                break;
            case EOO:
                if (v == 0)
                {
                    LOG_err << "No version returned";
                    client->app->prelogin_result(0, NULL, NULL, API_EINTERNAL);
                }
                else if (v > 2)
                {
                    LOG_err << "Version of account not supported";
                    client->app->prelogin_result(0, NULL, NULL, API_EINTERNAL);
                }
                else if (v == 2 && !salt.size())
                {
                    LOG_err << "No salt returned";
                    client->app->prelogin_result(0, NULL, NULL, API_EINTERNAL);
                }
                else
                {
                    client->accountversion = v;
                    Base64::atob(salt, client->accountsalt);
                    client->app->prelogin_result(v, &email, &salt, API_OK);
                }
                return true;
            default:
                if (!client->json.storeobject())
                {
                    client->app->prelogin_result(0, NULL, NULL, API_EINTERNAL);
                    return false;
                }
        }
    }
}

// login request with user e-mail address and user hash
CommandLogin::CommandLogin(MegaClient* client, const char* email, const byte *emailhash, int emailhashsize, const byte *sessionkey, int csessionversion, const char *pin)
{
    cmd("us");
    batchSeparately = true;  // in case the account is blocked (we need to get a sid so we can issue whyamiblocked)

    // are we just performing a session validation?
    checksession = !email;
    sessionversion = csessionversion;

    if (!checksession)
    {
        arg("user", email);
        arg("uh", emailhash, emailhashsize);
        if (pin)
        {
            arg("mfa", pin);
        }
    }
    else
    {
        if (client->sctable && client->dbaccess->currentDbVersion == DbAccess::LEGACY_DB_VERSION)
        {
            LOG_debug << "Requesting a local cache upgrade";
            arg("fa", 1);
        }
    }

    if (sessionkey)
    {
        arg("sek", sessionkey, SymmCipher::KEYLENGTH);
    }

    if (client->cachedscsn != UNDEF)
    {
        arg("sn", (byte*)&client->cachedscsn, sizeof client->cachedscsn);
    }

    string deviceIdHash = client->getDeviceidHash();
    if (!deviceIdHash.empty())
    {
        arg("si", deviceIdHash.c_str());
    }

    tag = client->reqtag;
}

// process login result
bool CommandLogin::procresult(Result r)
{
    if (r.wasErrorOrOK())
    {
        client->app->login_result(r.errorOrOK());
        return true;
    }

    assert(r.hasJsonObject());
    byte hash[SymmCipher::KEYLENGTH];
    byte sidbuf[AsymmCipher::MAXKEYLENGTH];
    byte privkbuf[AsymmCipher::MAXKEYLENGTH * 2];
    byte sek[SymmCipher::KEYLENGTH];
    int len_k = 0, len_privk = 0, len_csid = 0, len_tsid = 0, len_sek = 0;
    handle me = UNDEF;
    bool fa = false;
    bool ach = false;

    for (;;)
    {
        switch (client->json.getnameid())
        {
            case 'k':
                len_k = client->json.storebinary(hash, sizeof hash);
                break;

            case 'u':
                me = client->json.gethandle(MegaClient::USERHANDLE);
                break;

            case MAKENAMEID3('s', 'e', 'k'):
                len_sek = client->json.storebinary(sek, sizeof sek);
                break;

            case MAKENAMEID4('t', 's', 'i', 'd'):
                len_tsid = client->json.storebinary(sidbuf, sizeof sidbuf);
                break;

            case MAKENAMEID4('c', 's', 'i', 'd'):
                len_csid = client->json.storebinary(sidbuf, sizeof sidbuf);
                break;

            case MAKENAMEID5('p', 'r', 'i', 'v', 'k'):
                len_privk = client->json.storebinary(privkbuf, sizeof privkbuf);
                break;

            case MAKENAMEID2('f', 'a'):
                fa = client->json.getint();
                break;

            case MAKENAMEID3('a', 'c', 'h'):
                ach = client->json.getint();
                break;

            case MAKENAMEID2('s', 'n'):
                if (!client->json.getint())
                {
                    // local state cache continuity rejected: read state from
                    // server instead
                    client->cachedscsn = UNDEF;
                }
                break;

            case EOO:
                if (!checksession)
                {
                    if (ISUNDEF(me) || len_k != sizeof hash)
                    {
                        client->app->login_result(API_EINTERNAL);
                        return true;
                    }

                    // decrypt and set master key
                    client->key.ecb_decrypt(hash);
                    client->key.setkey(hash);
                }
                else
                {
                    if (fa && client->sctable)
                    {
                        client->sctable->remove();
                        delete client->sctable;
                        client->sctable = NULL;
                        client->pendingsccommit = false;
                        client->cachedscsn = UNDEF;
                        client->dbaccess->currentDbVersion = DbAccess::DB_VERSION;

                        client->sendevent(99404, "Local DB upgrade granted", 0);
                    }
                }

                if (len_sek)
                {
                    if (len_sek != SymmCipher::KEYLENGTH)
                    {
                        client->app->login_result(API_EINTERNAL);
                        return true;
                    }

                    if (checksession && sessionversion)
                    {
                        byte k[SymmCipher::KEYLENGTH];
                        memcpy(k, client->key.key, sizeof(k));

                        client->key.setkey(sek);
                        client->key.ecb_decrypt(k);
                        client->key.setkey(k);
                    }
                }

                if (len_tsid)
                {
                    client->setsid(sidbuf, MegaClient::SIDLEN);

                    // account does not have an RSA keypair set: verify
                    // password using symmetric challenge
                    if (!client->checktsid(sidbuf, len_tsid))
                    {
                        LOG_warn << "Error checking tsid";
                        client->app->login_result(API_ENOENT);
                        return true;
                    }

                    // add missing RSA keypair
                    LOG_info << "Generating and adding missing RSA keypair";
                    client->setkeypair();
                }
                else
                {
                    // account has RSA keypair: decrypt server-provided session ID
                    if (len_privk < 256)
                    {
                        if (!checksession)
                        {
                            client->app->login_result(API_EINTERNAL);
                            return true;
                        }
                        else
                        {
                            // logging in with tsid to an account without a RSA keypair
                            LOG_info << "Generating and adding missing RSA keypair";
                            client->setkeypair();
                        }
                    }
                    else
                    {
                        // decrypt and set private key
                        client->key.ecb_decrypt(privkbuf, len_privk);
                        client->mPrivKey.resize(AsymmCipher::MAXKEYLENGTH * 2);
                        client->mPrivKey.resize(Base64::btoa(privkbuf, len_privk, (char *)client->mPrivKey.data()));

                        if (!client->asymkey.setkey(AsymmCipher::PRIVKEY, privkbuf, len_privk))
                        {
                            LOG_warn << "Error checking private key";
                            client->app->login_result(API_ENOENT);
                            return true;
                        }
                    }

                    if (!checksession)
                    {
                        if (len_csid < 32)
                        {
                            client->app->login_result(API_EINTERNAL);
                            return true;
                        }

                        // decrypt and set session ID for subsequent API communication
                        if (!client->asymkey.decrypt(sidbuf, len_csid, sidbuf, MegaClient::SIDLEN))
                        {
                            client->app->login_result(API_EINTERNAL);
                            return true;
                        }

                        client->setsid(sidbuf, MegaClient::SIDLEN);
                    }
                }

                client->me = me;
                client->uid = Base64Str<MegaClient::USERHANDLE>(client->me);
                client->achievements_enabled = ach;
                // Force to create own user
                client->finduser(me, 1);

                if (len_sek)
                {
                    client->sessionkey.assign((const char *)sek, sizeof(sek));
                }

#ifdef ENABLE_SYNC
                client->resetSyncConfigs();
#endif

                client->app->login_result(API_OK);
                return true;

            default:
                if (!client->json.storeobject())
                {
                    client->app->login_result(API_EINTERNAL);
                    return false;
                }
        }
    }
}

CommandShareKeyUpdate::CommandShareKeyUpdate(MegaClient*, handle sh, const char* uid, const byte* key, int len)
{
    cmd("k");
    beginarray("sr");

    element(sh, MegaClient::NODEHANDLE);
    element(uid);
    element(key, len);

    endarray();
}

CommandShareKeyUpdate::CommandShareKeyUpdate(MegaClient* client, handle_vector* v)
{
    Node* n;
    byte sharekey[SymmCipher::KEYLENGTH];

    cmd("k");
    beginarray("sr");

    for (size_t i = v->size(); i--;)
    {
        handle h = (*v)[i];

        if ((n = client->nodebyhandle(h)) && n->sharekey)
        {
            client->key.ecb_encrypt(n->sharekey->key, sharekey, SymmCipher::KEYLENGTH);

            element(h, MegaClient::NODEHANDLE);
            element(client->me, MegaClient::USERHANDLE);
            element(sharekey, SymmCipher::KEYLENGTH);
        }
    }

    endarray();
}

// add/remove share; include node share keys if new share
CommandSetShare::CommandSetShare(MegaClient* client, Node* n, User* u, accesslevel_t a, int newshare, const char* msg, const char* personal_representation, int ctag, std::function<void(Error)> f)
{
    byte auth[SymmCipher::BLOCKSIZE];
    byte key[SymmCipher::KEYLENGTH];
    byte asymmkey[AsymmCipher::MAXKEYLENGTH];
    int t = 0;

    tag = ctag;

    sh = n->nodehandle;
    user = u;
    access = a;
    completion = move(f);
    assert(completion);

    mSeqtagArray = true;
    cmd("s2");
    arg("n", (byte*)&sh, MegaClient::NODEHANDLE);

    // Only for inviting non-contacts
    if (personal_representation && personal_representation[0])
    {
        this->personal_representation = personal_representation;
        arg("e", personal_representation);
    }

    if (msg && msg[0])
    {
        this->msg = msg;
        arg("msg", msg);
    }

    if (a != ACCESS_UNKNOWN)
    {
        // securely store/transmit share key
        // by creating a symmetrically (for the sharer) and an asymmetrically
        // (for the sharee) encrypted version
        memcpy(key, n->sharekey->key, sizeof key);
        memcpy(asymmkey, key, sizeof key);

        client->key.ecb_encrypt(key);
        arg("ok", key, sizeof key);

        if (u && u->pubk.isvalid())
        {
            t = u->pubk.encrypt(client->rng, asymmkey, SymmCipher::KEYLENGTH, asymmkey, sizeof asymmkey);
        }

        // outgoing handle authentication
        client->handleauth(sh, auth);
        arg("ha", auth, sizeof auth);
    }

    beginarray("s");
    beginobject();

    arg("u", u ? ((u->show == VISIBLE) ? u->uid.c_str() : u->email.c_str()) : MegaClient::EXPORTEDLINK);
    // if the email is registered, the pubk request has returned the userhandle -->
    // sending the userhandle instead of the email makes the API to assume the user is already a contact

    if (a != ACCESS_UNKNOWN)
    {
        arg("r", a);

        if (u && u->pubk.isvalid() && t)
        {
            arg("k", asymmkey, t);
        }
    }

    endobject();
    endarray();

    // only for a fresh share: add cr element with all node keys encrypted to
    // the share key
    if (newshare)
    {
        // the new share's nodekeys for this user: generate node list
        TreeProcShareKeys tpsk(n);
        client->proctree(n, &tpsk);
        tpsk.get(this);
    }
}

// process user element (email/handle pairs)
bool CommandSetShare::procuserresult(MegaClient* client)
{
    while (client->json.enterobject())
    {
        handle uh = UNDEF;
        const char* m = NULL;

        for (;;)
        {
            switch (client->json.getnameid())
            {
                case 'u':
                    uh = client->json.gethandle(MegaClient::USERHANDLE);
                    break;

                case 'm':
                    m = client->json.getvalue();
                    break;

                case EOO:
                    if (!ISUNDEF(uh) && m)
                    {
                        client->mapuser(uh, m);
                    }
                    return true;

                default:
                    if (!client->json.storeobject())
                    {
                        return false;
                    }
            }
        }
    }

    return false;
}

// process result of share addition/modification
bool CommandSetShare::procresult(Result r)
{
    if (r.wasErrorOrOK())
    {
        completion(r.errorOrOK());
        return true;
    }

    for (;;)
    {
        switch (client->json.getnameid())
        {
            case MAKENAMEID2('o', 'k'):  // an owner key response will only
                                         // occur if the same share was created
                                         // concurrently with a different key
            {
                byte key[SymmCipher::KEYLENGTH + 1];
                if (client->json.storebinary(key, sizeof key + 1) == SymmCipher::KEYLENGTH)
                {
                    Node* n;

                    if ((n = client->nodebyhandle(sh)) && n->sharekey)
                    {
                        client->key.ecb_decrypt(key);
                        n->sharekey->setkey(key);

                        // repeat attempt with corrected share key
                        client->reqs.add(new CommandSetShare(client, n, user, access, 0, msg.c_str(), personal_representation.c_str(),
                                         tag, move(completion)));
                        return false;
                    }
                }
                break;
            }

            case 'u':   // user/handle confirmation
                if (client->json.enterarray())
                {
                    while (procuserresult(client))
                    {}
                    client->json.leavearray();
                }
                break;

            case 'r':
                if (client->json.enterarray())
                {
                    int i = 0;

                    while (client->json.isnumeric())
                    {
                        // intermediate result updates, not final completion
                        client->app->share_result(i++, (error)client->json.getint());
                    }

                    client->json.leavearray();
                }
                break;

            case MAKENAMEID3('s', 'n', 'k'):
                client->procsnk(&client->json);
                break;

            case MAKENAMEID3('s', 'u', 'k'):
                client->procsuk(&client->json);
                break;

            case MAKENAMEID2('c', 'r'):
                client->proccr(&client->json);
                break;

            case EOO:
                completion(API_OK);
                return true;

            default:
                if (!client->json.storeobject())
                {
                    return false;
                }
        }
    }
}

CommandSetPendingContact::CommandSetPendingContact(MegaClient* client, const char* temail, opcactions_t action, const char* msg, const char* oemail, handle contactLink)
{
    mV3 = false;
    cmd("upc");

    if (oemail != NULL)
    {
        arg("e", oemail);
    }

    arg("u", temail);
    switch (action)
    {
        case OPCA_DELETE:
            arg("aa", "d");
            break;
        case OPCA_REMIND:
            arg("aa", "r");
            break;
        case OPCA_ADD:
            arg("aa", "a");
            if (!ISUNDEF(contactLink))
            {
                arg("cl", (byte*)&contactLink, MegaClient::CONTACTLINKHANDLE);
            }
            break;
    }

    if (msg != NULL)
    {
        arg("msg", msg);
    }

    if (action != OPCA_REMIND)  // for reminders, need the actionpacket to update `uts`
    {
        notself(client);
    }

    tag = client->reqtag;
    this->action = action;
    this->temail = temail;
}

bool CommandSetPendingContact::procresult(Result r)
{
    if (r.wasErrorOrOK())
    {
        handle pcrhandle = UNDEF;
        if (r.wasError(API_OK)) // response for delete & remind actions is always numeric
        {
            // find the PCR by email
            PendingContactRequest *pcr = NULL;
            for (handlepcr_map::iterator it = client->pcrindex.begin();
                 it != client->pcrindex.end(); it++)
            {
                if (it->second->targetemail == temail)
                {
                    pcr = it->second;
                    pcrhandle = pcr->id;
                    break;
                }
            }

            if (!pcr)
            {
                LOG_err << "Reminded/deleted PCR not found";
            }
            else if (action == OPCA_DELETE)
            {
                pcr->changed.deleted = true;
                client->notifypcr(pcr);

                // remove pending shares related to the deleted PCR
                Node *n;
                for (node_map::iterator it = client->nodes.begin(); it != client->nodes.end(); it++)
                {
                    n = it->second;
                    if (n->pendingshares && n->pendingshares->find(pcr->id) != n->pendingshares->end())
                    {
                        client->newshares.push_back(
                                    new NewShare(n->nodehandle, 1, n->owner, ACCESS_UNKNOWN,
                                                 0, NULL, NULL, pcr->id, false));
                    }
                }

                client->mergenewshares(1);
            }
        }

        client->app->setpcr_result(pcrhandle, r.errorOrOK(), this->action);
        return true;
    }

    // if the PCR has been added, the response contains full details
    handle p = UNDEF;
    m_time_t ts = 0;
    m_time_t uts = 0;
    const char *eValue = NULL;
    const char *m = NULL;
    const char *msg = NULL;
    PendingContactRequest *pcr = NULL;
    for (;;)
    {
        switch (client->json.getnameid())
        {
            case 'p':
                p = client->json.gethandle(MegaClient::PCRHANDLE);
                break;
            case 'm':
                m = client->json.getvalue();
                break;
            case 'e':
                eValue = client->json.getvalue();
                break;
            case MAKENAMEID3('m', 's', 'g'):
                msg = client->json.getvalue();
                break;
            case MAKENAMEID2('t', 's'):
                ts = client->json.getint();
                break;
            case MAKENAMEID3('u', 't', 's'):
                uts = client->json.getint();
                break;
            case EOO:
                if (ISUNDEF(p))
                {
                    LOG_err << "Error in CommandSetPendingContact. Undefined handle";
                    client->app->setpcr_result(UNDEF, API_EINTERNAL, this->action);
                    return true;
                }

                if (action != OPCA_ADD || !eValue || !m || ts == 0 || uts == 0)
                {
                    LOG_err << "Error in CommandSetPendingContact. Wrong parameters";
                    client->app->setpcr_result(UNDEF, API_EINTERNAL, this->action);
                    return true;
                }

                pcr = new PendingContactRequest(p, eValue, m, ts, uts, msg, true);
                client->mappcr(p, pcr);

                client->notifypcr(pcr);
                client->app->setpcr_result(p, API_OK, this->action);
                return true;

            default:
                if (!client->json.storeobject())
                {
                    LOG_err << "Error in CommandSetPendingContact. Parse error";
                    client->app->setpcr_result(UNDEF, API_EINTERNAL, this->action);
                    return false;
                }
        }
    }
}

CommandUpdatePendingContact::CommandUpdatePendingContact(MegaClient* client, handle p, ipcactions_t action)
{
    cmd("upca");

    arg("p", (byte*)&p, MegaClient::PCRHANDLE);
    switch (action)
    {
        case IPCA_ACCEPT:
            arg("aa", "a");
            break;
        case IPCA_DENY:
            arg("aa", "d");
            break;
        case IPCA_IGNORE:
        default:
            arg("aa", "i");
            break;
    }

    tag = client->reqtag;
    this->action = action;
}

bool CommandUpdatePendingContact::procresult(Result r)
{
    client->app->updatepcr_result(r.errorResultOrActionpacket(), this->action);
    return r.wasErrorOrActionpacket();
}

CommandEnumerateQuotaItems::CommandEnumerateQuotaItems(MegaClient* client)
{
    cmd("utqa");
    arg("nf", 1);
    arg("b", 1);
    tag = client->reqtag;
}

bool CommandEnumerateQuotaItems::procresult(Result r)
{
    if (r.wasErrorOrOK())
    {
        client->app->enumeratequotaitems_result(r.errorOrOK());
        return true;
    }

    while (client->json.enterobject())
    {
        handle product = UNDEF;
        int prolevel = -1, gbstorage = -1, gbtransfer = -1, months = -1, type = -1;
        unsigned amount = 0, amountMonth = 0;
        const char* amountStr = nullptr;
        const char* amountMonthStr = nullptr;
        const char* curr = nullptr;
        const char* desc = nullptr;
        const char* ios = nullptr;
        const char* android = nullptr;
        string currency;
        string description;
        string ios_id;
        string android_id;
        bool finished = false;
        while (!finished)
        {
            switch (client->json.getnameid())
            {
                case MAKENAMEID2('i', 't'):
                    type = static_cast<int>(client->json.getint());
                    break;
                case MAKENAMEID2('i', 'd'):
                    product = client->json.gethandle(8);
                    break;
                case MAKENAMEID2('a', 'l'):
                    prolevel = static_cast<int>(client->json.getint());
                    break;
                case 's':
                    gbstorage = static_cast<int>(client->json.getint());
                    break;
                case 't':
                    gbtransfer = static_cast<int>(client->json.getint());
                    break;
                case 'm':
                    months = static_cast<int>(client->json.getint());
                    break;
                case 'p':
                    amountStr = client->json.getvalue();
                    break;
                case 'c':
                    curr = client->json.getvalue();
                    break;
                case 'd':
                    desc = client->json.getvalue();
                    break;
                case MAKENAMEID3('i', 'o', 's'):
                    ios = client->json.getvalue();
                    break;
                case MAKENAMEID6('g', 'o', 'o', 'g', 'l', 'e'):
                    android = client->json.getvalue();
                    break;
                case MAKENAMEID3('m', 'b', 'p'):
                    amountMonthStr = client->json.getvalue();
                    break;
                case EOO:
                    if (type < 0
                            || ISUNDEF(product)
                            || (prolevel < 0)
                            || (!type && gbstorage < 0)
                            || (!type && gbtransfer < 0)
                            || (months < 0)
                            || !amountStr
                            || !curr
                            || !desc
                            || !amountMonthStr
                            || (!type && !ios)
                            || (!type && !android))
                    {
                        client->app->enumeratequotaitems_result(API_EINTERNAL);
                        return true;
                    }

                    finished = true;
                    break;
                default:
                    client->app->enumeratequotaitems_result(API_EINTERNAL);
                    return false;
            }
        }

        client->json.leaveobject();
        JSON::copystring(&currency, curr);
        JSON::copystring(&description, desc);
        JSON::copystring(&ios_id, ios);
        JSON::copystring(&android_id, android);

        amount = atoi(amountStr) * 100;
        if ((curr = strchr(amountStr, '.')))
        {
            curr++;
            if ((*curr >= '0') && (*curr <= '9'))
            {
                amount += (*curr - '0') * 10;
            }
            curr++;
            if ((*curr >= '0') && (*curr <= '9'))
            {
                amount += *curr - '0';
            }
        }

        amountMonth = atoi(amountMonthStr) * 100;
        if ((curr = strchr(amountMonthStr, '.')))
        {
            curr++;
            if ((*curr >= '0') && (*curr <= '9'))
            {
                amountMonth += (*curr - '0') * 10;
            }
            curr++;
            if ((*curr >= '0') && (*curr <= '9'))
            {
                amountMonth += *curr - '0';
            }
        }

        client->app->enumeratequotaitems_result(type, product, prolevel, gbstorage,
                                                gbtransfer, months, amount, amountMonth,
                                                currency.c_str(), description.c_str(),
                                                ios_id.c_str(), android_id.c_str());
    }

    client->app->enumeratequotaitems_result(API_OK);
    return true;
}

CommandPurchaseAddItem::CommandPurchaseAddItem(MegaClient* client, int itemclass,
                                               handle item, unsigned price,
                                               const char* currency, unsigned /*tax*/,
                                               const char* /*country*/, handle lph,
                                               int phtype, int64_t ts)
{
    string sprice;
    sprice.resize(128);
    sprintf((char *)sprice.data(), "%.2f", price/100.0);
    replace( sprice.begin(), sprice.end(), ',', '.');
    cmd("uts");
    arg("it", itemclass);
    arg("si", (byte*)&item, 8);
    arg("p", sprice.c_str());
    arg("c", currency);
    if (!ISUNDEF(lph))
    {
        if (phtype == 0) // legacy mode
        {
            arg("aff", (byte*)&lph, MegaClient::NODEHANDLE);
        }
        else
        {
            beginobject("aff");
            arg("id", (byte*)&lph, MegaClient::NODEHANDLE);
            arg("ts", ts);
            arg("t", phtype);   // 1=affiliate id, 2=file/folder link, 3=chat link, 4=contact link
            endobject();
        }
    }

    tag = client->reqtag;

    //TODO: Complete this (tax? country?)
}

bool CommandPurchaseAddItem::procresult(Result r)
{
    if (r.wasErrorOrOK())
    {
        client->app->additem_result(r.errorOrOK());
        return true;
    }

    handle item = client->json.gethandle(8);
    if (item != UNDEF)
    {
        client->purchase_basket.push_back(item);
        client->app->additem_result(API_OK);
        return true;
    }
    else
    {
        client->json.storeobject();
        client->app->additem_result(API_EINTERNAL);
        return false;
    }
}

CommandPurchaseCheckout::CommandPurchaseCheckout(MegaClient* client, int gateway)
{
    cmd("utc");

    beginarray("s");
    for (handle_vector::iterator it = client->purchase_basket.begin(); it != client->purchase_basket.end(); it++)
    {
        element((byte*)&*it, sizeof(handle));
    }

    endarray();

    arg("m", gateway);

    // empty basket
    client->purchase_begin();

    tag = client->reqtag;
}

bool CommandPurchaseCheckout::procresult(Result r)
{
    if (r.wasErrorOrOK())
    {
        client->app->checkout_result(NULL, r.errorOrOK());
        return true;
    }

    //Expected response: "EUR":{"res":X,"code":Y}}
    client->json.getnameid();
    if (!client->json.enterobject())
    {
        LOG_err << "Parse error (CommandPurchaseCheckout)";
        client->app->checkout_result(NULL, API_EINTERNAL);
        return false;
    }

    string errortype;
    Error e;
    for (;;)
    {
        switch (client->json.getnameid())
        {
            case MAKENAMEID3('r', 'e', 's'):
                if (client->json.isnumeric())
                {
                    e = (error)client->json.getint();
                }
                else
                {
                    client->json.storeobject(&errortype);
                    if (errortype == "S")
                    {
                        errortype.clear();
                        e = API_OK;
                    }
                }
                break;

            case MAKENAMEID4('c', 'o', 'd', 'e'):
                if (client->json.isnumeric())
                {
                    e = (error)client->json.getint();
                }
                else
                {
                    LOG_err << "Parse error in CommandPurchaseCheckout (code)";
                }
                break;
            case EOO:
                client->json.leaveobject();
                if (!errortype.size() || errortype == "FI" || e == API_OK)
                {
                    client->app->checkout_result(NULL, e);
                }
                else
                {
                    client->app->checkout_result(errortype.c_str(), e);
                }
                return true;
            default:
                if (!client->json.storeobject())
                {
                    client->app->checkout_result(NULL, API_EINTERNAL);
                    return false;
                }
        }
    }
}

CommandRemoveContact::CommandRemoveContact(MegaClient* client, const char* m, visibility_t show)
{
    mV3 = false;

    this->email = m ? m : "";
    this->v = show;

    cmd("ur2");
    arg("u", m);
    arg("l", (int)show);

    tag = client->reqtag;
}

bool CommandRemoveContact::procresult(Result r)
{
    assert(r.hasJsonObject() || r.wasStrictlyError());

    if (r.hasJsonObject())
    {
        // the object contains (userhandle + email string) - caller will leaveobject() automatically

        if (User *u = client->finduser(email.c_str()))
        {
            u->show = v;
        }

        client->app->removecontact_result(API_OK);
        return true;
    }

    client->app->removecontact_result(r.errorOrOK());
    return r.wasErrorOrOK();
}

CommandPutMultipleUAVer::CommandPutMultipleUAVer(MegaClient *client, const userattr_map *attrs, int ctag)
{
    mV3 = false;

    this->attrs = *attrs;

    cmd("upv");

    for (userattr_map::const_iterator it = attrs->begin(); it != attrs->end(); it++)
    {
        attr_t type = it->first;

        beginarray(User::attr2string(type).c_str());

        element((const byte *) it->second.data(), int(it->second.size()));

        const string *attrv = client->ownuser()->getattrversion(type);
        if (attrv)
        {
            element(attrv->c_str());
        }

        endarray();
    }

    tag = ctag;
}

bool CommandPutMultipleUAVer::procresult(Result r)
{
    if (r.wasErrorOrOK())
    {
        client->sendevent(99419, "Error attaching keys", 0);

        client->app->putua_result(r.errorOrOK());
        return true;
    }

    User *u = client->ownuser();
    for(;;)   // while there are more attrs to read...
    {
        const char* ptr;
        const char* end;

        if (!(ptr = client->json.getvalue()) || !(end = strchr(ptr, '"')))
        {
            break;
        }
        attr_t type = User::string2attr(string(ptr, (end-ptr)).c_str());

        if (!(ptr = client->json.getvalue()) || !(end = strchr(ptr, '"')))
        {
            client->app->putua_result(API_EINTERNAL);
            return false;
        }
        string version = string(ptr, (end-ptr));

        userattr_map::iterator it = this->attrs.find(type);
        if (type == ATTR_UNKNOWN || version.empty() || (it == this->attrs.end()))
        {
            LOG_err << "Error in CommandPutUA. Undefined attribute or version";
            client->app->putua_result(API_EINTERNAL);
            return false;
        }
        else
        {
            u->setattr(type, &it->second, &version);
            u->setTag(tag ? tag : -1);

            if (type == ATTR_KEYRING)
            {
                TLVstore *tlvRecords = TLVstore::containerToTLVrecords(&attrs[type], &client->key);
                if (tlvRecords)
                {
                    if (tlvRecords->find(EdDSA::TLV_KEY))
                    {
                        string prEd255 = tlvRecords->get(EdDSA::TLV_KEY);
                        if (prEd255.size() == EdDSA::SEED_KEY_LENGTH)
                        {
                            client->signkey = new EdDSA(client->rng, (unsigned char *) prEd255.data());
                        }
                    }

                    if (tlvRecords->find(ECDH::TLV_KEY))
                    {
                        string prCu255 = tlvRecords->get(ECDH::TLV_KEY);
                        if (prCu255.size() == ECDH::PRIVATE_KEY_LENGTH)
                        {
                            client->chatkey = new ECDH((unsigned char *) prCu255.data());
                        }
                    }

                    if (!client->chatkey || !client->chatkey->initializationOK ||
                            !client->signkey || !client->signkey->initializationOK)
                    {
                        client->resetKeyring();
                        client->sendevent(99418, "Failed to load attached keys", 0);
                    }
                    else
                    {
                        client->sendevent(99420, "Signing and chat keys attached OK", 0);
                    }

                    delete tlvRecords;
                }
                else
                {
                    LOG_warn << "Failed to decrypt keyring after putua";
                }
            }
            else if (User::isAuthring(type))
            {
                client->mAuthRings.erase(type);
                const std::unique_ptr<TLVstore> tlvRecords(TLVstore::containerToTLVrecords(&attrs[type], &client->key));
                if (tlvRecords)
                {
                    client->mAuthRings.emplace(type, AuthRing(type, *tlvRecords));
                }
                else
                {
                    LOG_err << "Failed to decrypt keyring after putua";
                }
            }
        }
    }

    client->notifyuser(u);
    client->app->putua_result(API_OK);
    return true;
}


CommandPutUAVer::CommandPutUAVer(MegaClient* client, attr_t at, const byte* av, unsigned avl, int ctag)
{
    mV3 = false;

    this->at = at;
    this->av.assign((const char*)av, avl);

    cmd("upv");

    beginarray(User::attr2string(at).c_str());

    // if removing avatar, do not Base64 encode the attribute value
    if (at == ATTR_AVATAR && !strcmp((const char *)av, "none"))
    {
        element((const char*)av);
    }
    else
    {
        element(av, avl);
    }

    const string *attrv = client->ownuser()->getattrversion(at);
    if (client->ownuser()->isattrvalid(at) && attrv)
    {
        element(attrv->c_str());
    }

    endarray();

    tag = ctag;
}

bool CommandPutUAVer::procresult(Result r)
{
    if (r.wasErrorOrOK())
    {
        if (r.wasError(API_EEXPIRED))
        {
            User *u = client->ownuser();
            u->invalidateattr(at);
        }

        client->app->putua_result(r.errorOrOK());
    }
    else
    {
        const char* ptr;
        const char* end;

        if (!(ptr = client->json.getvalue()) || !(end = strchr(ptr, '"')))
        {
            client->app->putua_result(API_EINTERNAL);
            return false;
        }
        attr_t at = User::string2attr(string(ptr, (end-ptr)).c_str());

        if (!(ptr = client->json.getvalue()) || !(end = strchr(ptr, '"')))
        {
            client->app->putua_result(API_EINTERNAL);
            return false;
        }
        string v = string(ptr, (end-ptr));

        if (at == ATTR_UNKNOWN || v.empty() || (this->at != at))
        {
            LOG_err << "Error in CommandPutUA. Undefined attribute or version";
            client->app->putua_result(API_EINTERNAL);
            return false;
        }
        else
        {
            User *u = client->ownuser();
            u->setattr(at, &av, &v);
            u->setTag(tag ? tag : -1);

            if (User::isAuthring(at))
            {
                client->mAuthRings.erase(at);
                const std::unique_ptr<TLVstore> tlvRecords(TLVstore::containerToTLVrecords(&av, &client->key));
                if (tlvRecords)
                {
                    client->mAuthRings.emplace(at, AuthRing(at, *tlvRecords));
                }
                else
                {
                    LOG_err << "Failed to decrypt " << User::attr2string(at) << " after putua";
                }
            }

            client->notifyuser(u);
            client->app->putua_result(API_OK);
        }
    }
    return true;
}


CommandPutUA::CommandPutUA(MegaClient* /*client*/, attr_t at, const byte* av, unsigned avl, int ctag, handle lph, int phtype, int64_t ts)
{
    mV3 = false;

    this->at = at;
    this->av.assign((const char*)av, avl);

    cmd("up");

    string an = User::attr2string(at);

    // if removing avatar, do not Base64 encode the attribute value
    if (at == ATTR_AVATAR && !strcmp((const char *)av, "none"))
    {
        arg(an.c_str(),(const char *)av, avl);
    }
    else
    {
        arg(an.c_str(), av, avl);
    }

    if (!ISUNDEF(lph))
    {
        beginobject("aff");
        arg("id", (byte*)&lph, MegaClient::NODEHANDLE);
        arg("ts", ts);
        arg("t", phtype);   // 1=affiliate id, 2=file/folder link, 3=chat link, 4=contact link
        endobject();
    }

    tag = ctag;
}

bool CommandPutUA::procresult(Result r)
{
    if (r.wasErrorOrOK())
    {
        client->app->putua_result(r.errorOrOK());
    }
    else
    {
        client->json.storeobject(); // [<uh>]

        User *u = client->ownuser();
        assert(u);
        if (!u)
        {
            LOG_err << "Own user not found when attempting to set user attributes";
            client->app->putua_result(API_EACCESS);
            return true;
        }
        u->setattr(at, &av, NULL);
        u->setTag(tag ? tag : -1);
        client->notifyuser(u);

        if (at == ATTR_DISABLE_VERSIONS)
        {
            client->versions_disabled = (av == "1");
            if (client->versions_disabled)
            {
                LOG_info << "File versioning is disabled";
            }
            else
            {
                LOG_info << "File versioning is enabled";
            }
        }
        else if (at == ATTR_UNSHAREABLE_KEY)
        {
            LOG_info << "Unshareable key successfully created";
            client->unshareablekey.swap(av);
        }
        client->app->putua_result(API_OK);
    }

    return true;
}

CommandGetUA::CommandGetUA(MegaClient* /*client*/, const char* uid, attr_t at, const char* ph, int ctag)
{
    mV3 = false;

    this->uid = uid;
    this->at = at;
    this->ph = ph ? string(ph) : "";

    if (ph && ph[0])
    {
        cmd("mcuga");
        arg("ph", ph);
    }
    else
    {
        cmd("uga");
    }

    arg("u", uid);
    arg("ua", User::attr2string(at).c_str());
    arg("v", 1);
    tag = ctag;
}

bool CommandGetUA::procresult(Result r)
{
    User *u = client->finduser(uid.c_str());

    if (r.wasErrorOrOK())
    {
        if (r.wasError(API_ENOENT) && u)
        {
            u->removeattr(at);
        }

        client->app->getua_result(r.errorOrOK());

        if (isFromChatPreview())    // if `mcuga` was sent, no need to do anything else
        {
            return true;
        }

        if (u && u->userhandle == client->me && !r.wasError(API_EBLOCKED))
        {
            if (client->fetchingkeys && at == ATTR_SIG_RSA_PUBK)
            {
                client->initializekeys(); // we have now all the required data
            }

            if (r.wasError(API_ENOENT) && User::isAuthring(at))
            {
                // authring not created yet, will do it upon retrieval of public keys
                client->mAuthRings.erase(at);
                client->mAuthRings.emplace(at, AuthRing(at, TLVstore()));

                if (client->mFetchingAuthrings && client->mAuthRings.size() == 3)
                {
                    client->mFetchingAuthrings = false;
                    client->fetchContactsKeys();
                }
            }
        }

        // if the attr does not exist, initialize it
        if (at == ATTR_DISABLE_VERSIONS && r.wasError(API_ENOENT))
        {
            LOG_info << "File versioning is enabled";
            client->versions_disabled = false;
        }

        return true;
    }
    else
    {
        const char* ptr;
        const char* end;
        string value, version, buf;

        //If we are in preview mode, we only can retrieve atributes with mcuga and the response format is different
        if (isFromChatPreview())
        {
            ptr = client->json.getvalue();
            if (!ptr || !(end = strchr(ptr, '"')))
            {
                client->app->getua_result(API_EINTERNAL);
            }
            else
            {
                // convert from ASCII to binary the received data
                buf.assign(ptr, (end-ptr));
                value.resize(buf.size() / 4 * 3 + 3);
                value.resize(Base64::atob(buf.data(), (byte *)value.data(), int(value.size())));
                client->app->getua_result((byte*) value.data(), unsigned(value.size()), at);
            }
            return true;
        }

        for (;;)
        {
            switch (client->json.getnameid())
            {
                case MAKENAMEID2('a','v'):
                {
                    if (!(ptr = client->json.getvalue()) || !(end = strchr(ptr, '"')))
                    {
                        client->app->getua_result(API_EINTERNAL);
                        if (client->fetchingkeys && at == ATTR_SIG_RSA_PUBK && u && u->userhandle == client->me)
                        {
                            client->initializekeys(); // we have now all the required data
                        }
                        return false;
                    }
                    buf.assign(ptr, (end-ptr));
                    break;
                }
                case 'v':
                {
                    if (!(ptr = client->json.getvalue()) || !(end = strchr(ptr, '"')))
                    {
                        client->app->getua_result(API_EINTERNAL);
                        if (client->fetchingkeys && at == ATTR_SIG_RSA_PUBK && u && u->userhandle == client->me)
                        {
                            client->initializekeys(); // we have now all the required data
                        }
                        return false;
                    }
                    version.assign(ptr, (end-ptr));
                    break;
                }
                case EOO:
                {
                    // if there's no avatar, the value is "none" (not Base64 encoded)
                    if (u && at == ATTR_AVATAR && buf == "none")
                    {
                        u->setattr(at, NULL, &version);
                        u->setTag(tag ? tag : -1);
                        client->app->getua_result(API_ENOENT);
                        client->notifyuser(u);
                        return true;
                    }

                    // convert from ASCII to binary the received data
                    value.resize(buf.size() / 4 * 3 + 3);
                    value.resize(Base64::atob(buf.data(), (byte *)value.data(), int(value.size())));

                    // Some attributes don't keep historic records, ie. *!authring or *!lstint
                    // (none of those attributes are used by the SDK yet)
                    // bool nonHistoric = (attributename.at(1) == '!');

                    // handle the attribute data depending on the scope
                    char scope = User::scope(at);

                    if (!u) // retrieval of attributes without contact-relationship
                    {
                        if (at == ATTR_AVATAR && buf == "none")
                        {
                            client->app->getua_result(API_ENOENT);
                        }
                        else
                        {
                            client->app->getua_result((byte*) value.data(), unsigned(value.size()), at);
                        }
                        return true;
                    }

                    switch (scope)
                    {
                        case '*':   // private, encrypted
                        {
                            // decrypt the data and build the TLV records
                            TLVstore *tlvRecords = TLVstore::containerToTLVrecords(&value, &client->key);
                            if (!tlvRecords)
                            {
                                LOG_err << "Cannot extract TLV records for private attribute " << User::attr2string(at);
                                client->app->getua_result(API_EINTERNAL);
                                return false;
                            }

                            // store the value for private user attributes (decrypted version of serialized TLV)
                            string *tlvString = tlvRecords->tlvRecordsToContainer(client->rng, &client->key);
                            u->setattr(at, tlvString, &version);
                            delete tlvString;
                            client->app->getua_result(tlvRecords, at);

                            if (User::isAuthring(at))
                            {
                                client->mAuthRings.erase(at);
                                client->mAuthRings.emplace(at, AuthRing(at, *tlvRecords));

                                if (client->mFetchingAuthrings && client->mAuthRings.size() == 3)
                                {
                                    client->mFetchingAuthrings = false;
                                    client->fetchContactsKeys();
                                }
                            }

                            delete tlvRecords;
                            break;
                        }
                        case '+':   // public
                        {
                            u->setattr(at, &value, &version);
                            client->app->getua_result((byte*) value.data(), unsigned(value.size()), at);

                            if (client->fetchingkeys && at == ATTR_SIG_RSA_PUBK && u && u->userhandle == client->me)
                            {
                                client->initializekeys(); // we have now all the required data
                            }

                            if (!u->isTemporary && u->userhandle != client->me)
                            {
                                if (at == ATTR_ED25519_PUBK || at == ATTR_CU25519_PUBK)
                                {
                                    client->trackKey(at, u->userhandle, value);
                                }
                                else if (at == ATTR_SIG_CU255_PUBK || at == ATTR_SIG_RSA_PUBK)
                                {
                                    client->trackSignature(at, u->userhandle, value);
                                }
                            }
                            break;
                        }
                        case '#':   // protected
                        {
                            u->setattr(at, &value, &version);
                            client->app->getua_result((byte*) value.data(), unsigned(value.size()), at);
                            break;
                        }
                        case '^': // private, non-encrypted
                        {
                            // store the value in cache in binary format
                            u->setattr(at, &value, &version);
                            client->app->getua_result((byte*) value.data(), unsigned(value.size()), at);

                            if (at == ATTR_DISABLE_VERSIONS)
                            {
                                client->versions_disabled = !strcmp(value.data(), "1");
                                if (client->versions_disabled)
                                {
                                    LOG_info << "File versioning is disabled";
                                }
                                else
                                {
                                    LOG_info << "File versioning is enabled";
                                }
                            }
                            break;
                        }
                        default:    // legacy attributes or unknown attribute
                        {
                            if (at != ATTR_FIRSTNAME &&           // protected
                                    at != ATTR_LASTNAME &&        // protected
                                    at != ATTR_COUNTRY  &&        // private
                                    at != ATTR_BIRTHDAY &&        // private
                                    at != ATTR_BIRTHMONTH &&      // private
                                    at != ATTR_BIRTHYEAR)     // private
                            {
                                LOG_err << "Unknown received attribute: " << User::attr2string(at);
                                client->app->getua_result(API_EINTERNAL);
                                return false;
                            }

                            u->setattr(at, &value, &version);
                            client->app->getua_result((byte*) value.data(), unsigned(value.size()), at);
                            break;
                        }

                    }   // switch (scope)

                    u->setTag(tag ? tag : -1);
                    client->notifyuser(u);
                    return true;
                }
                default:
                {
                    if (!client->json.storeobject())
                    {
                        LOG_err << "Error in CommandGetUA. Parse error";
                        client->app->getua_result(API_EINTERNAL);
                        if (client->fetchingkeys && at == ATTR_SIG_RSA_PUBK && u && u->userhandle == client->me)
                        {
                            client->initializekeys(); // we have now all the required data
                        }
                        return false;
                    }
                }

            }   // switch (nameid)
        }
    }
#ifndef WIN32
    return false;  // unreachable code
#endif
}

#ifdef DEBUG
CommandDelUA::CommandDelUA(MegaClient *client, const char *an)
{
    mV3 = false;

    this->an = an;

    cmd("upr");
    arg("ua", an);

    arg("v", 1);    // returns the new version for the (removed) null value

    tag = client->reqtag;
}

bool CommandDelUA::procresult(Result r)
{
    if (r.wasErrorOrOK())
    {
        client->app->delua_result(r.errorOrOK());
    }
    else
    {
        const char* ptr;
        const char* end;
        if (!(ptr = client->json.getvalue()) || !(end = strchr(ptr, '"')))
        {
            client->app->delua_result(API_EINTERNAL);
            return false;
        }

        User *u = client->ownuser();
        attr_t at = User::string2attr(an.c_str());
        string version(ptr, (end-ptr));

        u->removeattr(at, &version); // store version to filter corresponding AP in order to avoid double onUsersUpdate()

        if (at == ATTR_KEYRING)
        {
            client->resetKeyring();
        }
        else if (User::isAuthring(at))
        {
            client->mAuthRings.emplace(at, AuthRing(at, TLVstore()));
            client->getua(u, at, 0);
        }

        client->notifyuser(u);
        client->app->delua_result(API_OK);
    }
    return true;
}

CommandSendDevCommand::CommandSendDevCommand(MegaClient *client, const char *command, const char *email, long long q, int bs, int us)
{
    cmd("dev");

    arg("aa", command);
    if (email)
    {
        arg("t", email);
    }

    if ((strcmp(command, "tq") == 0))
    {
        arg("q", q);
    }
    else if ((strcmp(command, "bs") == 0))
    {
        arg("s", bs);
    }
    else if ((strcmp(command, "us") == 0))
    {
        arg("s", us);
    }
    tag = client->reqtag;
}

bool CommandSendDevCommand::procresult(Result r)
{
    client->app->senddevcommand_result(r.errorResultOrActionpacket());
    return r.wasErrorOrActionpacket();
}

#endif  // #ifdef DEBUG

CommandGetUserEmail::CommandGetUserEmail(MegaClient *client, const char *uid)
{
    mStringIsNotSeqtag = true;

    cmd("uge");
    arg("u", uid);

    tag = client->reqtag;
}

bool CommandGetUserEmail::procresult(Result r)
{
    if (r.wasErrorOrOK())
    {
        client->app->getuseremail_result(NULL, r.errorOrOK());
        return true;
    }

    string email;
    if (!client->json.storeobject(&email))
    {
        client->app->getuseremail_result(NULL, API_EINTERNAL);
        return false;
    }
    else
    {
        client->app->getuseremail_result(&email, API_OK);
        return true;
    }
}

// set node keys (e.g. to convert asymmetric keys to symmetric ones)
CommandNodeKeyUpdate::CommandNodeKeyUpdate(MegaClient* client, handle_vector* v)
{
    byte nodekey[FILENODEKEYLENGTH];

    cmd("k");
    beginarray("nk");

    for (size_t i = v->size(); i--;)
    {
        handle h = (*v)[i];

        Node* n;

        if ((n = client->nodebyhandle(h)))
        {
            client->key.ecb_encrypt((byte*)n->nodekey().data(), nodekey, n->nodekey().size());

            element(h, MegaClient::NODEHANDLE);
            element(nodekey, int(n->nodekey().size()));
        }
    }

    endarray();
}

CommandSingleKeyCR::CommandSingleKeyCR(handle sh, handle nh, const byte* key, size_t keylen)
{
    cmd("k");
    beginarray("cr");

    beginarray();
    element(sh, MegaClient::NODEHANDLE);
    endarray();

    beginarray();
    element(nh, MegaClient::NODEHANDLE);
    endarray();

    beginarray();
    element(0);
    element(0);
    element(key, static_cast<int>(keylen));
    endarray();

    endarray();
}

CommandKeyCR::CommandKeyCR(MegaClient* /*client*/, node_vector* rshares, node_vector* rnodes, const char* keys)
{
    cmd("k");
    beginarray("cr");

    beginarray();
    for (int i = 0; i < (int)rshares->size(); i++)
    {
        element((*rshares)[i]->nodehandle, MegaClient::NODEHANDLE);
    }

    endarray();

    beginarray();
    for (int i = 0; i < (int)rnodes->size(); i++)
    {
        element((*rnodes)[i]->nodehandle, MegaClient::NODEHANDLE);
    }

    endarray();

    beginarray();
    appendraw(keys);
    endarray();

    endarray();
}

// a == ACCESS_UNKNOWN: request public key for user handle and respond with
// share key for sn
// otherwise: request public key for user handle and continue share creation
// for node sn to user u with access a
CommandPubKeyRequest::CommandPubKeyRequest(MegaClient* client, User* user)
{
    mV3 = false;

    cmd("uk");
    arg("u", user->uid.c_str());

    u = user;
    tag = client->reqtag;
}

bool CommandPubKeyRequest::procresult(Result r)
{
    byte pubkbuf[AsymmCipher::MAXKEYLENGTH];
    int len_pubk = 0;
    handle uh = UNDEF;

    if (r.wasErrorOrOK())
    {
        if (!r.wasError(API_ENOENT)) //API_ENOENT = unregistered users or accounts without a public key yet
        {
            LOG_err << "Unexpected error in CommandPubKeyRequest: " << error(r.errorOrOK());
        }
    }
    else
    {
        bool finished = false;
        while (!finished)
        {
            switch (client->json.getnameid())
            {
                case 'u':
                    uh = client->json.gethandle(MegaClient::USERHANDLE);
                    break;

                case MAKENAMEID4('p', 'u', 'b', 'k'):
                    len_pubk = client->json.storebinary(pubkbuf, sizeof pubkbuf);
                    break;

                case EOO:
                    if (!u) // user has cancelled the account
                    {
                        return true;
                    }

                    if (!ISUNDEF(uh))
                    {
                        client->mapuser(uh, u->email.c_str());
                        if (u->isTemporary && u->uid == u->email) //update uid with the received USERHANDLE (will be used as target for putnodes)
                        {
                            u->uid = Base64Str<MegaClient::USERHANDLE>(uh);
                        }
                    }

                    if (client->fetchingkeys && u->userhandle == client->me && len_pubk)
                    {
                        client->pubk.setkey(AsymmCipher::PUBKEY, pubkbuf, len_pubk);
                        return true;
                    }

                    if (len_pubk && !u->pubk.setkey(AsymmCipher::PUBKEY, pubkbuf, len_pubk))
                    {
                        len_pubk = 0;
                    }

                    if (!u->isTemporary && u->userhandle != client->me && len_pubk && u->pubk.isvalid())
                    {
                        string pubkstr;
                        u->pubk.serializekeyforjs(pubkstr);
                        client->trackKey(ATTR_UNKNOWN, u->userhandle, pubkstr);
                    }
                    finished = true;
                    break;

                default:
                    if (client->json.storeobject())
                    {
                        continue;
                    }
                    len_pubk = 0;
                    finished = true;
                    break;
            }
        }
    }

    // satisfy all pending PubKeyAction requests for this user
    while (u->pkrs.size())
    {
        client->restag = tag;
        u->pkrs[0]->proc(client, u);
        u->pkrs.pop_front();
    }

    if (len_pubk && !u->isTemporary)
    {
        client->notifyuser(u);
    }

    if (u->isTemporary)
    {
        delete u;
        u = NULL;
    }

    return true;
}

void CommandPubKeyRequest::invalidateUser()
{
    u = NULL;
}

CommandGetUserData::CommandGetUserData(MegaClient *client)
{
    mV3 = false;

    cmd("ug");
    arg("v", 1);

    tag = client->reqtag;
}

bool CommandGetUserData::procresult(Result r)
{
    string name;
    string pubk;
    string privk;
    string k;
    byte privkbuf[AsymmCipher::MAXKEYLENGTH * 2];
    int len_privk = 0;
    byte pubkbuf[AsymmCipher::MAXKEYLENGTH];
    int len_pubk = 0;
    m_time_t since = 0;
    int v = 0;
    string salt;
    string smsv;
    string lastname;
    string versionLastname;
    string firstname;
    string versionFirstname;
    string language;
    string versionLanguage;
    string pwdReminderDialog;
    string versionPwdReminderDialog;
    string pushSetting;
    string versionPushSetting;
    string contactLinkVerification;
    string versionContactLinkVerification;
    handle me = UNDEF;
    string chatFolder;
    string versionChatFolder;
    string cameraUploadFolder;
    string versionCameraUploadFolder;
    string aliases;
    string versionAliases;
    string disableVersions;
    string versionDisableVersions;
    string country;
    string versionCountry;
    string birthday;
    string versionBirthday;
    string birthmonth;
    string versionBirthmonth;
    string birthyear;
    string versionBirthyear;
    string email;
    string unshareableKey;
    string versionUnshareableKey;
    string deviceNames;
    string versionDeviceNames;
    string myBackupsFolder;
    string versionMyBackupsFolder;

    bool uspw = false;
    vector<m_time_t> warningTs;
    m_time_t deadlineTs = -1;

    bool b = false;
    BizMode m = BIZ_MODE_UNKNOWN;
    BizStatus s = BIZ_STATUS_UNKNOWN;
    std::set<handle> masters;
    std::vector<std::pair<BizStatus, m_time_t>> sts;

    if (r.wasErrorOrOK())
    {
        client->app->userdata_result(NULL, NULL, NULL, r.wasError(API_OK) ? Error(API_ENOENT) : r.errorOrOK());
        return true;
    }

    for (;;)
    {
        string attributeName = client->json.getnameWithoutAdvance();
        switch (client->json.getnameid())
        {
        case MAKENAMEID3('a', 'a', 'v'):    // account authentication version
            v = (int)client->json.getint();
            break;

        case MAKENAMEID3('a', 'a', 's'):    // account authentication salt
            client->json.storeobject(&salt);
            break;

        case MAKENAMEID4('n', 'a', 'm', 'e'):
            client->json.storeobject(&name);
            break;

        case 'k':   // master key
            k.resize(SymmCipher::KEYLENGTH);
            client->json.storebinary((byte *)k.data(), int(k.size()));
            break;

        case MAKENAMEID5('s', 'i', 'n', 'c', 'e'):
            since = client->json.getint();
            break;

        case MAKENAMEID4('p', 'u', 'b', 'k'):   // RSA public key
            client->json.storeobject(&pubk);
            len_pubk = Base64::atob(pubk.c_str(), pubkbuf, sizeof pubkbuf);
            break;

        case MAKENAMEID5('p', 'r', 'i', 'v', 'k'):  // RSA private key (encrypted to MK)
            len_privk = client->json.storebinary(privkbuf, sizeof privkbuf);
            break;

        case MAKENAMEID5('f', 'l', 'a', 'g', 's'):
            if (client->json.enterobject())
            {
                if (client->readmiscflags(&client->json) != API_OK)
                {
                    client->app->userdata_result(NULL, NULL, NULL, API_EINTERNAL);
                    return false;
                }
                client->json.leaveobject();
            }
            break;

        case 'u':
            me = client->json.gethandle(MegaClient::USERHANDLE);
            break;

        case MAKENAMEID8('l', 'a', 's', 't', 'n', 'a', 'm', 'e'):
            parseUserAttribute(lastname, versionLastname);
            break;

        case MAKENAMEID6('^', '!', 'l', 'a', 'n', 'g'):
            parseUserAttribute(language, versionLanguage);
            break;

        case MAKENAMEID8('b', 'i', 'r', 't', 'h', 'd', 'a', 'y'):
            parseUserAttribute(birthday, versionBirthday);
            break;

        case MAKENAMEID7('c', 'o', 'u', 'n', 't', 'r', 'y'):
            parseUserAttribute(country, versionCountry);
            break;

        case MAKENAMEID4('^', '!', 'p', 's'):
            parseUserAttribute(pushSetting, versionPushSetting);
            break;

        case MAKENAMEID5('^', '!', 'p', 'r', 'd'):
            parseUserAttribute(pwdReminderDialog, versionPwdReminderDialog);
            break;

        case MAKENAMEID4('^', 'c', 'l', 'v'):
            parseUserAttribute(contactLinkVerification, versionContactLinkVerification);
            break;

        case MAKENAMEID4('^', '!', 'd', 'v'):
            parseUserAttribute(disableVersions, versionDisableVersions);
            break;

        case MAKENAMEID4('*', '!', 'c', 'f'):
            parseUserAttribute(chatFolder, versionChatFolder);
            break;

        case MAKENAMEID5('*', '!', 'c', 'a', 'm'):
            parseUserAttribute(cameraUploadFolder, versionCameraUploadFolder);
            break;

        case MAKENAMEID8('*', '!', '>', 'a', 'l', 'i', 'a', 's'):
            parseUserAttribute(aliases, versionAliases);
            break;

        case MAKENAMEID5('e', 'm', 'a', 'i', 'l'):
            client->json.storeobject(&email);
            break;

        case MAKENAMEID5('*', '~', 'u', 's', 'k'):
            parseUserAttribute(unshareableKey, versionUnshareableKey, false);
            break;

        case MAKENAMEID4('*', '!', 'd', 'n'):
            parseUserAttribute(deviceNames, versionDeviceNames);
            break;

        case MAKENAMEID5('*', '!', 'b', 'a', 'k'):
            parseUserAttribute(myBackupsFolder, versionMyBackupsFolder);
            break;

        case 'b':   // business account's info
            assert(!b);
            b = true;
            if (client->json.enterobject())
            {
                bool endobject = false;
                while (!endobject)
                {
                    switch (client->json.getnameid())
                    {
                        case 's':   // status
                            // -1: expired, 1: active, 2: grace-period
                            s = BizStatus(client->json.getint32());
                            break;

                        case 'm':   // mode
                            m = BizMode(client->json.getint32());
                            break;

                        case MAKENAMEID2('m', 'u'):
                            if (client->json.enterarray())
                            {
                                for (;;)
                                {
                                    handle uh = client->json.gethandle(MegaClient::USERHANDLE);
                                    if (!ISUNDEF(uh))
                                    {
                                        masters.emplace(uh);
                                    }
                                    else
                                    {
                                        break;
                                    }
                                }
                                client->json.leavearray();
                            }
                            break;

                        case MAKENAMEID3('s', 't', 's'):    // status timestamps
                            // ie. "sts":[{"s":-1,"ts":1566182227},{"s":1,"ts":1563590227}]
                            client->json.enterarray();
                            while (client->json.enterobject())
                            {
                                BizStatus status = BIZ_STATUS_UNKNOWN;
                                m_time_t ts = 0;

                                bool exit = false;
                                while (!exit)
                                {
                                    switch (client->json.getnameid())
                                    {
                                        case 's':
                                           status = BizStatus(client->json.getint());
                                           break;

                                        case MAKENAMEID2('t', 's'):
                                           ts = client->json.getint();
                                           break;

                                        case EOO:
                                            if (status != BIZ_STATUS_UNKNOWN && ts != 0)
                                            {
                                                sts.push_back(std::make_pair(status, ts));
                                            }
                                            else
                                            {
                                                LOG_warn << "Unpaired/missing business status-ts in b.sts";
                                            }
                                            exit = true;
                                            break;

                                        default:
                                            if (!client->json.storeobject())
                                            {
                                                client->app->userdata_result(NULL, NULL, NULL, API_EINTERNAL);
                                                return false;
                                            }
                                    }
                                }
                                client->json.leaveobject();
                            }
                            client->json.leavearray();
                            break;

                        case EOO:
                            endobject = true;
                            break;

                        default:
                            if (!client->json.storeobject())
                            {
                                client->app->userdata_result(NULL, NULL, NULL, API_EINTERNAL);
                                return false;
                            }
                    }
                }
                client->json.leaveobject();
            }
            break;

        case MAKENAMEID4('s', 'm', 's', 'v'):   // SMS verified phone number
            if (!client->json.storeobject(&smsv))
            {
                LOG_err << "Invalid verified phone number (smsv)";
                assert(false);
            }
            break;

        case MAKENAMEID4('u', 's', 'p', 'w'):   // user paywall data
        {
            uspw = true;

            if (client->json.enterobject())
            {
                bool endobject = false;
                while (!endobject)
                {
                    switch (client->json.getnameid())
                    {
                        case MAKENAMEID2('d', 'l'): // deadline timestamp
                            deadlineTs = client->json.getint();
                            break;

                        case MAKENAMEID3('w', 't', 's'):    // warning timestamps
                            // ie. "wts":[1591803600,1591813600,1591823600

                            if (client->json.enterarray())
                            {
                                m_time_t ts;
                                while (client->json.isnumeric() && (ts = client->json.getint()) != -1)
                                {
                                    warningTs.push_back(ts);
                                }

                                client->json.leavearray();
                            }
                            break;

                        case EOO:
                            endobject = true;
                            break;

                        default:
                            if (!client->json.storeobject())
                            {
                                client->app->userdata_result(NULL, NULL, NULL, API_EINTERNAL);
                                return false;
                            }
                    }
                }
                client->json.leaveobject();
            }
            break;
        }

        case EOO:
        {
            assert(me == client->me);

            if (len_privk)
            {
                client->key.ecb_decrypt(privkbuf, len_privk);
                privk.resize(AsymmCipher::MAXKEYLENGTH * 2);
                privk.resize(Base64::btoa(privkbuf, len_privk, (char *)privk.data()));

                // RSA private key should be already assigned at login
                assert(privk == client->mPrivKey);
                if (client->mPrivKey.empty())
                {
                    LOG_warn << "Private key not set by login, setting at `ug` response...";
                    if (!client->asymkey.setkey(AsymmCipher::PRIVKEY, privkbuf, len_privk))
                    {
                        LOG_warn << "Error checking private key at `ug` response";
                    }
                }
            }

            if (len_pubk)
            {
                client->pubk.setkey(AsymmCipher::PUBKEY, pubkbuf, len_pubk);
            }

            if (v)
            {
                client->accountversion = v;
            }

            if (salt.size())
            {
                Base64::atob(salt, client->accountsalt);
            }

            client->accountsince = since;
            client->mSmsVerifiedPhone = smsv;

            client->k = k;

            client->btugexpiration.backoff(MegaClient::USER_DATA_EXPIRATION_BACKOFF_SECS * 10);
            client->cachedug = true;

            // pre-load received user attributes into cache
            User* u = client->ownuser();
            if (u)
            {
                int changes = 0;
                if (u->email.empty())
                {
                    u->email = email;
                }

                if (firstname.size())
                {
                    changes += u->updateattr(ATTR_FIRSTNAME, &firstname, &versionFirstname);
                }

                if (lastname.size())
                {
                    changes += u->updateattr(ATTR_LASTNAME, &lastname, &versionLastname);
                }

                if (language.size())
                {
                    changes += u->updateattr(ATTR_LANGUAGE, &language, &versionLanguage);
                }

                if (birthday.size())
                {
                    changes += u->updateattr(ATTR_BIRTHDAY, &birthday, &versionBirthday);
                }

                if (birthmonth.size())
                {
                    changes += u->updateattr(ATTR_BIRTHMONTH, &birthmonth, &versionBirthmonth);
                }

                if (birthyear.size())
                {
                    changes += u->updateattr(ATTR_BIRTHYEAR, &birthyear, &versionBirthyear);
                }

                if (country.size())
                {
                    changes += u->updateattr(ATTR_COUNTRY, &country, &versionCountry);
                }

                if (pwdReminderDialog.size())
                {
                    changes += u->updateattr(ATTR_PWD_REMINDER, &pwdReminderDialog, &versionPwdReminderDialog);
                }

                if (pushSetting.size())
                {
                    changes += u->updateattr(ATTR_PUSH_SETTINGS, &pushSetting, &versionPushSetting);

                    // initialize the settings for the intermediate layer by simulating there was a getua()
                    client->app->getua_result((byte*) pushSetting.data(), (unsigned) pushSetting.size(), ATTR_PUSH_SETTINGS);
                }

                if (contactLinkVerification.size())
                {
                    changes += u->updateattr(ATTR_CONTACT_LINK_VERIFICATION, &contactLinkVerification, &versionContactLinkVerification);
                }

                if (disableVersions.size())
                {
                    changes += u->updateattr(ATTR_DISABLE_VERSIONS, &disableVersions, &versionDisableVersions);

                    // initialize the status of file-versioning for the client
                    client->versions_disabled = (disableVersions == "1");
                    if (client->versions_disabled)
                    {
                        LOG_info << "File versioning is disabled";
                    }
                    else
                    {
                        LOG_info << "File versioning is enabled";
                    }
                }
                else    // attribute does not exists
                {
                    LOG_info << "File versioning is enabled";
                    client->versions_disabled = false;
                }

                if (chatFolder.size())
                {
                    unique_ptr<TLVstore> tlvRecords(TLVstore::containerToTLVrecords(&chatFolder, &client->key));
                    if (tlvRecords)
                    {
                        // store the value for private user attributes (decrypted version of serialized TLV)
                        unique_ptr<string> tlvString(tlvRecords->tlvRecordsToContainer(client->rng, &client->key));
                        changes += u->updateattr(ATTR_MY_CHAT_FILES_FOLDER, tlvString.get(), &versionChatFolder);
                    }
                    else
                    {
                        LOG_err << "Cannot extract TLV records for ATTR_MY_CHAT_FILES_FOLDER";
                    }
                }

                if (cameraUploadFolder.size())
                {
                    unique_ptr<TLVstore> tlvRecords(TLVstore::containerToTLVrecords(&cameraUploadFolder, &client->key));
                    if (tlvRecords)
                    {
                        // store the value for private user attributes (decrypted version of serialized TLV)
                        unique_ptr<string> tlvString(tlvRecords->tlvRecordsToContainer(client->rng, &client->key));
                        changes += u->updateattr(ATTR_CAMERA_UPLOADS_FOLDER, tlvString.get(), &versionCameraUploadFolder);
                    }
                    else
                    {
                        LOG_err << "Cannot extract TLV records for ATTR_CAMERA_UPLOADS_FOLDER";
                    }
                }

                if (!myBackupsFolder.empty())
                {
                    unique_ptr<TLVstore> tlvRecords(TLVstore::containerToTLVrecords(&myBackupsFolder, &client->key));
                    if (tlvRecords)
                    {
                        // store the value for private user attributes (decrypted version of serialized TLV)
                        unique_ptr<string> tlvString(tlvRecords->tlvRecordsToContainer(client->rng, &client->key));
                        changes += u->updateattr(ATTR_MY_BACKUPS_FOLDER, tlvString.get(), &versionMyBackupsFolder);
                    }
                    else
                    {
                        LOG_err << "Cannot extract TLV records for ATTR_MY_BACKUPS_FOLDER";
                    }
                }

                if (aliases.size())
                {
                    unique_ptr<TLVstore> tlvRecords(TLVstore::containerToTLVrecords(&aliases, &client->key));
                    if (tlvRecords)
                    {
                        // store the value for private user attributes (decrypted version of serialized TLV)
                        unique_ptr<string> tlvString(tlvRecords->tlvRecordsToContainer(client->rng, &client->key));
                        changes += u->updateattr(ATTR_ALIAS, tlvString.get(), &versionAliases);
                    }
                    else
                    {
                        LOG_err << "Cannot extract TLV records for ATTR_ALIAS";
                    }
                }

                if (unshareableKey.size() == Base64Str<SymmCipher::BLOCKSIZE>::STRLEN)
                {
                    changes += u->updateattr(ATTR_UNSHAREABLE_KEY, &unshareableKey, &versionUnshareableKey);
                    client->unshareablekey.swap(unshareableKey);
                }
                else if (unshareableKey.empty())    // it has not been created yet
                {
                    LOG_info << "Creating unshareable key...";
                    byte newunshareablekey[SymmCipher::BLOCKSIZE];
                    client->rng.genblock(newunshareablekey, sizeof(newunshareablekey));
                    client->putua(ATTR_UNSHAREABLE_KEY, newunshareablekey, sizeof(newunshareablekey), 0);
                }
                else
                {
                    LOG_err << "Unshareable key wrong length";
                }

                if (deviceNames.size())
                {
                    unique_ptr<TLVstore> tlvRecords(TLVstore::containerToTLVrecords(&deviceNames, &client->key));
                    if (tlvRecords)
                    {
                        // store the value for private user attributes (decrypted version of serialized TLV)
                        unique_ptr<string> tlvString(tlvRecords->tlvRecordsToContainer(client->rng, &client->key));
                        changes += u->updateattr(ATTR_DEVICE_NAMES, tlvString.get(), &versionDeviceNames);
                    }
                    else
                    {
                        LOG_err << "Cannot extract TLV records for ATTR_DEVICE_NAMES";
                    }
                }

                if (changes > 0)
                {
                    u->setTag(tag ? tag : -1);
                    client->notifyuser(u);
                }
            }

            if (b)  // business account
            {
                // integrity checks
                if ((s < BIZ_STATUS_EXPIRED || s > BIZ_STATUS_GRACE_PERIOD)  // status not received or invalid
                        || (m == BIZ_MODE_UNKNOWN))  // master flag not received or invalid
                {
                    std::string err = "GetUserData: invalid business status / account mode";
                    LOG_err << err;
                    client->sendevent(99450, err.c_str(), 0);
                    client->mBizMode = BIZ_MODE_SUBUSER;
                    client->mBizExpirationTs = client->mBizGracePeriodTs = 0;
                    client->setBusinessStatus(BIZ_STATUS_EXPIRED);
                }
                else
                {
                    for (auto it : sts)
                    {
                        BizStatus status = it.first;
                        m_time_t ts = it.second;
                        if (status == BIZ_STATUS_EXPIRED)
                        {
                            client->mBizExpirationTs = ts;
                        }
                        else if (status == BIZ_STATUS_GRACE_PERIOD)
                        {
                            client->mBizGracePeriodTs = ts;
                        }
                        else
                        {
                            LOG_warn << "Unexpected status in b.sts. Status: " << status << "ts: " << ts;
                        }
                    }

                    client->mBizMode = m;
                    // subusers must receive the list of master users
                    assert(m != BIZ_MODE_SUBUSER || !masters.empty());
                    client->mBizMasters = masters;

                    client->setBusinessStatus(s);

                    // if current business status will expire sooner than the scheduled `ug`, update the
                    // backoff to a shorter one in order to refresh the business status asap
                    m_time_t auxts = 0;
                    m_time_t now = m_time(nullptr);
                    if (client->mBizGracePeriodTs && client->mBizGracePeriodTs > now)
                    {
                        auxts = client->mBizGracePeriodTs;
                    }
                    else if (client->mBizExpirationTs && client->mBizExpirationTs > now)
                    {
                        auxts = client->mBizExpirationTs;
                    }
                    if (auxts)
                    {
                        dstime diff = static_cast<dstime>((now - auxts) * 10);
                        dstime current = client->btugexpiration.backoffdelta();
                        if (current > diff)
                        {
                            client->btugexpiration.backoff(diff);
                        }
                    }
                    // TODO: check if type of account has changed and notify with new event (not yet supported by API)
                }
            }
            else
            {
                client->mBizMode = BIZ_MODE_UNKNOWN;
                client->mBizMasters.clear();
                client->mBizExpirationTs = client->mBizGracePeriodTs = 0;
                client->setBusinessStatus(BIZ_STATUS_INACTIVE);
            }

            if (uspw)
            {
                if (deadlineTs == -1 || warningTs.empty())
                {
                    LOG_err << "uspw received with missing timestamps";
                }
                else
                {
                    client->mOverquotaWarningTs = std::move(warningTs);
                    client->mOverquotaDeadlineTs = deadlineTs;
                    client->activateoverquota(0, true);
                }

            }

            client->app->userdata_result(&name, &pubk, &privk, API_OK);
            return true;
        }
        default:
            switch (User::string2attr(attributeName.c_str()))
            {
                case ATTR_FIRSTNAME:
                    parseUserAttribute(firstname, versionFirstname);
                    break;

                case ATTR_BIRTHMONTH:
                    parseUserAttribute(birthmonth, versionBirthmonth);
                    break;

                case ATTR_BIRTHYEAR:
                    parseUserAttribute(birthyear, versionBirthyear);
                    break;

                default:
                    if (!client->json.storeobject())
                    {
                        client->app->userdata_result(NULL, NULL, NULL, API_EINTERNAL);
                        return false;
                    }
                    break;
            }

            break;
        }
    }
}

void CommandGetUserData::parseUserAttribute(std::string &value, std::string &version, bool asciiToBinary)
{
    string info;
    if (!client->json.storeobject(&info))
    {
        LOG_err << "Failed to parse user attribute from the array";
        return;
    }

    string buf;
    JSON json;
    json.pos = info.c_str() + 1;
    for (;;)
    {
        switch (json.getnameid())
        {
            case MAKENAMEID2('a','v'):  // value
            {
                json.storeobject(&buf);
                break;
            }
            case 'v':   // version
            {
                json.storeobject(&version);
                break;
            }
            case EOO:
            {
                value = asciiToBinary ? Base64::atob(buf) : buf;
                return;
            }
            default:
            {
                if (!json.storeobject())
                {
                    version.clear();
                    LOG_err << "Failed to parse user attribute inside the array";
                    return;
                }
            }
        }
    }
}

CommandGetMiscFlags::CommandGetMiscFlags(MegaClient *client)
{
    mV3 = false;

    cmd("gmf");

    // this one can get the smsve flag when the account is blocked (if it's in a batch by itself)
    batchSeparately = true;
    suppressSID = true;

    tag = client->reqtag;
}

bool CommandGetMiscFlags::procresult(Result r)
{
    Error e;
    if (r.wasErrorOrOK())
    {
        e = r.errorOrOK();
        if (!e)
        {
            LOG_err << "Unexpected response for gmf: no flags, but no error";
            e = API_ENOENT;
        }
        LOG_err << "gmf failed: " << e;
    }
    else
    {
        e = client->readmiscflags(&client->json);
    }

    client->app->getmiscflags_result(e);
    return error(e) != API_EINTERNAL;
}

CommandGetUserQuota::CommandGetUserQuota(MegaClient* client, AccountDetails* ad, bool storage, bool transfer, bool pro, int source)
{
    mV3 = false;

    details = ad;
    mStorage = storage;
    mTransfer = transfer;
    mPro = pro;

    cmd("uq");
    if (storage)
    {
        arg("strg", "1", 0);
    }
    if (transfer)
    {
        arg("xfer", "1", 0);
    }
    if (pro)
    {
        arg("pro", "1", 0);
    }

    arg("src", source);

    arg("v", 1);

    tag = client->reqtag;
}

bool CommandGetUserQuota::procresult(Result r)
{
    m_off_t td;
    bool got_storage = false;
    bool got_storage_used = false;
    int uslw = -1;

    if (r.wasErrorOrOK())
    {
        client->app->account_details(details, r.errorOrOK());
        return true;
    }

    details->pro_level = 0;
    details->subscription_type = 'O';
    details->subscription_renew = 0;
    details->subscription_method.clear();
    memset(details->subscription_cycle, 0, sizeof(details->subscription_cycle));

    details->pro_until = 0;

    details->storage_used = 0;
    details->storage_max = 0;

    details->transfer_max = 0;
    details->transfer_own_used = 0;
    details->transfer_srv_used = 0;
    details->srv_ratio = 0;

    details->transfer_hist_starttime = 0;
    details->transfer_hist_interval = 3600;
    details->transfer_hist.clear();
    details->transfer_hist_valid = true;

    details->transfer_reserved = 0;
    details->transfer_own_reserved = 0;
    details->transfer_srv_reserved = 0;

    for (;;)
    {
        switch (client->json.getnameid())
        {
            case MAKENAMEID2('b', 't'):
            // "Base time age", this is number of seconds since the start of the current quota buckets
                // age of transfer
                // window start
                td = client->json.getint();
                if (td != -1)
                {
                    details->transfer_hist_starttime = m_time() - td;
                }
                break;

            case MAKENAMEID3('t', 'a', 'h'):
            // The free IP-based quota buckets, 6 entries for 6 hours
                if (client->json.enterarray())
                {
                    m_off_t t;

                    while (client->json.isnumeric() && (t = client->json.getint()) != -1)
                    {
                        details->transfer_hist.push_back(t);
                    }

                    client->json.leavearray();
                }
                break;

            case MAKENAMEID3('t', 'a', 'r'):
            // IP transfer reserved
                details->transfer_reserved = client->json.getint();
                break;

            case MAKENAMEID3('r', 'u', 'a'):
            // Actor reserved quota
                details->transfer_own_reserved += client->json.getint();
                break;

            case MAKENAMEID3('r', 'u', 'o'):
            // Owner reserved quota
                details->transfer_srv_reserved += client->json.getint();
                break;

            case MAKENAMEID5('c', 's', 't', 'r', 'g'):
            // Your total account storage usage
                details->storage_used = client->json.getint();
                got_storage_used = true;
                break;

            case MAKENAMEID6('c', 's', 't', 'r', 'g', 'n'):
            // Storage breakdown of root nodes and shares for your account
            // [bytes, numFiles, numFolders, versionedBytes, numVersionedFiles]
                if (client->json.enterobject())
                {
                    handle h;
                    NodeStorage* ns;

                    while (!ISUNDEF(h = client->json.gethandle()) && client->json.enterarray())
                    {
                        ns = &details->storage[h];

                        ns->bytes = client->json.getint();
                        ns->files = uint32_t(client->json.getint());
                        ns->folders = uint32_t(client->json.getint());
                        ns->version_bytes = client->json.getint();
                        ns->version_files = client->json.getint32();

#ifdef _DEBUG
                        // TODO: remove this debugging block once local count is confirmed to work correctly 100%
                        // verify the new local storage counters per root match server side (could fail if actionpackets are pending)
                        auto iter = client->mNodeCounters.find(h);
                        if (iter != client->mNodeCounters.end())
                        {
                            LOG_debug << client->nodebyhandle(h)->displaypath() << " " << iter->second.storage << " " << ns->bytes << " " << iter->second.files << " " << ns->files << " " << iter->second.folders << " " << ns->folders << " "
                                      << iter->second.versionStorage << " " << ns->version_bytes << " " << iter->second.versions << " " << ns->version_files
                                      << (iter->second.storage == ns->bytes && iter->second.files == ns->files && iter->second.folders == ns->folders && iter->second.versionStorage == ns->version_bytes && iter->second.versions == ns->version_files
                                          ? "" : " ******************************************* mismatch *******************************************");
                        }
#endif

                        while(client->json.storeobject());
                        client->json.leavearray();
                    }

                    client->json.leaveobject();
                }
                break;

            case MAKENAMEID5('m', 's', 't', 'r', 'g'):
            // maximum storage allowance
                details->storage_max = client->json.getint();
                got_storage = true;
                break;

            case MAKENAMEID6('c', 'a', 'x', 'f', 'e', 'r'):
            // PRO transfer quota consumed by yourself
                details->transfer_own_used += client->json.getint();
                break;

            case MAKENAMEID3('t', 'u', 'o'):
            // Transfer usage by the owner on quotad which hasn't yet been committed back to the API DB. Supplements caxfer
                details->transfer_own_used += client->json.getint();
                break;

            case MAKENAMEID6('c', 's', 'x', 'f', 'e', 'r'):
            // PRO transfer quota served to others
                details->transfer_srv_used += client->json.getint();
                break;

            case MAKENAMEID3('t', 'u', 'a'):
            // Transfer usage served to other users which hasn't yet been committed back to the API DB. Supplements csxfer
                details->transfer_srv_used += client->json.getint();
                break;

            case MAKENAMEID5('m', 'x', 'f', 'e', 'r'):
            // maximum transfer allowance
                details->transfer_max = client->json.getint();
                break;

            case MAKENAMEID8('s', 'r', 'v', 'r', 'a', 't', 'i', 'o'):
            // The ratio of your PRO transfer quota that is able to be served to others
                details->srv_ratio = client->json.getfloat();
                break;

            case MAKENAMEID5('u', 't', 'y', 'p', 'e'):
            // PRO type. 0 means Free; 4 is Pro Lite as it was added late; 100 indicates a business.
                details->pro_level = (int)client->json.getint();
                break;

            case MAKENAMEID5('s', 't', 'y', 'p', 'e'):
            // Flag indicating if this is a recurring subscription or one-off. "O" is one off, "R" is recurring.
                const char* ptr;
                if ((ptr = client->json.getvalue()))
                {
                    details->subscription_type = *ptr;
                }
                break;

            case MAKENAMEID6('s', 'c', 'y', 'c', 'l', 'e'):
                const char* scycle;
                if ((scycle = client->json.getvalue()))
                {
                    memcpy(details->subscription_cycle, scycle, 3);
                    details->subscription_cycle[3] = 0;
                }
                break;

            case MAKENAMEID6('s', 'r', 'e', 'n', 'e', 'w'):
            // Only provided for recurring subscriptions to indicate the best estimate of when the subscription will renew
                if (client->json.enterarray())
                {
                    details->subscription_renew = client->json.getint();
                    while(!client->json.leavearray())
                    {
                        client->json.storeobject();
                    }
                }
                break;

            case MAKENAMEID3('s', 'g', 'w'):
                if (client->json.enterarray())
                {
                    client->json.storeobject(&details->subscription_method);
                    while(!client->json.leavearray())
                    {
                        client->json.storeobject();
                    }
                }
                break;

            case MAKENAMEID3('r', 't', 't'):
                details->transfer_hist_valid = !client->json.getint();
                break;

            case MAKENAMEID6('s', 'u', 'n', 't', 'i', 'l'):
            // Time the last active PRO plan will expire (may be different from current one)
                details->pro_until = client->json.getint();
                break;

            case MAKENAMEID7('b', 'a', 'l', 'a', 'n', 'c', 'e'):
            // Balance of your account
                if (client->json.enterarray())
                {
                    const char* cur;
                    const char* amount;

                    while (client->json.enterarray())
                    {
                        if ((amount = client->json.getvalue()) && (cur = client->json.getvalue()))
                        {
                            size_t t = details->balances.size();
                            details->balances.resize(t + 1);
                            details->balances[t].amount = atof(amount);
                            memcpy(details->balances[t].currency, cur, 3);
                            details->balances[t].currency[3] = 0;
                        }

                        client->json.leavearray();
                    }

                    client->json.leavearray();
                }
                break;

            case MAKENAMEID4('u', 's', 'l', 'w'):
            // The percentage (in 1000s) indicating the limit at which you are 'nearly' over. Currently 98% for PRO, 90% for free.
                uslw = int(client->json.getint());
                break;

            case EOO:
                assert(!mStorage || (got_storage && got_storage_used) || client->loggedinfolderlink());

                if (mStorage)
                {
                    if (uslw <= 0)
                    {
                        uslw = 9000;
                        LOG_warn << "Using default almost overstorage threshold";
                    }

                    if (details->storage_used >= details->storage_max)
                    {
                        LOG_debug << "Account full";
                        bool isPaywall = (client->ststatus == STORAGE_PAYWALL);
                        client->activateoverquota(0, isPaywall);
                    }
                    else if (details->storage_used >= (details->storage_max / 10000 * uslw))
                    {
                        LOG_debug << "Few storage space available";
                        client->setstoragestatus(STORAGE_ORANGE);
                    }
                    else
                    {
                        LOG_debug << "There are no storage problems";
                        client->setstoragestatus(STORAGE_GREEN);
                    }
                }

                client->app->account_details(details, mStorage, mTransfer, mPro, false, false, false);
                return true;

            default:
                if (!client->json.storeobject())
                {
                    client->app->account_details(details, API_EINTERNAL);
                    return false;
                }
        }
    }
}

CommandQueryTransferQuota::CommandQueryTransferQuota(MegaClient* client, m_off_t size)
{
    cmd("qbq");
    arg("s", size);

    tag = client->reqtag;
}

bool CommandQueryTransferQuota::procresult(Result r)
{
    if (!r.wasErrorOrOK())
    {
        LOG_err << "Unexpected response: " << client->json.pos;
        client->json.storeobject();

        // Returns 0 to not alarm apps and don't show overquota pre-warnings
        // if something unexpected is received, following the same approach as
        // in the webclient
        client->app->querytransferquota_result(0);
        return false;
    }

    client->app->querytransferquota_result(r.errorOrOK());
    return true;
}

CommandGetUserTransactions::CommandGetUserTransactions(MegaClient* client, AccountDetails* ad)
{
    cmd("utt");

    details = ad;
    tag = client->reqtag;
}

bool CommandGetUserTransactions::procresult(Result r)
{
    details->transactions.clear();

    while (client->json.enterarray())
    {
        const char* handle = client->json.getvalue();
        m_time_t ts = client->json.getint();
        const char* delta = client->json.getvalue();
        const char* cur = client->json.getvalue();

        if (handle && (ts > 0) && delta && cur)
        {
            size_t t = details->transactions.size();
            details->transactions.resize(t + 1);
            memcpy(details->transactions[t].handle, handle, 11);
            details->transactions[t].handle[11] = 0;
            details->transactions[t].timestamp = ts;
            details->transactions[t].delta = atof(delta);
            memcpy(details->transactions[t].currency, cur, 3);
            details->transactions[t].currency[3] = 0;
        }

        client->json.leavearray();
    }

    client->app->account_details(details, false, false, false, false, true, false);
    return true;
}

CommandGetUserPurchases::CommandGetUserPurchases(MegaClient* client, AccountDetails* ad)
{
    cmd("utp");

    details = ad;
    tag = client->reqtag;
}

bool CommandGetUserPurchases::procresult(Result r)
{
    client->restag = tag;

    details->purchases.clear();

    while (client->json.enterarray())
    {
        const char* handle = client->json.getvalue();
        const m_time_t ts = client->json.getint();
        const char* amount = client->json.getvalue();
        const char* cur = client->json.getvalue();
        int method = (int)client->json.getint();

        if (handle && (ts > 0) && amount && cur && (method >= 0))
        {
            size_t t = details->purchases.size();
            details->purchases.resize(t + 1);
            memcpy(details->purchases[t].handle, handle, 11);
            details->purchases[t].handle[11] = 0;
            details->purchases[t].timestamp = ts;
            details->purchases[t].amount = atof(amount);
            memcpy(details->purchases[t].currency, cur, 3);
            details->purchases[t].currency[3] = 0;
            details->purchases[t].method = method;
        }

        client->json.leavearray();
    }

    client->app->account_details(details, false, false, false, true, false, false);
    return true;
}

CommandGetUserSessions::CommandGetUserSessions(MegaClient* client, AccountDetails* ad)
{
    cmd("usl");
    arg("x", 1); // Request the additional id and alive information

    details = ad;
    tag = client->reqtag;
}

bool CommandGetUserSessions::procresult(Result r)
{
    details->sessions.clear();

    while (client->json.enterarray())
    {
        size_t t = details->sessions.size();
        details->sessions.resize(t + 1);

        details->sessions[t].timestamp = client->json.getint();
        details->sessions[t].mru = client->json.getint();
        client->json.storeobject(&details->sessions[t].useragent);
        client->json.storeobject(&details->sessions[t].ip);

        const char* country = client->json.getvalue();
        memcpy(details->sessions[t].country, country ? country : "\0\0", 2);
        details->sessions[t].country[2] = 0;

        details->sessions[t].current = (int)client->json.getint();

        details->sessions[t].id = client->json.gethandle(8);
        details->sessions[t].alive = (int)client->json.getint();

        client->json.leavearray();
    }

    client->app->account_details(details, false, false, false, false, false, true);
    return true;
}

CommandSetPH::CommandSetPH(MegaClient* client, Node* n, int del, m_time_t cets, int ctag, std::function<void(Error, handle, handle)> f)
{
    mStringIsNotSeqtag = true;
    mSeqtagArray = true;

    h = n->nodehandle;
    ets = cets;
    tag = ctag;
    completion = move(f);
    assert(completion);

    cmd("l");
    arg("n", (byte*)&n->nodehandle, MegaClient::NODEHANDLE);

    if (del)
    {
        arg("d", 1);
    }

    if (ets)
    {
        arg("ets", ets);
    }
}

bool CommandSetPH::procresult(Result r)
{
    if (r.wasErrorOrOK())
    {
        completion(r.errorOrOK(), UNDEF, UNDEF);
        return true;
    }

    handle ph = client->json.gethandle();

    if (ISUNDEF(ph))
    {
        completion(API_EINTERNAL, UNDEF, UNDEF);
        return true;
    }

#ifdef DEBUG
    Node *n = client->nodebyhandle(h);
    assert(n && n->plink && n->plink->ph == ph);
#endif
    completion(API_OK, h, ph);
    return true;
}

CommandGetPH::CommandGetPH(MegaClient* client, handle cph, const byte* ckey, int cop)
{
    cmd("g");
    arg("p", (byte*)&cph, MegaClient::NODEHANDLE);

    ph = cph;
    havekey = ckey ? true : false;
    if (havekey)
    {
        memcpy(key, ckey, sizeof key);
    }
    tag = client->reqtag;
    op = cop;
}

bool CommandGetPH::procresult(Result r)
{
    if (r.wasErrorOrOK())
    {
        client->app->openfilelink_result(r.errorOrOK());
        return true;
    }

    m_off_t s = -1;
    string a, fa;

    for (;;)
    {
        switch (client->json.getnameid())
        {
            case 's':
                s = client->json.getint();
                break;

            case MAKENAMEID2('a', 't'):
                client->json.storeobject(&a);
                break;

            case MAKENAMEID2('f', 'a'):
                client->json.storeobject(&fa);
                break;

            case EOO:
                // we want at least the attributes
                if (s >= 0)
                {
                    a.resize(Base64::atob(a.c_str(), (byte*)a.data(), int(a.size())));
                    if (havekey)
                    {
                        client->app->openfilelink_result(ph, key, s, &a, &fa, op);
                    }
                    else
                    {
                        client->app->openfilelink_result(ph, NULL, s, &a, &fa, op);
                    }
                }
                else
                {
                    client->app->openfilelink_result(API_EINTERNAL);
                }
                return true;

            default:
                if (!client->json.storeobject())
                {
                    client->app->openfilelink_result(API_EINTERNAL);
                    return false;
                }
        }
    }
}

CommandSetMasterKey::CommandSetMasterKey(MegaClient* client, const byte* newkey, const byte *hash, int hashsize, const byte *clientrandomvalue, const char *pin, string *salt)
{
    mStringIsNotSeqtag = true;

    memcpy(this->newkey, newkey, SymmCipher::KEYLENGTH);

    cmd("up");
    arg("k", newkey, SymmCipher::KEYLENGTH);
    if (clientrandomvalue)
    {
        arg("crv", clientrandomvalue, SymmCipher::KEYLENGTH);
    }
    arg("uh", hash, hashsize);
    if (pin)
    {
        arg("mfa", pin);
    }

    if (salt)
    {
        this->salt = *salt;
    }

    tag = client->reqtag;
}

bool CommandSetMasterKey::procresult(Result r)
{
    if (r.wasErrorOrOK())
    {
        client->app->changepw_result(r.errorOrOK());
    }
    else
    {
        // update encrypted MK and salt for further checkups
        client->k.assign((const char *) newkey, SymmCipher::KEYLENGTH);
        client->accountsalt = salt;

        client->json.storeobject();
        client->app->changepw_result(API_OK);
    }
    return true;
}

CommandCreateEphemeralSession::CommandCreateEphemeralSession(MegaClient* client,
                                                             const byte* key,
                                                             const byte* cpw,
                                                             const byte* ssc)
{
    mStringIsNotSeqtag = true;

    memcpy(pw, cpw, sizeof pw);

    cmd("up");
    arg("k", key, SymmCipher::KEYLENGTH);
    arg("ts", ssc, 2 * SymmCipher::KEYLENGTH);

    tag = client->reqtag;
}

bool CommandCreateEphemeralSession::procresult(Result r)
{
    if (r.wasErrorOrOK())
    {
        client->ephemeralSession = false;
        client->app->ephemeral_result(r.errorOrOK());
    }
    else
    {
        client->me = client->json.gethandle(MegaClient::USERHANDLE);
        client->uid = Base64Str<MegaClient::USERHANDLE>(client->me);
        client->resumeephemeral(client->me, pw, tag);
    }
    return true;
}

CommandResumeEphemeralSession::CommandResumeEphemeralSession(MegaClient*, handle cuh, const byte* cpw, int ctag)
{
    memcpy(pw, cpw, sizeof pw);

    uh = cuh;

    cmd("us");
    arg("user", (byte*)&uh, MegaClient::USERHANDLE);

    tag = ctag;
}

bool CommandResumeEphemeralSession::procresult(Result r)
{
    byte keybuf[SymmCipher::KEYLENGTH];
    byte sidbuf[MegaClient::SIDLEN];
    int havek = 0, havecsid = 0;

    if (r.wasErrorOrOK())
    {
        client->app->ephemeral_result(r.errorOrOK());
        return true;
    }

    for (;;)
    {
        switch (client->json.getnameid())
        {
            case 'k':
                havek = client->json.storebinary(keybuf, sizeof keybuf) == sizeof keybuf;
                break;

            case MAKENAMEID4('t', 's', 'i', 'd'):
                havecsid = client->json.storebinary(sidbuf, sizeof sidbuf) == sizeof sidbuf;
                break;

            case EOO:
                if (!havek || !havecsid)
                {
                    client->app->ephemeral_result(API_EINTERNAL);
                    return false;
                }

                client->setsid(sidbuf, sizeof sidbuf);

                client->key.setkey(pw);
                client->key.ecb_decrypt(keybuf);

                client->key.setkey(keybuf);

                if (!client->checktsid(sidbuf, sizeof sidbuf))
                {
                    client->app->ephemeral_result(API_EKEY);
                    return true;
                }

                client->me = uh;
                client->uid = Base64Str<MegaClient::USERHANDLE>(client->me);

                client->app->ephemeral_result(uh, pw);
                return true;

            default:
                if (!client->json.storeobject())
                {
                    client->app->ephemeral_result(API_EINTERNAL);
                    return false;
                }
        }
    }
}

CommandCancelSignup::CommandCancelSignup(MegaClient *client)
{
    cmd("ucr");

    tag = client->reqtag;
}

bool CommandCancelSignup::procresult(Result r)
{
    client->app->cancelsignup_result(r.errorOrOK());
    return r.wasErrorOrOK();
}

CommandWhyAmIblocked::CommandWhyAmIblocked(MegaClient *client)
{
    cmd("whyamiblocked");
    batchSeparately = true;  // don't let any other commands that might get batched with it cause the whole batch to fail

    tag = client->reqtag;
}

bool CommandWhyAmIblocked::procresult(Result r)
{
    if (r.wasErrorOrOK())
    {
        if (r.wasError(API_OK)) //unblocked
        {
            client->unblock();
        }

        client->app->whyamiblocked_result(r.errorOrOK());
        return true;
    }
    else if (client->json.isnumeric())
    {
         int response = int(client->json.getint());
         client->app->whyamiblocked_result(response);
         return true;
    }

    client->json.storeobject();
    client->app->whyamiblocked_result(API_EINTERNAL);
	return false;
}

CommandSendSignupLink::CommandSendSignupLink(MegaClient* client, const char* email, const char* name, byte* c)
{
    cmd("uc");
    arg("c", c, 2 * SymmCipher::KEYLENGTH);
    arg("n", (byte*)name, int(strlen(name)));
    arg("m", (byte*)email, int(strlen(email)));

    tag = client->reqtag;
}

bool CommandSendSignupLink::procresult(Result r)
{
    client->app->sendsignuplink_result(r.errorOrOK());
    return r.wasErrorOrOK();
}

CommandSendSignupLink2::CommandSendSignupLink2(MegaClient* client, const char* email, const char* name)
{
    cmd("uc2");
    arg("n", (byte*)name, int(strlen(name)));
    arg("m", (byte*)email, int(strlen(email)));
    arg("v", 2);
    tag = client->reqtag;
}

CommandSendSignupLink2::CommandSendSignupLink2(MegaClient* client, const char* email, const char* name, byte *clientrandomvalue, byte *encmasterkey, byte *hashedauthkey)
{
    cmd("uc2");
    arg("n", (byte*)name, int(strlen(name)));
    arg("m", (byte*)email, int(strlen(email)));
    arg("crv", clientrandomvalue, SymmCipher::KEYLENGTH);
    arg("hak", hashedauthkey, SymmCipher::KEYLENGTH);
    arg("k", encmasterkey, SymmCipher::KEYLENGTH);
    arg("v", 2);

    tag = client->reqtag;
}

bool CommandSendSignupLink2::procresult(Result r)
{
    client->app->sendsignuplink_result(r.errorOrOK());
    return r.wasErrorOrOK();
}

CommandQuerySignupLink::CommandQuerySignupLink(MegaClient* client, const byte* code, unsigned len)
{
    confirmcode.assign((char*)code, len);

    cmd("ud");
    arg("c", code, len);

    tag = client->reqtag;
}

bool CommandQuerySignupLink::procresult(Result r)
{
    string name;
    string email;
    handle uh;
    const char* kc;
    const char* pwcheck;
    string namebuf, emailbuf;
    byte pwcheckbuf[SymmCipher::KEYLENGTH];
    byte kcbuf[SymmCipher::KEYLENGTH];

    if (r.wasErrorOrOK())
    {
        client->app->querysignuplink_result(r.errorOrOK());
        return true;
    }

    assert(r.hasJsonArray());
    if (client->json.storebinary(&name) && client->json.storebinary(&email)
        && (uh = client->json.gethandle(MegaClient::USERHANDLE))
        && (kc = client->json.getvalue()) && (pwcheck = client->json.getvalue()))
    {
        if (!ISUNDEF(uh)
            && (Base64::atob(pwcheck, pwcheckbuf, sizeof pwcheckbuf) == sizeof pwcheckbuf)
            && (Base64::atob(kc, kcbuf, sizeof kcbuf) == sizeof kcbuf))
        {
            client->app->querysignuplink_result(uh, name.c_str(),
                                                       email.c_str(),
                                                       pwcheckbuf, kcbuf,
                                                       (const byte*)confirmcode.data(),
                                                       confirmcode.size());
            return true;
        }
    }

    client->app->querysignuplink_result(API_EINTERNAL);
	return false;
}

CommandConfirmSignupLink2::CommandConfirmSignupLink2(MegaClient* client,
                                                   const byte* code,
                                                   unsigned len)
{
    cmd("ud2");
    arg("c", code, len);

    tag = client->reqtag;
}

bool CommandConfirmSignupLink2::procresult(Result r)
{
    string name;
    string email;
    handle uh = UNDEF;
    int version = 0;

    if (r.wasErrorOrOK())
    {
        client->app->confirmsignuplink2_result(UNDEF, NULL, NULL, r.errorOrOK());
        return true;
    }

    assert(r.hasJsonArray());
    if (client->json.storebinary(&email) && client->json.storebinary(&name))
    {
        uh = client->json.gethandle(MegaClient::USERHANDLE);
        version = int(client->json.getint());
    }
    while (client->json.storeobject());

    if (!ISUNDEF(uh) && version == 2)
    {
        client->ephemeralSession = false;
        client->app->confirmsignuplink2_result(uh, name.c_str(), email.c_str(), API_OK);
        return true;
    }
    else
    {
        client->app->confirmsignuplink2_result(UNDEF, NULL, NULL, API_EINTERNAL);
        return false;
    }
}

CommandConfirmSignupLink::CommandConfirmSignupLink(MegaClient* client,
                                                   const byte* code,
                                                   unsigned len,
                                                   uint64_t emailhash)
{
    mStringIsNotSeqtag = true;

    cmd("up");
    arg("c", code, len);
    arg("uh", (byte*)&emailhash, sizeof emailhash);

    tag = client->reqtag;
}

bool CommandConfirmSignupLink::procresult(Result r)
{
    assert(r.hasJsonItem() || r.wasStrictlyError());

    if (r.hasJsonItem())
    {
        client->json.storeobject();
        client->ephemeralSession = false;
        client->app->confirmsignuplink_result(API_OK);
        return true;
    }

    client->app->confirmsignuplink_result(r.errorOrOK());
    return r.wasStrictlyError();
}

CommandSetKeyPair::CommandSetKeyPair(MegaClient* client, const byte* privk,
                                     unsigned privklen, const byte* pubk,
                                     unsigned pubklen)
{
    mStringIsNotSeqtag = true;

    cmd("up");
    arg("privk", privk, privklen);
    arg("pubk", pubk, pubklen);

    tag = client->reqtag;

    len = privklen;
    privkBuffer.reset(new byte[privklen]);
    memcpy(privkBuffer.get(), privk, len);
}

bool CommandSetKeyPair::procresult(Result r)
{
    if (r.wasErrorOrOK())
    {
        client->app->setkeypair_result(r.errorOrOK());
        return true;
    }

    client->json.storeobject();

    client->key.ecb_decrypt(privkBuffer.get(), len);
    client->mPrivKey.resize(AsymmCipher::MAXKEYLENGTH * 2);
    client->mPrivKey.resize(Base64::btoa(privkBuffer.get(), len, (char *)client->mPrivKey.data()));

    client->app->setkeypair_result(API_OK);
    return true;
}

// fetch full node tree
CommandFetchNodes::CommandFetchNodes(MegaClient* client, bool nocache)
{
    cmd("f");
    arg("c", 1);
    arg("r", 1);

    if (!nocache)
    {
        arg("ca", 1);
    }

    // The servers are more efficient with this command when it's the only one in the batch
    batchSeparately = true;

    tag = client->reqtag;
}

// purge and rebuild node/user tree
bool CommandFetchNodes::procresult(Result r)
{
    WAIT_CLASS::bumpds();
    client->fnstats.timeToLastByte = Waiter::ds - client->fnstats.startTime;

    client->purgenodesusersabortsc(true);

    if (r.wasErrorOrOK())
    {
        client->fetchingnodes = false;
        client->app->fetchnodes_result(r.errorOrOK());
        return true;
    }

    for (;;)
    {
        switch (client->json.getnameid())
        {
            case 'f':
                // nodes
                if (!client->readnodes(&client->json, 0, PUTNODES_APP, nullptr, 0, false, nullptr, nullptr))
                {
                    client->fetchingnodes = false;
                    client->app->fetchnodes_result(API_EINTERNAL);
                    return false;
                }
                break;

            case MAKENAMEID2('f', '2'):
                // old versions
                if (!client->readnodes(&client->json, 0, PUTNODES_APP, nullptr, 0, false, nullptr, nullptr))
                {
                    client->fetchingnodes = false;
                    client->app->fetchnodes_result(API_EINTERNAL);
                    return false;
                }
                break;

            case MAKENAMEID2('o', 'k'):
                // outgoing sharekeys
                client->readok(&client->json);
                break;

            case 's':
                // Fall through
            case MAKENAMEID2('p', 's'):
                // outgoing or pending shares
                client->readoutshares(&client->json);
                break;

            case 'u':
                // users/contacts
                if (!client->readusers(&client->json, false))
                {
                    client->fetchingnodes = false;
                    client->app->fetchnodes_result(API_EINTERNAL);
                    return false;
                }
                break;

            case MAKENAMEID2('c', 'r'):
                // crypto key request
                client->proccr(&client->json);
                break;

            case MAKENAMEID2('s', 'r'):
                // sharekey distribution request
                client->procsr(&client->json);
                break;

            case MAKENAMEID2('s', 'n'):
                // sequence number
                if (!client->scsn.setScsn(&client->json))
                {
                    client->fetchingnodes = false;
                    client->app->fetchnodes_result(API_EINTERNAL);
                    return false;
                }
                break;

            case MAKENAMEID3('i', 'p', 'c'):
                // Incoming pending contact
                client->readipc(&client->json);
                break;

            case MAKENAMEID3('o', 'p', 'c'):
                // Outgoing pending contact
                client->readopc(&client->json);
                break;

            case MAKENAMEID2('p', 'h'):
                // Public links handles
                client->procph(&client->json);
                break;

#ifdef ENABLE_CHAT
            case MAKENAMEID3('m', 'c', 'f'):
                // List of chatrooms
                client->procmcf(&client->json);
                break;

            case MAKENAMEID5('m', 'c', 'p', 'n', 'a'):   // fall-through
            case MAKENAMEID4('m', 'c', 'n', 'a'):
                // nodes shared in chatrooms
                client->procmcna(&client->json);
                break;
#endif
            case EOO:
            {
                if (!client->scsn.ready())
                {
                    client->fetchingnodes = false;
                    client->app->fetchnodes_result(API_EINTERNAL);
                    return false;
                }

                client->mergenewshares(0);
                client->applykeys();
                client->initStatusTable();
                client->initsc();
                client->pendingsccommit = false;
                client->fetchnodestag = tag;

                WAIT_CLASS::bumpds();
                client->fnstats.timeToCached = Waiter::ds - client->fnstats.startTime;
                client->fnstats.nodesCached = client->nodes.size();
                return true;
            }
            default:
                if (!client->json.storeobject())
                {
                    client->fetchingnodes = false;
                    client->app->fetchnodes_result(API_EINTERNAL);
                    return false;
                }
        }
    }
}

// report event to server logging facility
CommandReportEvent::CommandReportEvent(MegaClient *client, const char *event, const char *details)
{
    cmd("cds");
    arg("c", event);

    if (details)
    {
        arg("v", details);
    }

    tag = client->reqtag;
}

bool CommandReportEvent::procresult(Result r)
{
    client->app->reportevent_result(r.errorOrOK());
    return r.wasErrorOrOK();
}

CommandSubmitPurchaseReceipt::CommandSubmitPurchaseReceipt(MegaClient *client, int type, const char *receipt, handle lph, int phtype, int64_t ts)
{
    cmd("vpay");
    arg("t", type);

    if(receipt)
    {
        arg("receipt", receipt);
    }

    if(type == 2 && client->loggedin() == FULLACCOUNT)
    {
        arg("user", client->finduser(client->me)->uid.c_str());
    }

    if (!ISUNDEF(lph))
    {
        if (phtype == 0) // legacy mode
        {
            arg("aff", (byte*)&lph, MegaClient::NODEHANDLE);
        }
        else
        {
            beginobject("aff");
            arg("id", (byte*)&lph, MegaClient::NODEHANDLE);
            arg("ts", ts);
            arg("t", phtype);   // 1=affiliate id, 2=file/folder link, 3=chat link, 4=contact link
            endobject();
        }
    }

    tag = client->reqtag;
}

bool CommandSubmitPurchaseReceipt::procresult(Result r)
{
    client->app->submitpurchasereceipt_result(r.errorOrOK());
    return r.wasErrorOrOK();
}

// Credit Card Store
CommandCreditCardStore::CommandCreditCardStore(MegaClient* client, const char *cc, const char *last4, const char *expm, const char *expy, const char *hash)
{
    cmd("ccs");
    arg("cc", cc);
    arg("last4", last4);
    arg("expm", expm);
    arg("expy", expy);
    arg("hash", hash);

    tag = client->reqtag;
}

bool CommandCreditCardStore::procresult(Result r)
{
    client->app->creditcardstore_result(r.errorOrOK());
    return r.wasErrorOrOK();
}

CommandCreditCardQuerySubscriptions::CommandCreditCardQuerySubscriptions(MegaClient* client)
{
    cmd("ccqns");

    tag = client->reqtag;
}

bool CommandCreditCardQuerySubscriptions::procresult(Result r)
{
    if (r.wasErrorOrOK())
    {
        client->app->creditcardquerysubscriptions_result(0, r.errorOrOK());
        return true;
    }
    else if (client->json.isnumeric())
    {
        int number = int(client->json.getint());
        client->app->creditcardquerysubscriptions_result(number, API_OK);
        return true;
    }
    else
    {
        client->json.storeobject();
        client->app->creditcardquerysubscriptions_result(0, API_EINTERNAL);
        return false;
    }
}

CommandCreditCardCancelSubscriptions::CommandCreditCardCancelSubscriptions(MegaClient* client, const char* reason)
{
    cmd("cccs");

    if (reason)
    {
        arg("r", reason);
    }

    tag = client->reqtag;
}

bool CommandCreditCardCancelSubscriptions::procresult(Result r)
{
    client->app->creditcardcancelsubscriptions_result(r.errorOrOK());
    return r.wasErrorOrOK();
}

CommandCopySession::CommandCopySession(MegaClient *client)
{
    cmd("us");
    arg("c", 1);
    batchSeparately = true;  // don't let any other commands that might get batched with it cause the whole batch to fail when blocked
    tag = client->reqtag;
}

bool CommandCopySession::procresult(Result r)
{
    string session;
    byte sidbuf[AsymmCipher::MAXKEYLENGTH];
    int len_csid = 0;

    if (r.wasErrorOrOK())
    {
        client->app->copysession_result(NULL, r.errorOrOK());
        return true;
    }

    for (;;)
    {
        switch (client->json.getnameid())
        {
            case MAKENAMEID4('c', 's', 'i', 'd'):
                len_csid = client->json.storebinary(sidbuf, sizeof sidbuf);
                break;

            case EOO:
                if (len_csid < 32)
                {
                    client->app->copysession_result(NULL, API_EINTERNAL);
                    return false;
                }

                if (!client->asymkey.decrypt(sidbuf, len_csid, sidbuf, MegaClient::SIDLEN))
                {
                    client->app->copysession_result(NULL, API_EINTERNAL);
                    return false;
                }

                session.resize(MegaClient::SIDLEN * 4 / 3 + 4);
                session.resize(Base64::btoa(sidbuf, MegaClient::SIDLEN, (char *)session.data()));
                client->app->copysession_result(&session, API_OK);
                return true;

            default:
                if (!client->json.storeobject())
                {
                    client->app->copysession_result(NULL, API_EINTERNAL);
                    return false;
                }
        }
    }
}

CommandGetPaymentMethods::CommandGetPaymentMethods(MegaClient *client)
{
    cmd("ufpq");
    tag = client->reqtag;
}

bool CommandGetPaymentMethods::procresult(Result r)
{
    int methods = 0;
    int64_t value;

    if (r.wasErrorOrOK())
    {
        if (!r.wasError(API_OK))
        {
            client->app->getpaymentmethods_result(methods, r.errorOrOK());

            //Consume remaining values if they exist
            while(client->json.isnumeric())
            {
                client->json.getint();
            }
            return true;
        }

        value = static_cast<int64_t>(error(r.errorOrOK()));
    }
    else if (client->json.isnumeric())
    {
        value = client->json.getint();
    }
    else
    {
        LOG_err << "Parse error in ufpq";
        client->app->getpaymentmethods_result(methods, API_EINTERNAL);
        return false;
    }

    methods |= 1 << value;

    while (client->json.isnumeric())
    {
        value = client->json.getint();
        if (value < 0)
        {
            client->app->getpaymentmethods_result(methods, static_cast<error>(value));

            //Consume remaining values if they exist
            while(client->json.isnumeric())
            {
                client->json.getint();
            }
            return true;
        }

        methods |= 1 << value;
    }

    client->app->getpaymentmethods_result(methods, API_OK);
    return true;
}

CommandUserFeedbackStore::CommandUserFeedbackStore(MegaClient *client, const char *type, const char *blob, const char *uid)
{
    cmd("clog");

    arg("t", type);

    if (blob)
    {
        arg("d", blob);
    }

    if (uid)
    {
        arg("id", uid);
    }

    tag = client->reqtag;
}

bool CommandUserFeedbackStore::procresult(Result r)
{
    client->app->userfeedbackstore_result(r.errorOrOK());
    return r.wasErrorOrOK();
}

CommandSendEvent::CommandSendEvent(MegaClient *client, int type, const char *desc)
{
    cmd("log");
    arg("e", type);
    arg("m", desc);

    tag = client->reqtag;
}

bool CommandSendEvent::procresult(Result r)
{
    client->app->sendevent_result(r.errorOrOK());
    return r.wasErrorOrOK();
}

CommandSupportTicket::CommandSupportTicket(MegaClient *client, const char *message, int type)
{
    cmd("sse");
    arg("t", type);
    arg("b", 1);    // base64 encoding for `msg`
    arg("m", (const byte*)message, int(strlen(message)));

    tag = client->reqtag;
}

bool CommandSupportTicket::procresult(Result r)
{
    client->app->supportticket_result(r.errorOrOK());
    return r.wasErrorOrOK();
}

CommandCleanRubbishBin::CommandCleanRubbishBin(MegaClient *client)
{
    cmd("dr");

    tag = client->reqtag;
}

bool CommandCleanRubbishBin::procresult(Result r)
{
    client->app->cleanrubbishbin_result(r.errorOrOK());
    return r.wasErrorOrOK();
}

CommandGetRecoveryLink::CommandGetRecoveryLink(MegaClient *client, const char *email, int type, const char *pin)
{
    cmd("erm");
    arg("m", email);
    arg("t", type);

    if (type == CANCEL_ACCOUNT && pin)
    {
        arg("mfa", pin);
    }

    tag = client->reqtag;
}

bool CommandGetRecoveryLink::procresult(Result r)
{
    client->app->getrecoverylink_result(r.errorOrOK());
    return r.wasErrorOrOK();
}

CommandQueryRecoveryLink::CommandQueryRecoveryLink(MegaClient *client, const char *linkcode)
{
    cmd("erv");
    arg("c", linkcode);

    tag = client->reqtag;
}

bool CommandQueryRecoveryLink::procresult(Result r)
{
    // [<code>,"<email>","<ip_address>",<timestamp>,"<user_handle>",["<email>"]]   (and we are already in the array)
    string email;
    string ip;
    m_time_t ts;
    handle uh;

    if (r.wasStrictlyError())
    {
        client->app->queryrecoverylink_result(r.errorOrOK());
        return true;
    }

    if (!client->json.isnumeric())
    {
        client->app->queryrecoverylink_result(API_EINTERNAL);
        return false;
    }

    int type = static_cast<int>(client->json.getint());

    if ( !client->json.storeobject(&email)  ||
         !client->json.storeobject(&ip)     ||
         ((ts = client->json.getint()) == -1) ||
         !(uh = client->json.gethandle(MegaClient::USERHANDLE)) )
    {
        client->app->queryrecoverylink_result(API_EINTERNAL);
        return false;
    }

    string tmp;
    vector<string> emails;

    // read emails registered for this account
    client->json.enterarray();
    while (client->json.storeobject(&tmp))
    {
        emails.push_back(tmp);
        if (*client->json.pos == ']')
        {
            break;
        }
    }
    client->json.leavearray();  // emails array

    if (!emails.size()) // there should be at least one email
    {
        client->app->queryrecoverylink_result(API_EINTERNAL);
        return false;
    }

    if (client->loggedin() == FULLACCOUNT && uh != client->me)
    {
        client->app->queryrecoverylink_result(API_EACCESS);
        return true;
    }

    client->app->queryrecoverylink_result(type, email.c_str(), ip.c_str(), time_t(ts), uh, &emails);
    return true;
}

CommandGetPrivateKey::CommandGetPrivateKey(MegaClient *client, const char *code)
{
    cmd("erx");
    arg("r", "gk");
    arg("c", code);

    tag = client->reqtag;
}

bool CommandGetPrivateKey::procresult(Result r)
{
    if (r.wasErrorOrOK())   // error
    {
        client->app->getprivatekey_result(r.errorOrOK());
        return true;
    }
    else
    {
        byte privkbuf[AsymmCipher::MAXKEYLENGTH * 2];
        int len_privk = client->json.storebinary(privkbuf, sizeof privkbuf);

        // account has RSA keypair: decrypt server-provided session ID
        if (len_privk < 256)
        {
            client->app->getprivatekey_result(API_EINTERNAL);
            return false;
        }
        else
        {
            client->app->getprivatekey_result((error)API_OK, privkbuf, len_privk);
            return true;
        }
    }
}

CommandConfirmRecoveryLink::CommandConfirmRecoveryLink(MegaClient *client, const char *code, const byte *hash, int hashsize, const byte *clientrandomvalue, const byte *encMasterKey, const byte *initialSession)
{
    cmd("erx");

    if (!initialSession)
    {
        arg("r", "sk");
    }

    arg("c", code);

    arg("x", encMasterKey, SymmCipher::KEYLENGTH);
    if (!clientrandomvalue)
    {
        arg("y", hash, hashsize);
    }
    else
    {
        beginobject("y");
        arg("crv", clientrandomvalue, SymmCipher::KEYLENGTH);
        arg("hak", hash, hashsize); //hashed authentication key
        endobject();
    }

    if (initialSession)
    {
        arg("z", initialSession, 2 * SymmCipher::KEYLENGTH);
    }

    tag = client->reqtag;
}

bool CommandConfirmRecoveryLink::procresult(Result r)
{
    client->app->confirmrecoverylink_result(r.errorOrOK());
    return r.wasErrorOrOK();
}

CommandConfirmCancelLink::CommandConfirmCancelLink(MegaClient *client, const char *code)
{
    cmd("erx");
    arg("c", code);

    tag = client->reqtag;
}

bool CommandConfirmCancelLink::procresult(Result r)
{
    MegaApp *app = client->app;
    app->confirmcancellink_result(r.errorOrOK());
    if (r.wasError(API_OK))
    {
        app->request_error(API_ESID);
    }
    return r.wasErrorOrOK();
}

CommandResendVerificationEmail::CommandResendVerificationEmail(MegaClient *client)
{
    cmd("era");
    batchSeparately = true;  // don't let any other commands that might get batched with it cause the whole batch to fail

    tag = client->reqtag;
}

bool CommandResendVerificationEmail::procresult(Result r)
{
    client->app->resendverificationemail_result(r.errorOrOK());
    return r.wasErrorOrOK();
}

CommandResetSmsVerifiedPhoneNumber::CommandResetSmsVerifiedPhoneNumber(MegaClient *client)
{
    cmd("smsr");
    tag = client->reqtag;
}

bool CommandResetSmsVerifiedPhoneNumber::procresult(Result r)
{
    if (r.wasError(API_OK))
    {
        client->mSmsVerifiedPhone.clear();
    }
    client->app->resetSmsVerifiedPhoneNumber_result(r.errorOrOK());
    return r.wasErrorOrOK();
}

CommandValidatePassword::CommandValidatePassword(MegaClient *client, const char *email, uint64_t emailhash)
{
    cmd("us");
    arg("user", email);
    arg("uh", (byte*)&emailhash, sizeof emailhash);

    tag = client->reqtag;
}

bool CommandValidatePassword::procresult(Result r)
{
    if (r.wasError(API_OK))
    {
        client->app->validatepassword_result(r.errorOrOK());
        return true;
    }
    else
    {
        assert(r.hasJsonObject());  // we don't use the object contents, and will exit the object automatically
        client->app->validatepassword_result(API_OK);
        return r.hasJsonObject();
    }
}

CommandGetEmailLink::CommandGetEmailLink(MegaClient *client, const char *email, int add, const char *pin)
{
    cmd("se");

    if (add)
    {
        arg("aa", "a");     // add
    }
    else
    {
        arg("aa", "r");     // remove
    }
    arg("e", email);
    if (pin)
    {
        arg("mfa", pin);
    }

    tag = client->reqtag;
}

bool CommandGetEmailLink::procresult(Result r)
{
    client->app->getemaillink_result(r.errorOrOK());
    return r.wasErrorOrOK();
}

CommandConfirmEmailLink::CommandConfirmEmailLink(MegaClient *client, const char *code, const char *email, const byte *newLoginHash, bool replace)
{
    mV3 = false;
    this->email = email;
    this->replace = replace;

    cmd("sec");

    arg("c", code);
    arg("e", email);
    if (newLoginHash)
    {
        arg("uh", newLoginHash, sizeof(uint64_t));
    }
    if (replace)
    {
        arg("r", 1);    // replace the current email address by this one
    }
    notself(client);

    tag = client->reqtag;
}

bool CommandConfirmEmailLink::procresult(Result r)
{
    if (r.wasError(API_OK))
    {
        User *u = client->finduser(client->me);

        if (replace)
        {
            LOG_debug << "Email changed from `" << u->email << "` to `" << email << "`";

            client->mapuser(u->userhandle, email.c_str()); // update email used as index for user's map
            u->changed.email = true;
            client->notifyuser(u);
        }
        // TODO: once we manage multiple emails, add the new email to the list of emails
    }

    client->app->confirmemaillink_result(r.errorOrOK());
    return r.wasErrorOrOK();
}

CommandGetVersion::CommandGetVersion(MegaClient *client, const char *appKey)
{
    this->client = client;
    cmd("lv");
    arg("a", appKey);
    tag = client->reqtag;
}

bool CommandGetVersion::procresult(Result r)
{
    int versioncode = 0;
    string versionstring;

    if (r.wasErrorOrOK())
    {
        client->app->getversion_result(0, NULL, r.errorOrOK());
        return r.wasErrorOrOK();
    }

    assert(r.hasJsonObject());
    for (;;)
    {
        switch (client->json.getnameid())
        {
            case 'c':
                versioncode = int(client->json.getint());
                break;

            case 's':
                client->json.storeobject(&versionstring);
                break;

            case EOO:
                client->app->getversion_result(versioncode, versionstring.c_str(), API_OK);
                return true;

            default:
                if (!client->json.storeobject())
                {
                    client->app->getversion_result(0, NULL, API_EINTERNAL);
                    return false;
                }
        }
    }
}

CommandGetLocalSSLCertificate::CommandGetLocalSSLCertificate(MegaClient *client)
{
    this->client = client;
    cmd("lc");
    arg("v", 1);

    tag = client->reqtag;
}

bool CommandGetLocalSSLCertificate::procresult(Result r)
{
    if (r.wasErrorOrOK())
    {
        client->app->getlocalsslcertificate_result(0, NULL, r.errorOrOK());
        return true;
    }

    assert(r.hasJsonObject());
    string certdata;
    m_time_t ts = 0;
    int numelements = 0;

    for (;;)
    {
        switch (client->json.getnameid())
        {
            case 't':
            {
                ts = client->json.getint();
                break;
            }
            case 'd':
            {
                string data;
                client->json.enterarray();
                while (client->json.storeobject(&data))
                {
                    if (numelements)
                    {
                        certdata.append(";");
                    }
                    numelements++;
                    certdata.append(data);
                }
                client->json.leavearray();
                break;
            }
            case EOO:
            {
                if (numelements < 2)
                {
                    client->app->getlocalsslcertificate_result(0, NULL, API_EINTERNAL);
                    return false;
                }
                client->app->getlocalsslcertificate_result(ts, &certdata, API_OK);
                return true;
            }

            default:
                if (!client->json.storeobject())
                {
                    client->app->getlocalsslcertificate_result(0, NULL, API_EINTERNAL);
                    return false;
                }
        }
    }
}

#ifdef ENABLE_CHAT
CommandChatCreate::CommandChatCreate(MegaClient *client, bool group, bool publicchat, const userpriv_vector *upl, const string_map *ukm, const char *title)
{
    mV3 = false;

    this->client = client;
    this->chatPeers = new userpriv_vector(*upl);
    this->mPublicChat = publicchat;
    this->mTitle = title ? string(title) : "";
    this->mUnifiedKey = "";

    cmd("mcc");
    arg("g", (group) ? 1 : 0);

    if (group && title)
    {
        arg("ct", title);
    }

    if (publicchat)
    {
        arg("m", 1);

        char ownHandleB64[12];
        Base64::btoa((byte *)&client->me, MegaClient::USERHANDLE, ownHandleB64);
        ownHandleB64[11] = '\0';

        string_map::const_iterator it = ukm->find(ownHandleB64);
        if (it != ukm->end())
        {
            mUnifiedKey = it->second;
            arg("ck", mUnifiedKey.c_str());
        }
    }

    beginarray("u");

    userpriv_vector::iterator itupl;
    for (itupl = chatPeers->begin(); itupl != chatPeers->end(); itupl++)
    {
        beginobject();

        handle uh = itupl->first;
        privilege_t priv = itupl->second;

        arg("u", (byte *)&uh, MegaClient::USERHANDLE);
        arg("p", priv);

        if (publicchat)
        {
            char uid[12];
            Base64::btoa((byte*)&uh, MegaClient::USERHANDLE, uid);
            uid[11] = '\0';

            string_map::const_iterator ituk = ukm->find(uid);
            if(ituk != ukm->end())
            {
                arg("ck", ituk->second.c_str());
            }
        }
        endobject();
    }

    endarray();

    arg("v", 1);
    notself(client);

    tag = client->reqtag;
}

bool CommandChatCreate::procresult(Result r)
{
    if (r.wasErrorOrOK())
    {
        client->app->chatcreate_result(NULL, r.errorOrOK());
        delete chatPeers;
        return true;
    }
    else
    {
        handle chatid = UNDEF;
        int shard = -1;
        bool group = false;
        m_time_t ts = -1;

        for (;;)
        {
            switch (client->json.getnameid())
            {
                case MAKENAMEID2('i','d'):
                    chatid = client->json.gethandle(MegaClient::CHATHANDLE);
                    break;

                case MAKENAMEID2('c','s'):
                    shard = int(client->json.getint());
                    break;

                case 'g':
                    group = client->json.getint();
                    break;

                case MAKENAMEID2('t', 's'):  // actual creation timestamp
                    ts = client->json.getint();
                    break;

                case EOO:
                    if (chatid != UNDEF && shard != -1)
                    {
                        if (client->chats.find(chatid) == client->chats.end())
                        {
                            client->chats[chatid] = new TextChat();
                        }

                        TextChat *chat = client->chats[chatid];
                        chat->id = chatid;
                        chat->priv = PRIV_MODERATOR;
                        chat->shard = shard;
                        delete chat->userpriv;  // discard any existing `userpriv`
                        chat->userpriv = this->chatPeers;
                        chat->group = group;
                        chat->ts = (ts != -1) ? ts : 0;
                        chat->publicchat = mPublicChat;
                        chat->setTag(tag ? tag : -1);
                        if (chat->group && !mTitle.empty())
                        {
                            chat->title = mTitle;
                        }
                        if (mPublicChat)
                        {
                            chat->unifiedKey = mUnifiedKey;
                        }

                        client->notifychat(chat);
                        client->app->chatcreate_result(chat, API_OK);
                    }
                    else
                    {
                        client->app->chatcreate_result(NULL, API_EINTERNAL);
                        delete chatPeers;   // unused, but might be set at creation
                    }
                    return true;

                default:
                    if (!client->json.storeobject())
                    {
                        client->app->chatcreate_result(NULL, API_EINTERNAL);
                        delete chatPeers;   // unused, but might be set at creation
                        return false;
                    }
            }
        }
    }
}

CommandChatInvite::CommandChatInvite(MegaClient *client, handle chatid, handle uh, privilege_t priv, const char *unifiedkey, const char* title)
{
    mV3 = false;

    this->client = client;
    this->chatid = chatid;
    this->uh = uh;
    this->priv = priv;
    this->title = title ? string(title) : "";

    cmd("mci");

    arg("id", (byte*)&chatid, MegaClient::CHATHANDLE);
    arg("u", (byte *)&uh, MegaClient::USERHANDLE);
    arg("p", priv);
    arg("v", 1);

    if (title)
    {
        arg("ct", title);
    }

    if (unifiedkey)
    {
        arg("ck", unifiedkey);
    }

    notself(client);

    tag = client->reqtag;
}

bool CommandChatInvite::procresult(Result r)
{
    if (r.wasError(API_OK))
    {
        if (client->chats.find(chatid) == client->chats.end())
        {
            // the invitation succeed for a non-existing chatroom
            client->app->chatinvite_result(API_EINTERNAL);
            return true;
        }

        TextChat *chat = client->chats[chatid];
        if (!chat->userpriv)
        {
            chat->userpriv = new userpriv_vector();
        }

        chat->userpriv->push_back(userpriv_pair(uh, priv));

        if (!title.empty())  // only if title was set for this chatroom, update it
        {
            chat->title = title;
        }

        chat->setTag(tag ? tag : -1);
        client->notifychat(chat);
    }

    client->app->chatinvite_result(r.errorOrOK());
    return r.wasErrorOrOK();
}

CommandChatRemove::CommandChatRemove(MegaClient *client, handle chatid, handle uh)
{
    mV3 = false;

    this->client = client;
    this->chatid = chatid;
    this->uh = uh;

    cmd("mcr");

    arg("id", (byte*)&chatid, MegaClient::CHATHANDLE);

    if (uh != client->me)
    {
        arg("u", (byte *)&uh, MegaClient::USERHANDLE);
    }
    arg("v", 1);
    notself(client);

    tag = client->reqtag;
}

bool CommandChatRemove::procresult(Result r)
{
    if (r.wasError(API_OK))
    {
        if (client->chats.find(chatid) == client->chats.end())
        {
            // the invitation succeed for a non-existing chatroom
            client->app->chatremove_result(API_EINTERNAL);
            return true;
        }

        TextChat *chat = client->chats[chatid];
        if (chat->userpriv)
        {
            userpriv_vector::iterator upvit;
            for (upvit = chat->userpriv->begin(); upvit != chat->userpriv->end(); upvit++)
            {
                if (upvit->first == uh)
                {
                    chat->userpriv->erase(upvit);
                    if (chat->userpriv->empty())
                    {
                        delete chat->userpriv;
                        chat->userpriv = NULL;
                    }
                    break;
                }
            }
        }
        else
        {
            if (uh != client->me)
            {
                // the removal succeed, but the list of peers is empty
                client->app->chatremove_result(API_EINTERNAL);
                return true;
            }
        }

        if (uh == client->me)
        {
            chat->priv = PRIV_RM;

            // clear the list of peers (if re-invited, peers will be re-added)
            delete chat->userpriv;
            chat->userpriv = NULL;
        }

        chat->setTag(tag ? tag : -1);
        client->notifychat(chat);
    }

    client->app->chatremove_result(r.errorOrOK());
    return r.wasErrorOrOK();
}

CommandChatURL::CommandChatURL(MegaClient *client, handle chatid)
{
    mStringIsNotSeqtag = true;

    this->client = client;

    cmd("mcurl");

    arg("id", (byte*)&chatid, MegaClient::CHATHANDLE);
    arg("v", 1);

    tag = client->reqtag;
}

bool CommandChatURL::procresult(Result r)
{
    if (r.wasErrorOrOK())
    {
        client->app->chaturl_result(NULL, r.errorOrOK());
        return true;
    }
    else
    {
        string url;
        if (!client->json.storeobject(&url))
        {
            client->app->chaturl_result(NULL, API_EINTERNAL);
            return false;
        }
        else
        {
            client->app->chaturl_result(&url, API_OK);
            return true;
        }
    }
}

CommandChatGrantAccess::CommandChatGrantAccess(MegaClient *client, handle chatid, handle h, const char *uid)
{
    mV3 = false;

    this->client = client;
    this->chatid = chatid;
    this->h = h;
    Base64::atob(uid, (byte*)&uh, MegaClient::USERHANDLE);

    cmd("mcga");

    arg("id", (byte*)&chatid, MegaClient::CHATHANDLE);
    arg("n", (byte*)&h, MegaClient::NODEHANDLE);
    arg("u", uid);
    arg("v", 1);
    notself(client);

    tag = client->reqtag;
}

bool CommandChatGrantAccess::procresult(Result r)
{
    if (r.wasError(API_OK))
    {
        if (client->chats.find(chatid) == client->chats.end())
        {
            // the action succeed for a non-existing chatroom??
            client->app->chatgrantaccess_result(API_EINTERNAL);
            return true;
        }

        TextChat *chat = client->chats[chatid];
        chat->setNodeUserAccess(h, uh);

        chat->setTag(tag ? tag : -1);
        client->notifychat(chat);
    }

    client->app->chatgrantaccess_result(r.errorOrOK());
    return r.wasErrorOrOK();
}

CommandChatRemoveAccess::CommandChatRemoveAccess(MegaClient *client, handle chatid, handle h, const char *uid)
{
    mV3 = false;

    this->client = client;
    this->chatid = chatid;
    this->h = h;
    Base64::atob(uid, (byte*)&uh, MegaClient::USERHANDLE);

    cmd("mcra");

    arg("id", (byte*)&chatid, MegaClient::CHATHANDLE);
    arg("n", (byte*)&h, MegaClient::NODEHANDLE);
    arg("u", uid);
    arg("v", 1);
    notself(client);

    tag = client->reqtag;
}

bool CommandChatRemoveAccess::procresult(Result r)
{
    if (r.wasError(API_OK))
    {
        if (client->chats.find(chatid) == client->chats.end())
        {
            // the action succeed for a non-existing chatroom??
            client->app->chatremoveaccess_result(API_EINTERNAL);
            return true;
        }

        TextChat *chat = client->chats[chatid];
        chat->setNodeUserAccess(h, uh, true);

        chat->setTag(tag ? tag : -1);
        client->notifychat(chat);
    }

    client->app->chatremoveaccess_result(r.errorOrOK());
    return r.wasErrorOrOK();
}

CommandChatUpdatePermissions::CommandChatUpdatePermissions(MegaClient *client, handle chatid, handle uh, privilege_t priv)
{
    mV3 = false;

    this->client = client;
    this->chatid = chatid;
    this->uh = uh;
    this->priv = priv;

    cmd("mcup");
    arg("v", 1);

    arg("id", (byte*)&chatid, MegaClient::CHATHANDLE);
    arg("u", (byte *)&uh, MegaClient::USERHANDLE);
    arg("p", priv);
    notself(client);

    tag = client->reqtag;
}

bool CommandChatUpdatePermissions::procresult(Result r)
{
    if (r.wasError(API_OK))
    {
        if (client->chats.find(chatid) == client->chats.end())
        {
            // the invitation succeed for a non-existing chatroom
            client->app->chatupdatepermissions_result(API_EINTERNAL);
            return true;
        }

        TextChat *chat = client->chats[chatid];
        if (uh != client->me)
        {
            if (!chat->userpriv)
            {
                // the update succeed, but that peer is not included in the chatroom
                client->app->chatupdatepermissions_result(API_EINTERNAL);
                return true;
            }

            bool found = false;
            userpriv_vector::iterator upvit;
            for (upvit = chat->userpriv->begin(); upvit != chat->userpriv->end(); upvit++)
            {
                if (upvit->first == uh)
                {
                    chat->userpriv->erase(upvit);
                    chat->userpriv->push_back(userpriv_pair(uh, priv));
                    found = true;
                    break;
                }
            }

            if (!found)
            {
                // the update succeed, but that peer is not included in the chatroom
                client->app->chatupdatepermissions_result(API_EINTERNAL);
                return true;
            }
        }
        else
        {
            chat->priv = priv;
        }

        chat->setTag(tag ? tag : -1);
        client->notifychat(chat);
    }

    client->app->chatupdatepermissions_result(r.errorOrOK());
    return r.wasErrorOrOK();
}


CommandChatTruncate::CommandChatTruncate(MegaClient *client, handle chatid, handle messageid)
{
    mV3 = false;

    this->client = client;
    this->chatid = chatid;

    cmd("mct");
    arg("v", 1);

    arg("id", (byte*)&chatid, MegaClient::CHATHANDLE);
    arg("m", (byte*)&messageid, MegaClient::CHATHANDLE);
    notself(client);

    tag = client->reqtag;
}

bool CommandChatTruncate::procresult(Result r)
{
    if (r.wasError(API_OK))
    {
        if (client->chats.find(chatid) == client->chats.end())
        {
            // the truncation succeed for a non-existing chatroom
            client->app->chattruncate_result(API_EINTERNAL);
            return true;
        }

        TextChat *chat = client->chats[chatid];
        chat->setTag(tag ? tag : -1);
        client->notifychat(chat);
    }

    client->app->chattruncate_result(r.errorOrOK());
    return r.wasErrorOrOK();
}

CommandChatSetTitle::CommandChatSetTitle(MegaClient *client, handle chatid, const char *title)
{
    mV3 = false;

    this->client = client;
    this->chatid = chatid;
    this->title = title ? string(title) : "";

    cmd("mcst");
    arg("v", 1);

    arg("id", (byte*)&chatid, MegaClient::CHATHANDLE);
    arg("ct", title);
    notself(client);

    tag = client->reqtag;
}

bool CommandChatSetTitle::procresult(Result r)
{
    if (r.wasError(API_OK))
    {
        if (client->chats.find(chatid) == client->chats.end())
        {
            // the invitation succeed for a non-existing chatroom
            client->app->chatsettitle_result(API_EINTERNAL);
            return true;
        }

        TextChat *chat = client->chats[chatid];
        chat->title = title;

        chat->setTag(tag ? tag : -1);
        client->notifychat(chat);
    }

    client->app->chatsettitle_result(r.errorOrOK());
    return r.wasErrorOrOK();
}

CommandChatPresenceURL::CommandChatPresenceURL(MegaClient *client)
{
    mStringIsNotSeqtag = true;
    this->client = client;
    cmd("pu");
    tag = client->reqtag;
}

bool CommandChatPresenceURL::procresult(Result r)
{
    if (r.wasErrorOrOK())
    {
        client->app->chatpresenceurl_result(NULL, r.errorOrOK());
        return true;
    }
    else
    {
        string url;
        if (!client->json.storeobject(&url))
        {
            client->app->chatpresenceurl_result(NULL, API_EINTERNAL);
            return false;
        }
        else
        {
            client->app->chatpresenceurl_result(&url, API_OK);
            return true;
        }
    }
}

CommandRegisterPushNotification::CommandRegisterPushNotification(MegaClient *client, int deviceType, const char *token)
{
    this->client = client;
    cmd("spt");
    arg("p", deviceType);
    arg("t", token);

    tag = client->reqtag;
}

bool CommandRegisterPushNotification::procresult(Result r)
{
    client->app->registerpushnotification_result(r.errorOrOK());
    return r.wasErrorOrOK();
}

CommandArchiveChat::CommandArchiveChat(MegaClient *client, handle chatid, bool archive)
{
    mV3 = false;

    this->mChatid = chatid;
    this->mArchive = archive;

    cmd("mcsf");

    arg("id", (byte*)&chatid, MegaClient::CHATHANDLE);
    arg("m", 1);
    arg("f", archive);

    notself(client);

    tag = client->reqtag;
}

bool CommandArchiveChat::procresult(Result r)
{
    if (r.wasError(API_OK))
    {
        textchat_map::iterator it = client->chats.find(mChatid);
        if (it == client->chats.end())
        {
            LOG_err << "Archive chat succeeded for a non-existing chatroom";
            client->app->archivechat_result(API_ENOENT);
            return true;
        }

        TextChat *chat = it->second;
        chat->setFlag(mArchive, TextChat::FLAG_OFFSET_ARCHIVE);

        chat->setTag(tag ? tag : -1);
        client->notifychat(chat);
    }

    client->app->archivechat_result(r.errorOrOK());
    return r.wasErrorOrOK();
}

CommandSetChatRetentionTime::CommandSetChatRetentionTime(MegaClient *client, handle chatid, int period)
{
    mChatid = chatid;

    cmd("mcsr");
    arg("id", (byte*)&chatid, MegaClient::CHATHANDLE);
    arg("d", period);
    arg("ds", 1);
    tag = client->reqtag;
}

bool CommandSetChatRetentionTime::procresult(Result r)
{
    client->app->setchatretentiontime_result(r.errorResultOrActionpacket());
    return true;
}

CommandRichLink::CommandRichLink(MegaClient *client, const char *url)
{
    cmd("erlsd");

    arg("url", url);

    tag = client->reqtag;
}

bool CommandRichLink::procresult(Result r)
{
    // error format: [{"error":<code>}]
    // result format: [{"result":{
    //                      "url":"<url>",
    //                      "t":"<title>",
    //                      "d":"<description>",
    //                      "ic":"<format>:<icon_B64>",
    //                      "i":"<format>:<image>"}}]

    if (r.wasErrorOrOK())
    {
        client->app->richlinkrequest_result(NULL, r.errorOrOK());
        return true;
    }


    string res;
    int errCode = 0;
    string metadata;
    for (;;)
    {
        switch (client->json.getnameid())
        {
            case MAKENAMEID5('e', 'r', 'r', 'o', 'r'):
                errCode = int(client->json.getint());
                break;

            case MAKENAMEID6('r', 'e', 's', 'u', 'l', 't'):
                client->json.storeobject(&metadata);
                break;

            case EOO:
            {
                error e = API_EINTERNAL;
                if (!metadata.empty())
                {
                    client->app->richlinkrequest_result(&metadata, API_OK);
                    return true;
                }
                else if (errCode)
                {
                    switch(errCode)
                    {
                        case 403:
                            e = API_EACCESS;
                            break;

                        case 404:
                            e = API_ENOENT;
                            break;

                        default:
                            e = API_EINTERNAL;
                            break;
                    }
                }

                client->app->richlinkrequest_result(NULL, e);
                return true;
            }

            default:
                if (!client->json.storeobject())
                {
                    client->app->richlinkrequest_result(NULL, API_EINTERNAL);
                    return false;
                }
        }
    }
}

CommandChatLink::CommandChatLink(MegaClient *client, handle chatid, bool del, bool createifmissing)
{
    mStringIsNotSeqtag = true;

    mDelete = del;

    cmd("mcph");
    arg("id", (byte*)&chatid, MegaClient::CHATHANDLE);

    if (del)
    {
        arg("d", 1);
    }

    if (!createifmissing)
    {
        arg("cim", (m_off_t)0);
    }

    tag = client->reqtag;
}

bool CommandChatLink::procresult(Result r)
{
    if (r.wasErrorOrOK())
    {
        if (r.wasError(API_OK) && !mDelete)
        {
            LOG_err << "Unexpected response for create/get chatlink";
            client->app->chatlink_result(UNDEF, API_EINTERNAL);
            return true;
        }

        client->app->chatlink_result(UNDEF, r.errorOrOK());
        return true;
    }
    else
    {
        handle h = client->json.gethandle(MegaClient::CHATLINKHANDLE);
        if (ISUNDEF(h))
        {
            client->app->chatlink_result(UNDEF, API_EINTERNAL);
            return false;
        }
        else
        {
            client->app->chatlink_result(h, API_OK);
            return true;
        }
    }
}

CommandChatLinkURL::CommandChatLinkURL(MegaClient *client, handle publichandle)
{
    mStringIsNotSeqtag = true;

    cmd("mcphurl");
    arg("ph", (byte*)&publichandle, MegaClient::CHATLINKHANDLE);

    tag = client->reqtag;
}

bool CommandChatLinkURL::procresult(Result r)
{
    if (r.wasErrorOrOK())
    {
        client->app->chatlinkurl_result(UNDEF, -1, NULL, NULL, -1, 0, r.errorOrOK());
        return true;
    }
    else
    {
        handle chatid = UNDEF;
        int shard = -1;
        int numPeers = -1;
        string url;
        string ct;
        m_time_t ts = 0;

        for (;;)
        {
            switch (client->json.getnameid())
            {
                case MAKENAMEID2('i','d'):
                    chatid = client->json.gethandle(MegaClient::CHATHANDLE);
                    break;

                case MAKENAMEID2('c','s'):
                    shard = int(client->json.getint());
                    break;

                case MAKENAMEID2('c','t'):  // chat-title
                    client->json.storeobject(&ct);
                    break;

                case MAKENAMEID3('u','r','l'):
                    client->json.storeobject(&url);
                    break;

                case MAKENAMEID3('n','c','m'):
                    numPeers = int(client->json.getint());
                    break;

                case MAKENAMEID2('t', 's'):
                    ts = client->json.getint();
                    break;

                case EOO:
                    if (chatid != UNDEF && shard != -1 && !url.empty() && !ct.empty() && numPeers != -1)
                    {
                        client->app->chatlinkurl_result(chatid, shard, &url, &ct, numPeers, ts, API_OK);
                    }
                    else
                    {
                        client->app->chatlinkurl_result(UNDEF, -1, NULL, NULL, -1, 0, API_EINTERNAL);
                    }
                    return true;

                default:
                    if (!client->json.storeobject())
                    {
                        client->app->chatlinkurl_result(UNDEF, -1, NULL, NULL, -1, 0, API_EINTERNAL);
                        return false;
                    }
            }
        }
    }
}

CommandChatLinkClose::CommandChatLinkClose(MegaClient *client, handle chatid, const char *title)
{
    mV3 = false;

    mChatid = chatid;
    mTitle = title ? string(title) : "";

    cmd("mcscm");
    arg("id", (byte*)&chatid, MegaClient::CHATHANDLE);

    if (title)
    {
        arg("ct", title);
    }

    notself(client);
    tag = client->reqtag;
}

bool CommandChatLinkClose::procresult(Result r)
{
    if (r.wasError(API_OK))
    {
        textchat_map::iterator it = client->chats.find(mChatid);
        if (it == client->chats.end())
        {
            LOG_err << "Chat link close succeeded for a non-existing chatroom";
            client->app->chatlinkclose_result(API_ENOENT);
            return true;
        }

        TextChat *chat = it->second;
        chat->setMode(false);
        if (!mTitle.empty())
        {
            chat->title = mTitle;
        }

        chat->setTag(tag ? tag : -1);
        client->notifychat(chat);
    }

    client->app->chatlinkclose_result(r.errorOrOK());
    return r.wasErrorOrOK();
}

CommandChatLinkJoin::CommandChatLinkJoin(MegaClient *client, handle publichandle, const char *unifiedkey)
{
    cmd("mciph");
    arg("ph", (byte*)&publichandle, MegaClient::CHATLINKHANDLE);
    arg("ck", unifiedkey);
    tag = client->reqtag;
}

bool CommandChatLinkJoin::procresult(Result r)
{
    client->app->chatlinkjoin_result(r.errorOrOK());
    return r.wasErrorOrOK();
}

#endif

CommandGetMegaAchievements::CommandGetMegaAchievements(MegaClient *client, AchievementsDetails *details, bool registered_user)
{
    this->details = details;

    if (registered_user)
    {
        cmd("maf");
    }
    else
    {
        cmd("mafu");
    }

    arg("v", (m_off_t)0);

    tag = client->reqtag;
}

bool CommandGetMegaAchievements::procresult(Result r)
{
    if (r.wasErrorOrOK())
    {
        client->app->getmegaachievements_result(details, r.errorOrOK());
        return true;
    }

    details->permanent_size = 0;
    details->achievements.clear();
    details->awards.clear();
    details->rewards.clear();

    for (;;)
    {
        switch (client->json.getnameid())
        {
            case 's':
                details->permanent_size = client->json.getint();
                break;

            case 'u':
                if (client->json.enterobject())
                {
                    for (;;)
                    {
                        achievement_class_id id = achievement_class_id(client->json.getnameid());
                        if (id == EOO)
                        {
                            break;
                        }
                        id -= '0';   // convert to number

                        if (client->json.enterarray())
                        {
                            Achievement achievement;
                            achievement.storage = client->json.getint();
                            achievement.transfer = client->json.getint();
                            const char *exp_ts = client->json.getvalue();
                            char *pEnd = NULL;
                            achievement.expire = int(strtol(exp_ts, &pEnd, 10));
                            if (*pEnd == 'm')
                            {
                                achievement.expire *= 30;
                            }
                            else if (*pEnd == 'y')
                            {
                                achievement.expire *= 365;
                            }

                            details->achievements[id] = achievement;

                            while(client->json.storeobject());
                            client->json.leavearray();
                        }
                    }

                    client->json.leaveobject();
                }
                else
                {
                    LOG_err << "Failed to parse Achievements of MEGA achievements";
                    client->json.storeobject();
                    client->app->getmegaachievements_result(details, API_EINTERNAL);
                    return false;
                }
                break;

            case 'a':
                if (client->json.enterarray())
                {
                    while (client->json.enterobject())
                    {
                        Award award;
                        award.achievement_class = 0;
                        award.award_id = 0;
                        award.ts = 0;
                        award.expire = 0;

                        bool finished = false;
                        while (!finished)
                        {
                            switch (client->json.getnameid())
                            {
                            case 'a':
                                award.achievement_class = achievement_class_id(client->json.getint());
                                break;
                            case 'r':
                                award.award_id = int(client->json.getint());
                                break;
                            case MAKENAMEID2('t', 's'):
                                award.ts = client->json.getint();
                                break;
                            case 'e':
                                award.expire = client->json.getint();
                                break;
                            case 'm':
                                if (client->json.enterarray())
                                {
                                    string email;
                                    while(client->json.storeobject(&email))
                                    {
                                        award.emails_invited.push_back(email);
                                    }

                                    client->json.leavearray();
                                }
                                break;
                            case EOO:
                                finished = true;
                                break;
                            default:
                                client->json.storeobject();
                                break;
                            }
                        }

                        details->awards.push_back(award);

                        client->json.leaveobject();
                    }

                    client->json.leavearray();
                }
                else
                {
                    LOG_err << "Failed to parse Awards of MEGA achievements";
                    client->json.storeobject();
                    client->app->getmegaachievements_result(details, API_EINTERNAL);
                    return false;
                }
                break;

            case 'r':
                if (client->json.enterobject())
                {
                    for (;;)
                    {
                        nameid id = client->json.getnameid();
                        if (id == EOO)
                        {
                            break;
                        }

                        Reward reward;
                        reward.award_id = int(id - '0');   // convert to number

                        client->json.enterarray();

                        reward.storage = client->json.getint();
                        reward.transfer = client->json.getint();
                        const char *exp_ts = client->json.getvalue();
                        char *pEnd = NULL;
                        reward.expire = int(strtol(exp_ts, &pEnd, 10));
                        if (*pEnd == 'm')
                        {
                            reward.expire *= 30;
                        }
                        else if (*pEnd == 'y')
                        {
                            reward.expire *= 365;
                        }

                        while(client->json.storeobject());
                        client->json.leavearray();

                        details->rewards.push_back(reward);
                    }

                    client->json.leaveobject();
                }
                else
                {
                    LOG_err << "Failed to parse Rewards of MEGA achievements";
                    client->json.storeobject();
                    client->app->getmegaachievements_result(details, API_EINTERNAL);
                    return false;
                }
                break;

            case EOO:
                client->app->getmegaachievements_result(details, API_OK);
                return true;

            default:
                if (!client->json.storeobject())
                {
                    LOG_err << "Failed to parse MEGA achievements";
                    client->app->getmegaachievements_result(details, API_EINTERNAL);
                    return false;
                }
                break;
        }
    }
}

CommandGetWelcomePDF::CommandGetWelcomePDF(MegaClient *client)
{
    cmd("wpdf");

    tag = client->reqtag;
}

bool CommandGetWelcomePDF::procresult(Result r)
{
    if (r.wasErrorOrOK())
    {
        client->app->getwelcomepdf_result(UNDEF, NULL, r.errorOrOK());
        return true;
    }

    handle ph = UNDEF;
    byte keybuf[FILENODEKEYLENGTH];
    int len_key = 0;
    string key;

    for (;;)
    {
        switch (client->json.getnameid())
        {
            case MAKENAMEID2('p', 'h'):
                ph = client->json.gethandle(MegaClient::NODEHANDLE);
                break;

            case 'k':
                len_key = client->json.storebinary(keybuf, sizeof keybuf);
                break;

            case EOO:
                if (ISUNDEF(ph) || len_key != FILENODEKEYLENGTH)
                {
                    client->app->getwelcomepdf_result(UNDEF, NULL, API_EINTERNAL);
                    return false;
                }
                key.assign((const char *) keybuf, len_key);
                client->app->getwelcomepdf_result(ph, &key, API_OK);
                return true;

            default:
                if (!client->json.storeobject())
                {
                    LOG_err << "Failed to parse welcome PDF response";
                    client->app->getwelcomepdf_result(UNDEF, NULL, API_EINTERNAL);
                    return false;
                }
                break;
        }
    }
}


CommandMediaCodecs::CommandMediaCodecs(MegaClient* c, Callback cb)
{
    cmd("mc");

    client = c;
    callback = cb;
}

bool CommandMediaCodecs::procresult(Result r)
{
    if (r.wasErrorOrOK())
    {
        LOG_err << "mc result: " << error(r.errorOrOK());
        return true;
    }

    if (!client->json.isnumeric())
    {
        // It's wrongly formatted, consume this one so the next command can be processed.
        LOG_err << "mc response badly formatted";
        return false;
    }

    int version = static_cast<int>(client->json.getint());
    callback(client, version);
    return true;
}

CommandContactLinkCreate::CommandContactLinkCreate(MegaClient *client, bool renew)
{
    mStringIsNotSeqtag = true;

    if (renew)
    {
        cmd("clr");
    }
    else
    {
        cmd("clc");
    }

    tag = client->reqtag;
}

bool CommandContactLinkCreate::procresult(Result r)
{
    if (r.wasErrorOrOK())
    {
        client->app->contactlinkcreate_result(r.errorOrOK(), UNDEF);
    }
    else
    {
        handle h = client->json.gethandle(MegaClient::CONTACTLINKHANDLE);
        client->app->contactlinkcreate_result(API_OK, h);
    }
    return true;
}

CommandContactLinkQuery::CommandContactLinkQuery(MegaClient *client, handle h)
{
    cmd("clg");
    arg("cl", (byte*)&h, MegaClient::CONTACTLINKHANDLE);

    arg("b", 1);    // return firstname/lastname in B64

    tag = client->reqtag;
}

bool CommandContactLinkQuery::procresult(Result r)
{
    handle h = UNDEF;
    string email;
    string firstname;
    string lastname;
    string avatar;

    if (r.wasErrorOrOK())
    {
        client->app->contactlinkquery_result(r.errorOrOK(), h, &email, &firstname, &lastname, &avatar);
        return true;
    }

    for (;;)
    {
        switch (client->json.getnameid())
        {
            case 'h':
                h = client->json.gethandle(MegaClient::USERHANDLE);
                break;
            case 'e':
                client->json.storeobject(&email);
                break;
            case MAKENAMEID2('f', 'n'):
                client->json.storeobject(&firstname);
                break;
            case MAKENAMEID2('l', 'n'):
                client->json.storeobject(&lastname);
                break;
            case MAKENAMEID2('+', 'a'):
                client->json.storeobject(&avatar);
                break;
            case EOO:
                client->app->contactlinkquery_result(API_OK, h, &email, &firstname, &lastname, &avatar);
                return true;
            default:
                if (!client->json.storeobject())
                {
                    LOG_err << "Failed to parse query contact link response";
                    client->app->contactlinkquery_result(API_EINTERNAL, h, &email, &firstname, &lastname, &avatar);
                    return false;
                }
                break;
        }
    }
}

CommandContactLinkDelete::CommandContactLinkDelete(MegaClient *client, handle h)
{
    cmd("cld");
    if (!ISUNDEF(h))
    {
        arg("cl", (byte*)&h, MegaClient::CONTACTLINKHANDLE);
    }
    tag = client->reqtag;
}

bool CommandContactLinkDelete::procresult(Result r)
{
    client->app->contactlinkdelete_result(r.errorOrOK());
    return r.wasErrorOrOK();
}

CommandKeepMeAlive::CommandKeepMeAlive(MegaClient *client, int type, bool enable)
{
    if (enable)
    {
        cmd("kma");
    }
    else
    {
        cmd("kmac");
    }
    arg("t", type);

    tag = client->reqtag;
}

bool CommandKeepMeAlive::procresult(Result r)
{
    client->app->keepmealive_result(r.errorOrOK());
    return r.wasErrorOrOK();
}

CommandMultiFactorAuthSetup::CommandMultiFactorAuthSetup(MegaClient *client, const char *pin)
{
    mStringIsNotSeqtag = true;

    cmd("mfas");
    if (pin)
    {
        arg("mfa", pin);
    }
    tag = client->reqtag;
}

bool CommandMultiFactorAuthSetup::procresult(Result r)
{
    if (r.wasErrorOrOK())
    {
        client->app->multifactorauthsetup_result(NULL, r.errorOrOK());
        return true;
    }

    string code;
    if (!client->json.storeobject(&code))
    {
        client->app->multifactorauthsetup_result(NULL, API_EINTERNAL);
        return false;
    }
    client->app->multifactorauthsetup_result(&code, API_OK);
    return true;
}

CommandMultiFactorAuthCheck::CommandMultiFactorAuthCheck(MegaClient *client, const char *email)
{
    cmd("mfag");
    arg("e", email);

    tag = client->reqtag;
}

bool CommandMultiFactorAuthCheck::procresult(Result r)
{
    if (r.wasErrorOrOK())
    {
        client->app->multifactorauthcheck_result(r.errorOrOK());
        return true;
    }

    if (client->json.isnumeric())
    {
        client->app->multifactorauthcheck_result(static_cast<int>(client->json.getint()));
        return true;
    }
    else
    {
        client->app->multifactorauthcheck_result(API_EINTERNAL);
        return false;
    }
}

CommandMultiFactorAuthDisable::CommandMultiFactorAuthDisable(MegaClient *client, const char *pin)
{
    cmd("mfad");
    arg("mfa", pin);

    tag = client->reqtag;
}

bool CommandMultiFactorAuthDisable::procresult(Result r)
{
    client->app->multifactorauthdisable_result(r.errorOrOK());
    return r.wasErrorOrOK();
}

CommandGetPSA::CommandGetPSA(bool urlSupport, MegaClient *client)
{
    cmd("gpsa");

    if (urlSupport)
    {
        arg("w", 1);
    }

    tag = client->reqtag;
}

bool CommandGetPSA::procresult(Result r)
{
    if (r.wasErrorOrOK())
    {
        client->app->getpsa_result(r.errorOrOK(), 0, NULL, NULL, NULL, NULL, NULL, NULL);
        return true;
    }

    int id = 0;
    string temp;
    string title, text, imagename, imagepath;
    string buttonlink, buttontext, url;

    for (;;)
    {
        switch (client->json.getnameid())
        {
            case MAKENAMEID2('i', 'd'):
                id = int(client->json.getint());
                break;
            case 't':
                client->json.storeobject(&temp);
                Base64::atob(temp, title);
                break;
            case 'd':
                client->json.storeobject(&temp);
                Base64::atob(temp, text);
                break;
            case MAKENAMEID3('i', 'm', 'g'):
                client->json.storeobject(&imagename);
                break;
            case 'l':
                client->json.storeobject(&buttonlink);
                break;
            case MAKENAMEID3('u', 'r', 'l'):
                client->json.storeobject(&url);
                break;
            case 'b':
                client->json.storeobject(&temp);
                Base64::atob(temp, buttontext);
                break;
            case MAKENAMEID3('d', 's', 'p'):
                client->json.storeobject(&imagepath);
                break;
            case EOO:
                imagepath.append(imagename);
                imagepath.append(".png");
                client->app->getpsa_result(API_OK, id, &title, &text, &imagepath, &buttontext, &buttonlink, &url);
                return true;
            default:
                if (!client->json.storeobject())
                {
                    LOG_err << "Failed to parse get PSA response";
                    client->app->getpsa_result(API_EINTERNAL, 0, NULL, NULL, NULL, NULL, NULL, NULL);
                    return false;
                }
                break;
        }
    }
}

CommandFetchTimeZone::CommandFetchTimeZone(MegaClient *client, const char *timezone, const char* timeoffset)
{
    cmd("ftz");
    arg("utz", timezone);
    arg("uo", timeoffset);

    tag = client->reqtag;
}

bool CommandFetchTimeZone::procresult(Result r)
{
    if (r.wasErrorOrOK())
    {
        client->app->fetchtimezone_result(r.errorOrOK(), NULL, NULL, -1);
        return true;
    }

    string currenttz;
    int currentto;
    vector<string> timezones;
    vector<int> timeoffsets;
    string defaulttz;
    int defaulttzindex = -1;

    for (;;)
    {
        switch (client->json.getnameid())
        {
            case MAKENAMEID7('c', 'h', 'o', 'i', 'c', 'e', 's'):
                if (client->json.enterobject())
                {
                    while (client->json.storeobject(&currenttz))
                    {
                        currentto = int(client->json.getint());
                        timezones.push_back(currenttz);
                        timeoffsets.push_back(currentto);
                    }
                    client->json.leaveobject();
                }
                else if (!client->json.storeobject())
                {
                    LOG_err << "Failed to parse fetch time zone response";
                    client->app->fetchtimezone_result(API_EINTERNAL, NULL, NULL, -1);
                    return false;
                }
                break;

            case MAKENAMEID7('d', 'e', 'f', 'a', 'u', 'l', 't'):
                if (client->json.isnumeric())
                {
                    client->json.getint();
                }
                else
                {
                    client->json.storeobject(&defaulttz);
                }
                break;

            case EOO:
                if (!defaulttz.empty())    // default received as string
                {
                    for (int i = 0; i < (int)timezones.size(); i++)
                    {
                        if (timezones[i] == defaulttz)
                        {
                            defaulttzindex = i;
                            break;
                        }
                    }
                }
                client->app->fetchtimezone_result(API_OK, &timezones, &timeoffsets, defaulttzindex);
                return true;

            default:
                if (!client->json.storeobject())
                {
                    LOG_err << "Failed to parse fetch time zone response";
                    client->app->fetchtimezone_result(API_EINTERNAL, NULL, NULL, -1);
                    return false;
                }
                break;
        }
    }
}

CommandSetLastAcknowledged::CommandSetLastAcknowledged(MegaClient* client)
{
    cmd("sla");
    tag = client->reqtag;
}

bool CommandSetLastAcknowledged::procresult(Result r)
{
    client->app->acknowledgeuseralerts_result(r.errorOrOK());
    return r.wasErrorOrOK();
}

CommandSMSVerificationSend::CommandSMSVerificationSend(MegaClient* client, const string& phoneNumber, bool reVerifyingWhitelisted)
{
    cmd("smss");
    batchSeparately = true;  // don't let any other commands that might get batched with it cause the whole batch to fail

    assert(isPhoneNumber(phoneNumber));
    arg("n", phoneNumber.c_str());

    if (reVerifyingWhitelisted)
    {
        arg("to", 1);   // test override
    }

    tag = client->reqtag;
}

bool CommandSMSVerificationSend::isPhoneNumber(const string& s)
{
    for (auto i = s.size(); i--; )
    {
        if (!(isdigit(s[i]) || (i == 0 && s[i] == '+')))
        {
            return false;
        }
    }
    return s.size() > 6;
}

bool CommandSMSVerificationSend::procresult(Result r)
{
    client->app->smsverificationsend_result(r.errorOrOK());
    return r.wasErrorOrOK();
}

CommandSMSVerificationCheck::CommandSMSVerificationCheck(MegaClient* client, const string& verificationcode)
{
    mStringIsNotSeqtag = true;

    cmd("smsv");
    batchSeparately = true;  // don't let any other commands that might get batched with it cause the whole batch to fail

    if (isVerificationCode(verificationcode))
    {
        arg("c", verificationcode.c_str());
    }

    tag = client->reqtag;
}

bool CommandSMSVerificationCheck::isVerificationCode(const string& s)
{
    for (const char c : s)
    {
        if (!isdigit(c))
        {
            return false;
        }
    }
    return s.size() == 6;
}

bool CommandSMSVerificationCheck::procresult(Result r)
{
    if (r.wasErrorOrOK())
    {
        client->app->smsverificationcheck_result(r.errorOrOK(), nullptr);
        return true;
    }

    string phoneNumber;
    if (!client->json.storeobject(&phoneNumber))
    {
        client->app->smsverificationcheck_result(API_EINTERNAL, nullptr);
        return false;
    }

    assert(CommandSMSVerificationSend::isPhoneNumber(phoneNumber));
    client->mSmsVerifiedPhone = phoneNumber;
    client->app->smsverificationcheck_result(API_OK, &phoneNumber);
    return true;
}

CommandGetRegisteredContacts::CommandGetRegisteredContacts(MegaClient* client, const map<const char*, const char*>& contacts)
{
    cmd("usabd");

    arg("v", 1);

    beginobject("e");
    for (const auto& pair : contacts)
    {
        arg(Base64::btoa(pair.first).c_str(), // name is text-input from user, need conversion too
            (byte *)pair.second, static_cast<int>(strlen(pair.second)));
    }
    endobject();

    tag = client->reqtag;
}

bool CommandGetRegisteredContacts::procresult(Result r)
{
    if (r.wasErrorOrOK())
    {
        client->app->getregisteredcontacts_result(r.errorOrOK(), nullptr);
        return true;
    }

    vector<tuple<string, string, string>> registeredContacts;

    string entryUserDetail;
    string id;
    string userDetail;

    bool success = true;
    while (client->json.enterobject())
    {
        bool exit = false;
        while (!exit)
        {
            switch (client->json.getnameid())
            {
                case MAKENAMEID3('e', 'u', 'd'):
                {
                    client->json.storeobject(&entryUserDetail);
                    break;
                }
                case MAKENAMEID2('i', 'd'):
                {
                    client->json.storeobject(&id);
                    break;
                }
                case MAKENAMEID2('u', 'd'):
                {
                    client->json.storeobject(&userDetail);
                    break;
                }
                case EOO:
                {
                    if (entryUserDetail.empty() || id.empty() || userDetail.empty())
                    {
                        LOG_err << "Missing or empty field when parsing 'get registered contacts' response";
                        success = false;
                    }
                    else
                    {
                        registeredContacts.emplace_back(
                                    make_tuple(Base64::atob(entryUserDetail), move(id),
                                               Base64::atob(userDetail)));
                    }
                    exit = true;
                    break;
                }
                default:
                {
                    if (!client->json.storeobject())
                    {
                        LOG_err << "Failed to parse 'get registered contacts' response";
                        client->app->getregisteredcontacts_result(API_EINTERNAL, nullptr);
                        return false;
                    }
                }
            }
        }
        client->json.leaveobject();
    }
    if (success)
    {
        client->app->getregisteredcontacts_result(API_OK, &registeredContacts);
        return true;
    }
    else
    {
        client->app->getregisteredcontacts_result(API_EINTERNAL, nullptr);
        return false;
    }
}

CommandGetCountryCallingCodes::CommandGetCountryCallingCodes(MegaClient* client)
{
    cmd("smslc");

    batchSeparately = true;
    tag = client->reqtag;
}

bool CommandGetCountryCallingCodes::procresult(Result r)
{
    if (r.wasErrorOrOK())
    {
        client->app->getcountrycallingcodes_result(r.errorOrOK(), nullptr);
        return true;
    }

    map<string, vector<string>> countryCallingCodes;

    string countryCode;
    vector<string> callingCodes;

    bool success = true;
    while (client->json.enterobject())
    {
        bool exit = false;
        while (!exit)
        {
            switch (client->json.getnameid())
            {
                case MAKENAMEID2('c', 'c'):
                {
                    client->json.storeobject(&countryCode);
                    break;
                }
                case MAKENAMEID1('l'):
                {
                    if (client->json.enterarray())
                    {
                        std::string code;
                        while (client->json.storeobject(&code))
                        {
                            callingCodes.emplace_back(move(code));
                        }
                        client->json.leavearray();
                    }
                    break;
                }
                case EOO:
                {
                    if (countryCode.empty() || callingCodes.empty())
                    {
                        LOG_err << "Missing or empty fields when parsing 'get country calling codes' response";
                        success = false;
                    }
                    else
                    {
                        countryCallingCodes.emplace(make_pair(move(countryCode), move(callingCodes)));
                    }
                    exit = true;
                    break;
                }
                default:
                {
                    if (!client->json.storeobject())
                    {
                        LOG_err << "Failed to parse 'get country calling codes' response";
                        client->app->getcountrycallingcodes_result(API_EINTERNAL, nullptr);
                        return false;
                    }
                }
            }
        }
        client->json.leaveobject();
    }
    if (success)
    {
        client->app->getcountrycallingcodes_result(API_OK, &countryCallingCodes);
        return true;
    }
    else
    {
        client->app->getcountrycallingcodes_result(API_EINTERNAL, nullptr);
        return false;
    }
}

CommandFolderLinkInfo::CommandFolderLinkInfo(MegaClient* client, handle publichandle)
{
    ph = publichandle;

    cmd("pli");
    arg("ph", (byte*)&publichandle, MegaClient::NODEHANDLE);

    tag = client->reqtag;
}

bool CommandFolderLinkInfo::procresult(Result r)
{
    if (r.wasErrorOrOK())
    {
        client->app->folderlinkinfo_result(r.errorOrOK(), UNDEF, UNDEF, NULL, NULL, 0, 0, 0, 0, 0);
        return true;
    }
    string attr;
    string key;
    handle owner = UNDEF;
    handle ph = 0;
    m_off_t currentSize = 0;
    m_off_t versionsSize  = 0;
    int numFolders = 0;
    int numFiles = 0;
    int numVersions = 0;

    for (;;)
    {
        switch (client->json.getnameid())
        {
        case MAKENAMEID5('a','t','t','r','s'):
            client->json.storeobject(&attr);
            break;

        case MAKENAMEID2('p','h'):
            ph = client->json.gethandle(MegaClient::NODEHANDLE);
            break;

        case 'u':
            owner = client->json.gethandle(MegaClient::USERHANDLE);
            break;

        case 's':
            if (client->json.enterarray())
            {
                currentSize = client->json.getint();
                numFiles = int(client->json.getint());
                numFolders = int(client->json.getint());
                versionsSize  = client->json.getint();
                numVersions = int(client->json.getint());
                client->json.leavearray();
            }
            break;

        case 'k':
            client->json.storeobject(&key);
            break;

        case EOO:
            if (attr.empty())
            {
                LOG_err << "The folder link information doesn't contain the attr string";
                client->app->folderlinkinfo_result(API_EINCOMPLETE, UNDEF, UNDEF, NULL, NULL, 0, 0, 0, 0, 0);
                return false;
            }
            if (key.size() <= 9 || key.find(":") == string::npos)
            {
                LOG_err << "The folder link information doesn't contain a valid decryption key";
                client->app->folderlinkinfo_result(API_EKEY, UNDEF, UNDEF, NULL, NULL, 0, 0, 0, 0, 0);
                return false;
            }
            if (ph != this->ph)
            {
                LOG_err << "Folder link information: public handle doesn't match";
                client->app->folderlinkinfo_result(API_EINTERNAL, UNDEF, UNDEF, NULL, NULL, 0, 0, 0, 0, 0);
                return false;
            }

            client->app->folderlinkinfo_result(API_OK, owner, ph, &attr, &key, currentSize, numFiles, numFolders, versionsSize, numVersions);
            return true;

        default:
            if (!client->json.storeobject())
            {
                LOG_err << "Failed to parse folder link information response";
                client->app->folderlinkinfo_result(API_EINTERNAL, UNDEF, UNDEF, NULL, NULL, 0, 0, 0, 0, 0);
                return false;
            }
            break;
        }
    }
}

// to register a new backup
CommandBackupPut::CommandBackupPut(MegaClient *client, BackupType type, handle nodeHandle, const string& localFolder, const std::string &deviceId, int state, int subState, const string& extraData)
{
    assert(type != BackupType::INVALID);

    cmd("sp");

    arg("t", type);
    arg("h", (byte*)&nodeHandle, MegaClient::NODEHANDLE);
    arg("l", localFolder.c_str());
    arg("d", deviceId.c_str());
    arg("s", state);
    arg("ss", subState);

    if (!extraData.empty())
        arg("e", extraData.c_str());

    tag = client->reqtag;
    mUpdate = false;
}

// to update an already registered backup
CommandBackupPut::CommandBackupPut(MegaClient* client, handle backupId, BackupType type, handle nodeHandle, const char* localFolder, const char *deviceId, int state, int subState, const char* extraData)
{
    mStringIsNotSeqtag = true;

    cmd("sp");

    arg("id", (byte*)&backupId, MegaClient::USERHANDLE);

    if (type != BackupType::INVALID)
    {
        arg("t", type);
    }

    if (nodeHandle != UNDEF)
    {
        arg("h", (byte*)&nodeHandle, MegaClient::NODEHANDLE);
    }

    if (localFolder)
    {
        arg("l", localFolder);
    }

    if (deviceId)
    {
        arg("d", deviceId);
    }

    if (state >= 0)
    {
        arg("s", state);
    }

    if (subState >= 0)
    {
        arg("ss", subState);
    }

    if (extraData)
    {
        arg("e", extraData);
    }

    tag = client->reqtag;
    mUpdate = true;
}

bool CommandBackupPut::procresult(Result r)
{
    assert(r.wasStrictlyError() || r.hasJsonItem());
    handle backupId = UNDEF;
    Error e = API_OK;

    if (r.hasJsonItem())
    {
        backupId = client->json.gethandle(MegaClient::USERHANDLE);
        e = API_OK;
    }
    else
    {
        e = r.errorOrOK();
    }

    LOG_debug << "backup put result: " << error(e) << " " << backupId;

    if (mUpdate)
    {
        client->app->backupupdate_result(e, backupId);
    }
    else
    {
        client->app->backupput_result(e, backupId);
    }
    return r.wasStrictlyError() || r.hasJsonItem();
}

CommandBackupPutHeartBeat::CommandBackupPutHeartBeat(MegaClient* client, handle backupId, uint8_t status, uint8_t progress, uint32_t uploads, uint32_t downloads, m_time_t ts, handle lastNode)
{
    cmd("sphb");

    arg("id", (byte*)&backupId, MegaClient::USERHANDLE);
    arg("s", status);
    arg("p", progress);
    arg("qu", uploads);
    arg("qd", downloads);
    arg("lts", ts);
    arg("lh", (byte*)&lastNode, MegaClient::NODEHANDLE);

    tag = client->reqtag;
}

bool CommandBackupPutHeartBeat::procresult(Result r)
{
    client->app->backupputheartbeat_result(r.errorOrOK());
    return r.wasErrorOrOK();
}

CommandBackupRemove::CommandBackupRemove(MegaClient *client, handle backupId)
    : id(backupId)
{
    cmd("sr");
    arg("id", (byte*)&backupId, MegaClient::USERHANDLE);

    tag = client->reqtag;
}

bool CommandBackupRemove::procresult(Result r)
{
    client->app->backupremove_result(r.errorOrOK(), id);
    return r.wasErrorOrOK();
}

CommandGetBanners::CommandGetBanners(MegaClient* client)
{
    cmd("gban");

    tag = client->reqtag;
}

bool CommandGetBanners::procresult(Result r)
{
    if (r.wasErrorOrOK())
    {
        client->app->getbanners_result(r.errorOrOK());
        return true; // because parsing didn't fail
    }

    /*
        {
            "id": 2, ///The banner id
            "t": "R2V0IFZlcmlmaWVk", ///Banner title
            "d": "TWFrZSBpdCBlYXNpZXIgZm9yIHlvdXIgY29udGFjdHMgdG8gZmluZCB5b3Ugb24gTUVHQS4", ///Banner description.
            "img": "Verified_image.png", ///Image name.
            "l": "", ///URL
            "bimg": "Verified_BG.png", ///background image name.
            "dsp": "https://domain/path" ///Where to get the image.
        }, {"id":3, ...}, ... ]
    */

    vector< tuple<int, string, string, string, string, string, string> > banners;

    // loop array elements
    while (client->json.enterobject())
    {
        int id = 0;
        string title, description, img, url, bimg, dsp;
        bool exit = false;

        // loop and read object members
        while (!exit)
        {
            switch (client->json.getnameid())
            {
            case MAKENAMEID2('i', 'd'):
                id = client->json.getint32();
                break;

            case MAKENAMEID1('t'):
                client->json.storeobject(&title);
                break;

            case MAKENAMEID1('d'):
                client->json.storeobject(&description);
                break;

            case MAKENAMEID3('i', 'm', 'g'):
                client->json.storeobject(&img);
                break;

            case MAKENAMEID1('l'):
                client->json.storeobject(&url);
                break;

            case MAKENAMEID4('b', 'i', 'm', 'g'):
                client->json.storeobject(&bimg);
                break;

            case MAKENAMEID3('d', 's', 'p'):
                client->json.storeobject(&dsp);
                break;

            case EOO:
                if (!id || title.empty() || description.empty())
                {
                    LOG_err << "Missing id, title or description in response to gban";
                    client->app->getbanners_result(API_EINTERNAL);
                    return false;
                }
                exit = true;
                break;

            default:
                if (!client->json.storeobject()) // skip unknown member
                {
                    LOG_err << "Failed to parse banners response";
                    client->app->getbanners_result(API_EINTERNAL);
                    return false;
                }
                break;
            }
        }

        banners.emplace_back(make_tuple(id, move(title), move(description), move(img), move(url), move(bimg), move(dsp)));

        client->json.leaveobject();
    }

    client->app->getbanners_result(move(banners));

    return true;
}

CommandDismissBanner::CommandDismissBanner(MegaClient* client, int id, m_time_t timestamp)
{
    cmd("dban");
    arg("id", id); // id of the Smart Banner
    arg("ts", timestamp);

    tag = client->reqtag;
}

bool CommandDismissBanner::procresult(Result r)
{
    client->app->dismissbanner_result(r.errorOrOK());
    return r.wasErrorOrOK();
}

} // namespace<|MERGE_RESOLUTION|>--- conflicted
+++ resolved
@@ -969,7 +969,7 @@
 {
     // We generate the command just before sending, so it's up to date for any external changes that occured in the meantime
     // And we can also take into account any changes we have sent for this node that have not yet been applied by actionpackets
-    json.clear();
+    jsonWriter.clear();
     generationError = API_OK;
 
     cmd("a");
@@ -1015,7 +1015,7 @@
     arg("n", (byte*)&h, MegaClient::NODEHANDLE);
     arg("at", (byte*)at.c_str(), int(at.size()));
 
-    return json.c_str();
+    return jsonWriter.getstring().c_str();
 }
 
 
@@ -1266,17 +1266,23 @@
         }
 #endif
 
+	    // when the target has been removed, the API automatically adds the new node/s
+	    // into the rubbish bin
+	    Node *tempNode = !nn.empty() ? client->nodebyhandle(nn.front().mAddedHandle) : nullptr;
+	    bool targetOverride = (tempNode && tempNode->parenthandle != targethandle);
+
+
 #ifdef ENABLE_SYNC
         if (source == PUTNODES_SYNC)
         {
-            client->app->putnodes_result(API_OK, type, nn);
+            client->app->putnodes_result(API_OK, type, nn, targetOverride);
             client->putnodes_sync_result(API_OK, nn);
         }
         else
 #endif
         if (source == PUTNODES_APP)
         {
-            client->app->putnodes_result(emptyResponse ? API_ENOENT : API_OK, type, nn);
+            client->app->putnodes_result(emptyResponse ? API_ENOENT : API_OK, type, nn, targetOverride);
         }
 #ifdef ENABLE_SYNC
         else
@@ -1321,101 +1327,10 @@
             else
             {
                 client->putnodes_syncdebris_result(r.errorOrOK(), nn);
-<<<<<<< HEAD
             }
         }
 #endif
         return r.wasErrorOrOK();
-=======
-                return true;
-            }
-        }
-#endif
-    }
-
-    Error e = API_EINTERNAL;
-    bool noexit = true;
-    bool empty = false;
-    while (noexit)
-    {
-        switch (client->json.getnameid())
-        {
-            case 'f':
-                empty = !memcmp(client->json.pos, "[]", 2);
-                if (client->readnodes(&client->json, 1, source, &nn, tag, true))  // do apply keys to received nodes only as we go for command response, much much faster for many small responses
-                {
-                    e = API_OK;
-                }
-                else
-                {
-                    LOG_err << "Parse error (readnodes)";
-                    e = API_EINTERNAL;
-                    noexit = false;
-                }
-                break;
-
-            case MAKENAMEID2('f', '2'):
-                if (!client->readnodes(&client->json, 1, PUTNODES_APP, nullptr, 0, true))  // do apply keys to received nodes only as we go for command response, much much faster for many small responses
-                {
-                    LOG_err << "Parse error (readversions)";
-                    e = API_EINTERNAL;
-                    noexit = false;
-                }
-                break;
-
-            default:
-                if (client->json.storeobject())
-                {
-                    continue;
-                }
-
-                e = API_EINTERNAL;
-                LOG_err << "Parse error (PutNodes)";
-
-                // fall through
-            case EOO:
-                noexit = false;
-                break;
-        }
-    }
-
-    client->sendkeyrewrites();
-
-    // when the target has been removed, the API automatically adds the new node/s
-    // into the rubbish bin
-    Node *tempNode = !nn.empty() ? client->nodebyhandle(nn.front().mAddedHandle) : nullptr;
-    bool targetOverride = (tempNode && tempNode->parenthandle != targethandle);
-
-#ifdef ENABLE_SYNC
-    if (source == PUTNODES_SYNC)
-    {
-        client->app->putnodes_result(e, type, nn, targetOverride);
-        client->putnodes_sync_result(e, nn);
-    }
-    else
-#endif
-    if (source == PUTNODES_APP)
-    {
-#ifdef ENABLE_SYNC
-        if (!ISUNDEF(targethandle))
-        {
-            Node *parent = client->nodebyhandle(targethandle);
-            if (parent && parent->localnode)
-            {
-                // A node has been added by a regular (non sync) putnodes
-                // inside a synced folder, so force a syncdown to detect
-                // and sync the changes.
-                client->setAllSyncsNeedSyncdown();
-            }
-        }
-#endif
-        client->app->putnodes_result((!e && empty) ? API_ENOENT : static_cast<error>(e), type, nn, targetOverride);
-    }
-#ifdef ENABLE_SYNC
-    else
-    {
-        client->putnodes_syncdebris_result(e, nn);
->>>>>>> 3d964673
     }
 }
 
@@ -1647,7 +1562,7 @@
         // only set it once in case of retries.
         incrementedCount = true;
     }
-    return json.c_str();
+    return jsonWriter.getstring().c_str();
 }
 
 bool CommandLogout::procresult(Result r)
