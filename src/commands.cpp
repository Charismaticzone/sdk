/**
 * @file commands.cpp
 * @brief Implementation of various commands
 *
 * (c) 2013-2014 by Mega Limited, Auckland, New Zealand
 *
 * This file is part of the MEGA SDK - Client Access Engine.
 *
 * Applications using the MEGA API must present a valid application key
 * and comply with the the rules set forth in the Terms of Service.
 *
 * The MEGA SDK is distributed in the hope that it will be useful,
 * but WITHOUT ANY WARRANTY; without even the implied warranty of
 * MERCHANTABILITY or FITNESS FOR A PARTICULAR PURPOSE.
 *
 * @copyright Simplified (2-clause) BSD License.
 *
 * You should have received a copy of the license along with this
 * program.
 */

#include "mega/types.h"
#include "mega/command.h"
#include "mega/megaapp.h"
#include "mega/fileattributefetch.h"
#include "mega/base64.h"
#include "mega/transferslot.h"
#include "mega/transfer.h"
#include "mega/utils.h"
#include "mega/user.h"
#include "mega.h"
#include "mega/mediafileattribute.h"

namespace mega {
HttpReqCommandPutFA::HttpReqCommandPutFA(MegaClient* client, handle cth, fatype ctype, string* cdata, bool checkAccess)
{
    cmd("ufa");
    arg("s", cdata->size());

    if (checkAccess)
    {
        arg("h", (byte*)&cth, MegaClient::NODEHANDLE);
    }

    progressreported = 0;
    persistent = true;  // object will be recycled either for retry or for
                        // posting to the file attribute server

    if (client->usehttps)
    {
        arg("ssl", 2);
    }

    th = cth;
    type = ctype;
    data = cdata;

    binary = true;

    tag = client->reqtag;
}

HttpReqCommandPutFA::~HttpReqCommandPutFA()
{
    delete data;
}

void HttpReqCommandPutFA::procresult()
{
    error e;
    client->looprequested = true;

    if (client->json.isnumeric())
    {
        e = (error)client->json.getint();

        if (e == API_EAGAIN || e == API_ERATELIMIT)
        {
            status = REQ_FAILURE;
        }
        else
        {
            if (e == API_EACCESS)
            {
                // create a custom attribute indicating thumbnail can't be restored from this account
                Node *n = client->nodebyhandle(th);

                char me64[12];
                Base64::btoa((const byte*)&client->me, MegaClient::USERHANDLE, me64);

                if (n && client->checkaccess(n, FULL) &&
                        (n->attrs.map.find('f') == n->attrs.map.end() || n->attrs.map['f'] != me64) )
                {
                    LOG_debug << "Restoration of file attributes is not allowed for current user (" << me64 << ").";
                    n->attrs.map['f'] = me64;

                    int creqtag = client->reqtag;
                    client->reqtag = 0;
                    client->setattr(n);
                    client->reqtag = creqtag;
                }
            }

            status = REQ_SUCCESS;
            return client->app->putfa_result(th, type, e);
        }
    }
    else
    {
        const char* p = NULL;

        for (;;)
        {
            switch (client->json.getnameid())
            {
                case 'p':
                    p = client->json.getvalue();
                    break;

                case EOO:
                    if (!p)
                    {
                        status = REQ_FAILURE;
                    }
                    else
                    {
                        LOG_debug << "Sending file attribute data";
                        Node::copystring(&posturl, p);
                        progressreported = 0;
                        HttpReq::type = REQ_BINARY;
                        post(client, data->data(), data->size());
                    }
                    return;

                default:
                    if (!client->json.storeobject())
                    {
                        status = REQ_SUCCESS;
                        return client->app->putfa_result(th, type, API_EINTERNAL);
                    }
            }
        }
    }
}

m_off_t HttpReqCommandPutFA::transferred(MegaClient *client)
{
    if (httpiohandle)
    {
        return client->httpio->postpos(httpiohandle);
    }

    return 0;
}

CommandGetFA::CommandGetFA(MegaClient *client, int p, handle fahref)
{
    part = p;

    cmd("ufa");
    arg("fah", (byte*)&fahref, sizeof fahref);

    if (client->usehttps)
    {
        arg("ssl", 2);
    }

	arg("r", 1);
}

void CommandGetFA::procresult()
{
    fafc_map::iterator it = client->fafcs.find(part);
    client->looprequested = true;

    if (client->json.isnumeric())
    {
        if (it != client->fafcs.end())
        {            
            faf_map::iterator fafsit;
            for (fafsit = it->second->fafs[0].begin(); fafsit != it->second->fafs[0].end(); )
            {
                // move from fresh to pending
                it->second->fafs[1][fafsit->first] = fafsit->second;
                it->second->fafs[0].erase(fafsit++);
            }

            it->second->e = (error)client->json.getint();
            it->second->req.status = REQ_FAILURE;
        }

        return;
    }

    const char* p = NULL;

    for (;;)
    {
        switch (client->json.getnameid())
        {
            case 'p':
                p = client->json.getvalue();
                break;

            case EOO:
                if (it != client->fafcs.end())
                {
                    if (p)
                    {
                        Node::copystring(&it->second->posturl, p);
                        it->second->urltime = Waiter::ds;
                        it->second->dispatch(client);
                    }
                    else
                    {
                        faf_map::iterator fafsit;
                        for (fafsit = it->second->fafs[0].begin(); fafsit != it->second->fafs[0].end(); )
                        {
                            // move from fresh to pending
                            it->second->fafs[1][fafsit->first] = fafsit->second;
                            it->second->fafs[0].erase(fafsit++);
                        }

                        it->second->e = API_EINTERNAL;
                        it->second->req.status = REQ_FAILURE;
                    }
                }

                return;

            default:
                if (!client->json.storeobject())
                {
                    faf_map::iterator fafsit;
                    for (fafsit = it->second->fafs[0].begin(); fafsit != it->second->fafs[0].end(); )
                    {
                        // move from fresh to pending
                        it->second->fafs[1][fafsit->first] = fafsit->second;
                        it->second->fafs[0].erase(fafsit++);
                    }

                    it->second->e = API_EINTERNAL;
                    it->second->req.status = REQ_FAILURE;
                    return;
                }
        }
    }
}

CommandAttachFA::CommandAttachFA(handle nh, fatype t, handle ah, int ctag)
{
    cmd("pfa");
    arg("n", (byte*)&nh, MegaClient::NODEHANDLE);

    char buf[64];

    sprintf(buf, "%u*", t);
    Base64::btoa((byte*)&ah, sizeof(ah), strchr(buf + 2, 0));
    arg("fa", buf);

    h = nh;
    type = t;
    tag = ctag;
}

CommandAttachFA::CommandAttachFA(handle nh, fatype t, const std::string& encryptedAttributes, int ctag)
{
    cmd("pfa");
    arg("n", (byte*)&nh, MegaClient::NODEHANDLE);

    arg("fa", encryptedAttributes.c_str());

    h = nh;
    type = t;
    tag = ctag;
}

void CommandAttachFA::procresult()
{
    error e;

    if (client->json.isnumeric())
    {
         e = (error)client->json.getint();
    }
    else
    {
         string fa;

         if (client->json.storeobject(&fa))
         {
               return client->app->putfa_result(h, type, fa.c_str());
         }

         e = API_EINTERNAL;
    }

    client->app->putfa_result(h, type, e);
}

// request upload target URL
CommandPutFile::CommandPutFile(MegaClient* client, TransferSlot* ctslot, int ms)
{
    tslot = ctslot;

    cmd("u");

    if (client->usehttps)
    {
        arg("ssl", 2);
    }

    arg("v", 2);
    arg("s", tslot->fa->size);
    arg("ms", ms);
}

void CommandPutFile::cancel()
{
    Command::cancel();
    tslot = NULL;
}

// set up file transfer with returned target URL
void CommandPutFile::procresult()
{
    if (tslot)
    {
        tslot->pendingcmd = NULL;
    }
    else
    {
        canceled = true;
    }

    if (client->json.isnumeric())
    {
        if (!canceled)
        {
            tslot->transfer->failed((error)client->json.getint());
        }
       
        return;
    }

    for (;;)
    {
        switch (client->json.getnameid())
        {
            case 'p':
                client->json.storeobject(canceled ? NULL : &tslot->tempurl);
                break;

            case EOO:
                if (canceled) return;

                if (tslot->tempurl.size())
                {
                    tslot->starttime = tslot->lastdata = client->waiter->ds;
                    return tslot->progress();
                }
                else
                {
                    return tslot->transfer->failed(API_EINTERNAL);
                }

            default:
                if (!client->json.storeobject())
                {
                    if (!canceled)
                    {
                        tslot->transfer->failed(API_EINTERNAL);
                    }

                    return;
                }
        }
    }
}

// request temporary source URL for DirectRead
CommandDirectRead::CommandDirectRead(MegaClient *client, DirectReadNode* cdrn)
{
    drn = cdrn;

    cmd("g");
    arg(drn->p ? "n" : "p", (byte*)&drn->h, MegaClient::NODEHANDLE);
    arg("g", 1);

    if (client->usehttps)
    {
        arg("ssl", 2);
    }
}

void CommandDirectRead::cancel()
{
    Command::cancel();
    drn = NULL;
}

void CommandDirectRead::procresult()
{
    if (drn)
    {
        drn->pendingcmd = NULL;
    }

    if (client->json.isnumeric())
    {
        if (!canceled && drn)
        {
            return drn->cmdresult((error)client->json.getint());
        }
    }
    else
    {
        error e = API_EINTERNAL;
        dstime tl = 0;

        for (;;)
        {
            switch (client->json.getnameid())
            {
                case 'g':
                    client->json.storeobject(drn ? &drn->tempurl : NULL);
                    e = API_OK;
                    break;

                case 's':
                    if (drn)
                    {
                        drn->size = client->json.getint();
                    }
                    break;

                case 'd':
                    e = API_EBLOCKED;
                    break;

                case 'e':
                    e = (error)client->json.getint();
                    break;

                case MAKENAMEID2('t', 'l'):
                    tl = dstime(client->json.getint());
                    break;

                case EOO:
                    if (!canceled && drn)
                    {
                        if (e == API_EOVERQUOTA && !tl)
                        {
                            // default retry interval
                            tl = MegaClient::DEFAULT_BW_OVERQUOTA_BACKOFF_SECS;
                        }

                        drn->cmdresult(e, e == API_EOVERQUOTA ? tl * 10 : 0);
                    }
                    
                    return;

                default:
                    if (!client->json.storeobject())
                    {
                        if (!canceled && drn)
                        {
                            drn->cmdresult(API_EINTERNAL);
                        }
                        
                        return;
                    }
            }
        }
    } 
}

// request temporary source URL for full-file access (p == private node)
CommandGetFile::CommandGetFile(MegaClient *client, TransferSlot* ctslot, byte* key, handle h, bool p, const char *privateauth, const char *publicauth)
{
    cmd("g");
    arg(p ? "n" : "p", (byte*)&h, MegaClient::NODEHANDLE);
    arg("g", 1);

    if (client->usehttps)
    {
        arg("ssl", 2);
    }

    if (privateauth)
    {
        arg("esid", privateauth);
    }

    if (publicauth)
    {
        arg("en", publicauth);
    }

    tslot = ctslot;
    priv = p;
    ph = h;

    if (!tslot)
    {
        memcpy(filekey, key, FILENODEKEYLENGTH);
    }
}

void CommandGetFile::cancel()
{
    Command::cancel();
    tslot = NULL;
}

// process file credentials
void CommandGetFile::procresult()
{
    if (tslot)
    {
        tslot->pendingcmd = NULL;
    }

    if (client->json.isnumeric())
    {
        error e = (error)client->json.getint();

        if (canceled)
        {
            return;
        }

        if (tslot)
        {
            return tslot->transfer->failed(e);
        }

        return client->app->checkfile_result(ph, e);
    }

    const char* at = NULL;
    error e = API_EINTERNAL;
    m_off_t s = -1;
    dstime tl = 0;
    int d = 0;
    byte* buf;
    m_time_t ts = 0, tm = 0;

    // credentials relevant to a non-TransferSlot scenario (node query)
    string fileattrstring;
    string filenamestring;
    string filefingerprint;

    for (;;)
    {
        switch (client->json.getnameid())
        {
            case 'g':
                client->json.storeobject(tslot ? &tslot->tempurl : NULL);
                e = API_OK;
                break;

            case 's':
                s = client->json.getint();
                break;

            case 'd':
                d = 1;
                break;

            case MAKENAMEID2('t', 's'):
                ts = client->json.getint();
                break;

            case MAKENAMEID3('t', 'm', 'd'):
                tm = ts + client->json.getint();
                break;

            case MAKENAMEID2('a', 't'):
                at = client->json.getvalue();
                break;

            case MAKENAMEID2('f', 'a'):
                if (tslot)
                {
                    client->json.storeobject(&tslot->fileattrstring);
                }
                else
                {
                    client->json.storeobject(&fileattrstring);
                }
                break;

            case MAKENAMEID3('p', 'f', 'a'):
                if (tslot)
                {
                    tslot->fileattrsmutable = (int)client->json.getint();
                }
                break;

            case 'e':
                e = (error)client->json.getint();
                break;

            case MAKENAMEID2('t', 'l'):
                tl = dstime(client->json.getint());
                break;

            case EOO:
                if (d || !at)
                {
                    e = at ? API_EBLOCKED : API_EINTERNAL;

                    if (canceled)
                    {
                        return;
                    }

                    if (tslot)
                    {
                        return tslot->transfer->failed(e);
                    }

                    return client->app->checkfile_result(ph, e);
                }
                else
                {
                    // decrypt at and set filename
                    SymmCipher key;
                    const char* eos = strchr(at, '"');

                    key.setkey(filekey, FILENODE);

                    if ((buf = Node::decryptattr(tslot ? tslot->transfer->transfercipher() : &key,
                                                 at, eos ? eos - at : strlen(at))))
                    {
                        JSON json;

                        json.begin((char*)buf + 5);

                        for (;;)
                        {
                            switch (json.getnameid())
                            {
                                case 'c':
                                    if (!json.storeobject(&filefingerprint))
                                    {
                                        delete[] buf;

                                        if (tslot)
                                        {
                                            return tslot->transfer->failed(API_EINTERNAL);
                                        }

                                        return client->app->checkfile_result(ph, API_EINTERNAL);
                                    }
                                    break;

                                case 'n':
                                    if (!json.storeobject(&filenamestring))
                                    {
                                        delete[] buf;

                                        if (tslot)
                                        {
                                            return tslot->transfer->failed(API_EINTERNAL);
                                        }

                                        return client->app->checkfile_result(ph, API_EINTERNAL);
                                    }
                                    break;

                                case EOO:
                                    delete[] buf;

                                    if (tslot)
                                    {
                                        if (s >= 0 && s != tslot->transfer->size)
                                        {
                                            tslot->transfer->size = s;
                                            for (file_list::iterator it = tslot->transfer->files.begin(); it != tslot->transfer->files.end(); it++)
                                            {
                                                (*it)->size = s;
                                            }

                                            if (priv)
                                            {
                                                Node *n = client->nodebyhandle(ph);
                                                if (n)
                                                {
                                                    n->size = s;
                                                    client->notifynode(n);
                                                }
                                            }

                                            int creqtag = client->reqtag;
                                            client->reqtag = 0;
                                            client->sendevent(99411, "Node size mismatch");
                                            client->reqtag = creqtag;
                                        }

                                        tslot->starttime = tslot->lastdata = client->waiter->ds;

                                        if (tslot->tempurl.size() && s >= 0)
                                        {
                                            return tslot->progress();
                                        }

                                        if (e == API_EOVERQUOTA && !tl)
                                        {
                                            // default retry interval
                                            tl = MegaClient::DEFAULT_BW_OVERQUOTA_BACKOFF_SECS;
                                        }

                                        return tslot->transfer->failed(e, e == API_EOVERQUOTA ? tl * 10 : 0);
                                    }
                                    else
                                    {
                                        return client->app->checkfile_result(ph, e, filekey, s, ts, tm,
                                                                             &filenamestring,
                                                                             &filefingerprint,
                                                                             &fileattrstring);
                                    }

                                default:
                                    if (!json.storeobject())
                                    {
                                        delete[] buf;

                                        if (tslot)
                                        {
                                            return tslot->transfer->failed(API_EINTERNAL);
                                        }
                                        else
                                        {
                                            return client->app->checkfile_result(ph, API_EINTERNAL);
                                        }
                                    }
                            }
                        }
                    }

                    if (canceled)
                    {
                        return;
                    }

                    if (tslot)
                    {
                        return tslot->transfer->failed(API_EKEY);
                    }
                    else
                    {
                        return client->app->checkfile_result(ph, API_EKEY);
                    }
                }

            default:
                if (!client->json.storeobject())
                {
                    if (tslot)
                    {
                        return tslot->transfer->failed(API_EINTERNAL);
                    }
                    else
                    {
                        return client->app->checkfile_result(ph, API_EINTERNAL);
                    }
                }
        }
    }
}

CommandSetAttr::CommandSetAttr(MegaClient* client, Node* n, SymmCipher* cipher, const char* prevattr)
{
    cmd("a");
    notself(client);

    string at;

    n->attrs.getjson(&at);
    client->makeattr(cipher, &at, at.c_str(), at.size());

    arg("n", (byte*)&n->nodehandle, MegaClient::NODEHANDLE);
    arg("at", (byte*)at.c_str(), at.size());

    h = n->nodehandle;
    tag = client->reqtag;
    syncop = prevattr;

    if(prevattr)
    {
        pa = prevattr;
    }
}

void CommandSetAttr::procresult()
{
    if (client->json.isnumeric())
    {
        error e = (error)client->json.getint();
#ifdef ENABLE_SYNC
        if(!e && syncop)
        {
            Node* node = client->nodebyhandle(h);
            if(node)
            {
                Sync* sync = NULL;
                for (sync_list::iterator it = client->syncs.begin(); it != client->syncs.end(); it++)
                {
                    if((*it)->tag == tag)
                    {
                        sync = (*it);
                        break;
                    }
                }

                if(sync)
                {
                    client->app->syncupdate_remote_rename(sync, node, pa.c_str());
                }
            }
        }
#endif
        client->app->setattr_result(h, e);
    }
    else
    {
        client->json.storeobject();
        client->app->setattr_result(h, API_EINTERNAL);
    }
}

// (the result is not processed directly - we rely on the server-client
// response)
CommandPutNodes::CommandPutNodes(MegaClient* client, handle th,
                                 const char* userhandle, NewNode* newnodes,
                                 int numnodes, int ctag, putsource_t csource)
{
    byte key[FILENODEKEYLENGTH];
    int i;

    nn = newnodes;
    nnsize = numnodes;
    type = userhandle ? USER_HANDLE : NODE_HANDLE;
    source = csource;

    cmd("p");
    notself(client);

    if (userhandle)
    {
        arg("t", userhandle);
        targethandle = UNDEF;
    }
    else
    {
        arg("t", (byte*)&th, MegaClient::NODEHANDLE);
        targethandle = th;
    }

    arg("sm",1);

    beginarray("n");

    for (i = 0; i < numnodes; i++)
    {
        beginobject();

        switch (nn[i].source)
        {
            case NEW_NODE:
                arg("h", (byte*)&nn[i].nodehandle, MegaClient::NODEHANDLE);
                break;

            case NEW_PUBLIC:
                arg("ph", (byte*)&nn[i].nodehandle, MegaClient::NODEHANDLE);
                break;

            case NEW_UPLOAD:
                arg("h", nn[i].uploadtoken, sizeof nn->uploadtoken);

                // include pending file attributes for this upload
                string s;

                client->pendingattrstring(nn[i].uploadhandle, &s);

                #ifdef USE_MEDIAINFO
                client->mediaFileInfo.addUploadMediaFileAttributes(nn[i].uploadhandle, &s);
                #endif              

                if (s.size())
                {
                    arg("fa", s.c_str(), 1);
                }
        }

        if (!ISUNDEF(nn[i].parenthandle))
        {
            arg("p", (byte*)&nn[i].parenthandle, MegaClient::NODEHANDLE);
        }

        if (nn[i].type == FILENODE && !ISUNDEF(nn[i].ovhandle))
        {
            arg("ov", (byte*)&nn[i].ovhandle, MegaClient::NODEHANDLE);
        }

        arg("t", nn[i].type);
        arg("a", (byte*)nn[i].attrstring->data(), nn[i].attrstring->size());

        if (nn[i].nodekey.size() <= sizeof key)
        {
            client->key.ecb_encrypt((byte*)nn[i].nodekey.data(), key, nn[i].nodekey.size());
            arg("k", key, nn[i].nodekey.size());
        }
        else
        {
            arg("k", (const byte*)nn[i].nodekey.data(), nn[i].nodekey.size());
        }

        endobject();
    }

    endarray();

    // add cr element for new nodes, if applicable
    if (type == NODE_HANDLE)
    {
        Node* tn;

        if ((tn = client->nodebyhandle(th)))
        {
            ShareNodeKeys snk;

            for (i = 0; i < numnodes; i++)
            {
                switch (nn[i].source)
                {
                    case NEW_PUBLIC:
                    case NEW_NODE:
                        snk.add((NodeCore*)(nn + i), tn, 0);
                        break;

                    case NEW_UPLOAD:
                        snk.add((NodeCore*)(nn + i), tn, 0, nn[i].uploadtoken, (int)sizeof nn->uploadtoken);
                        break;
                }
            }

            snk.get(this, true);
        }
    }

    tag = ctag;
}

// add new nodes and handle->node handle mapping
void CommandPutNodes::procresult()
{
    error e;

    pendingdbid_map::iterator it = client->pendingtcids.find(tag);
    if (it != client->pendingtcids.end())
    {
        if (client->tctable)
        {
            client->tctable->begin();
            vector<uint32_t> &ids = it->second;
            for (unsigned int i = 0; i < ids.size(); i++)
            {
                if (ids[i])
                {
                    client->tctable->del(ids[i]);
                }
            }
            client->tctable->commit();
        }
        client->pendingtcids.erase(it);
    }
    pendingfiles_map::iterator pit = client->pendingfiles.find(tag);
    if (pit != client->pendingfiles.end())
    {
        vector<string> &pfs = pit->second;
        for (unsigned int i = 0; i < pfs.size(); i++)
        {
            client->fsaccess->unlinklocal(&pfs[i]);
        }
        client->pendingfiles.erase(pit);
    }

    if (client->json.isnumeric())
    {
        e = (error)client->json.getint();
        LOG_debug << "Putnodes error " << e;

#ifdef ENABLE_SYNC
        if (source == PUTNODES_SYNC)
        {
            if (e == API_EACCESS)
            {
                int creqtag = client->reqtag;
                client->reqtag = 0;
                client->sendevent(99402, "API_EACCESS putting node in sync transfer");
                client->reqtag = creqtag;
            }

            client->app->putnodes_result(e, type, NULL);

            for (int i=0; i < nnsize; i++)
            {
                if (nn[i].localnode)
                {
                    nn[i].localnode->newnode = NULL;
                }
            }

            return client->putnodes_sync_result(e, nn, nnsize);
        }
        else
        {
#endif
            if (source == PUTNODES_APP)
            {
                return client->app->putnodes_result(e, type, nn);
            }
#ifdef ENABLE_SYNC
            else
            {
                return client->putnodes_syncdebris_result(e, nn);
            }
        }
#endif
    }

    e = API_EINTERNAL;

    bool noexit = true;
    while (noexit)
    {
        switch (client->json.getnameid())
        {
            case 'f':
                if (client->readnodes(&client->json, 1, source, nn, nnsize, tag))
                {
                    e = API_OK;
                }
                else
                {
                    LOG_err << "Parse error (readnodes)";
                    e = API_EINTERNAL;
                    noexit = false;
                }
                break;

            case MAKENAMEID2('f', '2'):
                if (!client->readnodes(&client->json, 1))
                {
                    LOG_err << "Parse error (readversions)";
                    e = API_EINTERNAL;
                    noexit = false;
                }
                break;

            default:
                if (client->json.storeobject())
                {
                    continue;
                }

                e = API_EINTERNAL;
                LOG_err << "Parse error (PutNodes)";

                // fall through
            case EOO:
                noexit = false;
                break;
        }
    }

    client->applykeys();

#ifdef ENABLE_SYNC
    if (source == PUTNODES_SYNC)
    {
        client->app->putnodes_result(e, type, NULL);
        client->putnodes_sync_result(e, nn, nnsize);
    }
    else
#endif
    if (source == PUTNODES_APP)
    {
#ifdef ENABLE_SYNC
        if (!ISUNDEF(targethandle))
        {
            Node *parent = client->nodebyhandle(targethandle);
            if (parent && parent->localnode)
            {
                // A node has been added by a regular (non sync) putnodes
                // inside a synced folder, so force a syncdown to detect
                // and sync the changes.
                client->syncdownrequired = true;
            }
        }
#endif
        client->app->putnodes_result(e, type, nn);
    }
#ifdef ENABLE_SYNC
    else
    {
        client->putnodes_syncdebris_result(e, nn);
    }
#endif
}

CommandMoveNode::CommandMoveNode(MegaClient* client, Node* n, Node* t, syncdel_t csyncdel, handle prevparent)
{
    h = n->nodehandle;
    syncdel = csyncdel;
    np = t->nodehandle;
    pp = prevparent;
    syncop = pp != UNDEF;

    cmd("m");
    notself(client);
    arg("n", (byte*)&h, MegaClient::NODEHANDLE);
    arg("t", (byte*)&t->nodehandle, MegaClient::NODEHANDLE);

    TreeProcShareKeys tpsk;
    client->proctree(n, &tpsk);
    tpsk.get(this);

    tag = client->reqtag;
}

void CommandMoveNode::procresult()
{
    if (client->json.isnumeric())
    {
        error e = (error)client->json.getint();
#ifdef ENABLE_SYNC
        if (syncdel != SYNCDEL_NONE)
        {
            Node* syncn = client->nodebyhandle(h);

            if (syncn)
            {
                if (e == API_OK)
                {
                    Node* n;

                    // update all todebris records in the subtree
                    for (node_set::iterator it = client->todebris.begin(); it != client->todebris.end(); it++)
                    {
                        n = *it;

                        do {
                            if (n == syncn)
                            {
                                if(syncop)
                                {
                                    Sync* sync = NULL;
                                    for (sync_list::iterator it = client->syncs.begin(); it != client->syncs.end(); it++)
                                    {
                                        if((*it)->tag == tag)
                                        {
                                            sync = (*it);
                                            break;
                                        }
                                    }

                                    if(sync)
                                    {
                                        if (n->type == FOLDERNODE)
                                        {
                                            sync->client->app->syncupdate_remote_folder_deletion(sync, n);
                                        }
                                        else
                                        {
                                            sync->client->app->syncupdate_remote_file_deletion(sync, n);
                                        }
                                    }
                                }

                                (*it)->syncdeleted = syncdel;
                                break;
                            }
                        } while ((n = n->parent));
                    }
                }
                else
                {
                    Node *tn = NULL;
                    if (syncdel == SYNCDEL_BIN || syncdel == SYNCDEL_FAILED
                            || !(tn = client->nodebyhandle(client->rootnodes[RUBBISHNODE - ROOTNODE])))
                    {
                        LOG_err << "Error moving node to the Rubbish Bin";
                        syncn->syncdeleted = SYNCDEL_NONE;
                        client->todebris.erase(syncn->todebris_it);
                        syncn->todebris_it = client->todebris.end();
                    }
                    else
                    {
                        int creqtag = client->reqtag;
                        client->reqtag = syncn->tag;
                        LOG_warn << "Move to Syncdebris failed. Moving to the Rubbish Bin instead.";
                        client->rename(syncn, tn, SYNCDEL_FAILED, pp);
                        client->reqtag = creqtag;
                    }
                }
            }
        }
        else if(syncop)
        {
            Node *n = client->nodebyhandle(h);
            if(n)
            {
                Sync *sync = NULL;
                for (sync_list::iterator it = client->syncs.begin(); it != client->syncs.end(); it++)
                {
                    if((*it)->tag == tag)
                    {
                        sync = (*it);
                        break;
                    }
                }

                if(sync)
                {
                    client->app->syncupdate_remote_move(sync, n, client->nodebyhandle(pp));
                }
            }
        }
#endif
        // Movement of shares and pending shares into Rubbish should remove them
        Node *n = client->nodebyhandle(h);
        if (n && (n->pendingshares || n->outshares))
        {
            Node *rootnode = client->nodebyhandle(np);
            while (rootnode)
            {
                if (!rootnode->parent)
                {
                    break;
                }
                rootnode = rootnode->parent;
            }
            if (rootnode && rootnode->type == RUBBISHNODE)
            {
                share_map::iterator it;
                if (n->pendingshares)
                {
                    for (it = n->pendingshares->begin(); it != n->pendingshares->end(); it++)
                    {
                        client->newshares.push_back(new NewShare(
                                                        n->nodehandle, 1, n->owner, ACCESS_UNKNOWN,
                                                        0, NULL, NULL, it->first, false));
                    }
                }

                if (n->outshares)
                {
                    for (it = n->outshares->begin(); it != n->outshares->end(); it++)
                    {
                        client->newshares.push_back(new NewShare(
                                                        n->nodehandle, 1, it->first, ACCESS_UNKNOWN,
                                                        0, NULL, NULL, UNDEF, false));
                    }
                }

                client->mergenewshares(1);
            }
        }

        client->app->rename_result(h, e);
    }
    else
    {
        client->json.storeobject();
        client->app->rename_result(h, API_EINTERNAL);
    }
}

CommandDelNode::CommandDelNode(MegaClient* client, handle th, bool keepversions)
{
    cmd("d");
    notself(client);

    arg("n", (byte*)&th, MegaClient::NODEHANDLE);

    if (keepversions)
    {
        arg("v", 1);
    }

    h = th;
    tag = client->reqtag;
}

void CommandDelNode::procresult()
{
    if (client->json.isnumeric())
    {
        client->app->unlink_result(h, (error)client->json.getint());
    }
    else
    {
        error e = API_EINTERNAL;
        for (;;)
        {
            switch (client->json.getnameid())
            {
                case 'r':
                    if (client->json.enterarray())
                    {
                        if(client->json.isnumeric())
                        {
                            e = (error)client->json.getint();
                        }

                        client->json.leavearray();
                    }
                    break;

                case EOO:
                    client->app->unlink_result(h, e);
                    return;

                default:
                    if (!client->json.storeobject())
                    {
                        client->app->unlink_result(h, API_EINTERNAL);
                        return;
                    }
            }
        }
    }
}

CommandDelVersions::CommandDelVersions(MegaClient* client)
{
    cmd("dv");
    tag = client->reqtag;
}

void CommandDelVersions::procresult()
{
    error e = API_EINTERNAL;
    if (client->json.isnumeric())
    {
        e = (error)client->json.getint();
    }
    client->app->unlinkversions_result(e);
}

CommandKillSessions::CommandKillSessions(MegaClient* client)
{
    cmd("usr");
    arg("ko", 1); // Request to kill all sessions except the current one
    
    h = UNDEF;
    tag = client->reqtag;
}

CommandKillSessions::CommandKillSessions(MegaClient* client, handle sessionid)
{
    cmd("usr");
    beginarray("s");
    element(sessionid, MegaClient::USERHANDLE);
    endarray();
    
    h = sessionid;
    tag = client->reqtag;
}
void CommandKillSessions::procresult()
{
    error e;

    if (client->json.isnumeric())
    {
        e = (error)client->json.getint();
    }
    else
    {
        e = API_EINTERNAL;
    }

    client->app->sessions_killed(h, e);
}

CommandLogout::CommandLogout(MegaClient *client)
{
    cmd("sml");

    tag = client->reqtag;
}

void CommandLogout::procresult()
{
    error e = (error)client->json.getint();
    MegaApp *app = client->app;
    if(!e)
    {
        client->removecaches();
        client->locallogout();
    }
    app->logout_result(e);
}

CommandPrelogin::CommandPrelogin(MegaClient* client, const char* email)
{
    cmd("us0");
    arg("user", email);

    this->email = email;
    tag = client->reqtag;
}

void CommandPrelogin::procresult()
{
    if (client->json.isnumeric())
    {
        return client->app->prelogin_result(0, NULL, NULL, (error)client->json.getint());
    }

    int v = 0;
    string salt;
    for (;;)
    {
        switch (client->json.getnameid())
        {
            case 'v':
                v = client->json.getint();
                break;
            case 's':
                client->json.storeobject(&salt);
                break;
            case EOO:
                if (v == 2 && !salt.size())
                {
                    LOG_err << "No salt returned";
                    return client->app->prelogin_result(0, NULL, NULL, API_EINTERNAL);
                }
                client->accountversion = v;
                client->accountsalt = salt;
                client->app->prelogin_result(v, &email, &salt, API_OK);
                return;
            default:
                if (!client->json.storeobject())
                {
                    return;
                }
        }
    }
}

// login request with user e-mail address and user hash
<<<<<<< HEAD
CommandLogin::CommandLogin(MegaClient* client, const char* email, const byte *emailhash, int emailhashsize, const byte *sessionkey, int csessionversion)
=======
CommandLogin::CommandLogin(MegaClient* client, const char* email, uint64_t emailhash, const byte *sessionkey, int csessionversion, const char *pin)
>>>>>>> f20a8ff4
{
    cmd("us");

    // are we just performing a session validation?
    checksession = !email;
    sessionversion = csessionversion;

    if (!checksession)
    {
        arg("user", email);
<<<<<<< HEAD
        arg("uh", emailhash, emailhashsize);
=======
        arg("uh", (byte*)&emailhash, sizeof emailhash);
        if (pin)
        {
            arg("mfa", pin);
        }
>>>>>>> f20a8ff4
    }
    else
    {
        if (client->sctable && client->dbaccess->currentDbVersion == DbAccess::LEGACY_DB_VERSION)
        {
            LOG_debug << "Requesting a local cache upgrade";
            arg("fa", 1);
        }
    }

    if (sessionkey)
    {
        arg("sek", sessionkey, SymmCipher::KEYLENGTH);
    }

    if (client->cachedscsn != UNDEF)
    {
        arg("sn", (byte*)&client->cachedscsn, sizeof client->cachedscsn);
    }

    string id;
    if (!MegaClient::statsid)
    {
        client->fsaccess->statsid(&id);
        if (id.size())
        {
            int len = id.size() + 1;
            char *buff = new char[len];
            memcpy(buff, id.c_str(), len);
            MegaClient::statsid = buff;
        }
    }
    else
    {
        id = MegaClient::statsid;
    }

    if (id.size())
    {
        string hash;
        HashSHA256 hasher;
        hasher.add((const byte*)id.data(), id.size());
        hasher.get(&hash);
        arg("si", (const byte*)hash.data(), hash.size());
    }

    tag = client->reqtag;
}

// process login result
void CommandLogin::procresult()
{
    if (client->json.isnumeric())
    {
        return client->app->login_result((error)client->json.getint());
    }

    byte hash[SymmCipher::KEYLENGTH];
    byte sidbuf[AsymmCipher::MAXKEYLENGTH];
    byte privkbuf[AsymmCipher::MAXKEYLENGTH * 2];
    byte sek[SymmCipher::KEYLENGTH];
    int len_k = 0, len_privk = 0, len_csid = 0, len_tsid = 0, len_sek = 0;
    handle me = UNDEF;
    bool fa = false;
    bool ach = false;

    for (;;)
    {
        switch (client->json.getnameid())
        {
            case 'k':
                len_k = client->json.storebinary(hash, sizeof hash);
                break;

            case 'u':
                me = client->json.gethandle(MegaClient::USERHANDLE);
                break;

            case MAKENAMEID3('s', 'e', 'k'):
                len_sek = client->json.storebinary(sek, sizeof sek);
                break;

            case MAKENAMEID4('t', 's', 'i', 'd'):
                len_tsid = client->json.storebinary(sidbuf, sizeof sidbuf);
                break;

            case MAKENAMEID4('c', 's', 'i', 'd'):
                len_csid = client->json.storebinary(sidbuf, sizeof sidbuf);
                break;

            case MAKENAMEID5('p', 'r', 'i', 'v', 'k'):
                len_privk = client->json.storebinary(privkbuf, sizeof privkbuf);
                break;

            case MAKENAMEID2('f', 'a'):
                fa = client->json.getint();
                break;

            case MAKENAMEID3('a', 'c', 'h'):
                ach = client->json.getint();
                break;

            case MAKENAMEID2('s', 'n'):
                if (!client->json.getint())
                {
                    // local state cache continuity rejected: read state from
                    // server instead
                    client->cachedscsn = UNDEF;
                }
                break;

            case EOO:
                if (!checksession)
                {
                    if (ISUNDEF(me) || len_k != sizeof hash)
                    {
                        return client->app->login_result(API_EINTERNAL);
                    }

                    // decrypt and set master key
                    client->key.ecb_decrypt(hash);
                    client->key.setkey(hash);
                }
                else
                {
                    if (fa && client->sctable)
                    {
                        client->sctable->remove();
                        delete client->sctable;
                        client->sctable = NULL;
                        client->pendingsccommit = false;
                        client->cachedscsn = UNDEF;
                        client->dbaccess->currentDbVersion = DbAccess::DB_VERSION;

                        int creqtag = client->reqtag;
                        client->reqtag = 0;
                        client->sendevent(99404, "Local DB upgrade granted");
                        client->reqtag = creqtag;
                    }
                }

                if (len_sek)
                {
                    if (len_sek != SymmCipher::KEYLENGTH)
                    {
                        return client->app->login_result(API_EINTERNAL);
                    }

                    if (checksession && sessionversion)
                    {
                        byte k[SymmCipher::KEYLENGTH];
                        memcpy(k, client->key.key, sizeof(k));

                        client->key.setkey(sek);
                        client->key.ecb_decrypt(k);
                        client->key.setkey(k);
                    }
                }

                if (len_tsid)
                {
                    client->setsid(sidbuf, MegaClient::SIDLEN);

                    // account does not have an RSA keypair set: verify
                    // password using symmetric challenge
                    if (!client->checktsid(sidbuf, len_tsid))
                    {
                        LOG_warn << "Error checking tsid";
                        return client->app->login_result(API_ENOENT);
                    }

                    // add missing RSA keypair
                    LOG_info << "Generating and adding missing RSA keypair";
                    client->setkeypair();
                }
                else
                {
                    // account has RSA keypair: decrypt server-provided session ID
                    if (len_privk < 256)
                    {
                        return client->app->login_result(API_EINTERNAL);
                    }

                    // decrypt and set private key
                    client->key.ecb_decrypt(privkbuf, len_privk);

                    if (!client->asymkey.setkey(AsymmCipher::PRIVKEY, privkbuf, len_privk))
                    {
                        LOG_warn << "Error checking private key";
                        return client->app->login_result(API_ENOENT);
                    }

                    if (!checksession)
                    {
                        if (len_csid < 32)
                        {
                            return client->app->login_result(API_EINTERNAL);                   
                        }

                        // decrypt and set session ID for subsequent API communication
                        if (!client->asymkey.decrypt(sidbuf, len_csid, sidbuf, MegaClient::SIDLEN))
                        {
                            return client->app->login_result(API_EINTERNAL);
                        }

                        client->setsid(sidbuf, MegaClient::SIDLEN);
                    }
                }

                client->me = me;
                client->achievements_enabled = ach;

                if (len_sek)
                {
                    client->sessionkey.assign((const char *)sek, sizeof(sek));
                }

                return client->app->login_result(API_OK);

            default:
                if (!client->json.storeobject())
                {
                    return client->app->login_result(API_EINTERNAL);
                }
        }
    }
}

CommandShareKeyUpdate::CommandShareKeyUpdate(MegaClient*, handle sh, const char* uid, const byte* key, int len)
{
    cmd("k");
    beginarray("sr");

    element(sh, MegaClient::NODEHANDLE);
    element(uid);
    element(key, len);

    endarray();
}

CommandShareKeyUpdate::CommandShareKeyUpdate(MegaClient* client, handle_vector* v)
{
    Node* n;
    byte sharekey[SymmCipher::KEYLENGTH];

    cmd("k");
    beginarray("sr");

    for (int i = v->size(); i--;)
    {
        handle h = (*v)[i];

        if ((n = client->nodebyhandle(h)) && n->sharekey)
        {
            client->key.ecb_encrypt(n->sharekey->key, sharekey, SymmCipher::KEYLENGTH);

            element(h, MegaClient::NODEHANDLE);
            element(client->me, MegaClient::USERHANDLE);
            element(sharekey, SymmCipher::KEYLENGTH);
        }
    }

    endarray();
}

// add/remove share; include node share keys if new share
CommandSetShare::CommandSetShare(MegaClient* client, Node* n, User* u, accesslevel_t a, int newshare, const char* msg, const char* personal_representation)
{
    byte auth[SymmCipher::BLOCKSIZE];
    byte key[SymmCipher::KEYLENGTH];
    byte asymmkey[AsymmCipher::MAXKEYLENGTH];
    int t = 0;

    tag = client->restag;

    sh = n->nodehandle;
    user = u;
    access = a;

    cmd("s2");
    arg("n", (byte*)&sh, MegaClient::NODEHANDLE);

    // Only for inviting non-contacts
    if (personal_representation && personal_representation[0])
    {
        this->personal_representation = personal_representation;
        arg("e", personal_representation);
    }

    if (msg && msg[0])
    {
        this->msg = msg;
        arg("msg", msg);
    }

    if (a != ACCESS_UNKNOWN)
    {
        // securely store/transmit share key
        // by creating a symmetrically (for the sharer) and an asymmetrically
        // (for the sharee) encrypted version
        memcpy(key, n->sharekey->key, sizeof key);
        memcpy(asymmkey, key, sizeof key);

        client->key.ecb_encrypt(key);
        arg("ok", key, sizeof key);

        if (u && u->pubk.isvalid())
        {
            t = u->pubk.encrypt(asymmkey, SymmCipher::KEYLENGTH, asymmkey, sizeof asymmkey);
        }

        // outgoing handle authentication
        client->handleauth(sh, auth);
        arg("ha", auth, sizeof auth);
    }

    beginarray("s");
    beginobject();

    arg("u", u ? ((u->show == VISIBLE) ? u->uid.c_str() : u->email.c_str()) : MegaClient::EXPORTEDLINK);
    // if the email is registered, the pubk request has returned the userhandle -->
    // sending the userhandle instead of the email makes the API to assume the user is already a contact

    if (a != ACCESS_UNKNOWN)
    {
        arg("r", a);

        if (u && u->pubk.isvalid() && t)
        {
            arg("k", asymmkey, t);
        }
    }

    endobject();
    endarray();

    // only for a fresh share: add cr element with all node keys encrypted to
    // the share key
    if (newshare)
    {
        // the new share's nodekeys for this user: generate node list
        TreeProcShareKeys tpsk(n);
        client->proctree(n, &tpsk);
        tpsk.get(this);
    }
}

// process user element (email/handle pairs)
bool CommandSetShare::procuserresult(MegaClient* client)
{
    while (client->json.enterobject())
    {
        handle uh = UNDEF;
        const char* m = NULL;

        for (;;)
        {
            switch (client->json.getnameid())
            {
                case 'u':
                    uh = client->json.gethandle(MegaClient::USERHANDLE);
                    break;

                case 'm':
                    m = client->json.getvalue();
                    break;

                case EOO:
                    if (!ISUNDEF(uh) && m)
                    {
                        client->mapuser(uh, m);
                    }
                    return true;

                default:
                    if (!client->json.storeobject())
                    {
                        return false;
                    }
            }
        }
    }

    return false;
}

// process result of share addition/modification
void CommandSetShare::procresult()
{
    if (client->json.isnumeric())
    {
        return client->app->share_result((error)client->json.getint());
    }

    for (;;)
    {
        switch (client->json.getnameid())
        {
            byte key[SymmCipher::KEYLENGTH + 1];

            case MAKENAMEID2('o', 'k'):  // an owner key response will only
                                         // occur if the same share was created
                                         // concurrently with a different key
                if (client->json.storebinary(key, sizeof key + 1) == SymmCipher::KEYLENGTH)
                {
                    Node* n;

                    if ((n = client->nodebyhandle(sh)) && n->sharekey)
                    {
                        client->key.ecb_decrypt(key);
                        n->sharekey->setkey(key);

                        // repeat attempt with corrected share key
                        client->restag = tag;
                        client->reqs.add(new CommandSetShare(client, n, user, access, 0, msg.c_str(), personal_representation.c_str()));
                        return;
                    }
                }
                break;

            case 'u':   // user/handle confirmation
                if (client->json.enterarray())
                {
                    while (procuserresult(client))
                    {}
                    client->json.leavearray();
                }
                break;

            case 'r':
                if (client->json.enterarray())
                {
                    int i = 0;

                    while (client->json.isnumeric())
                    {
                        client->app->share_result(i++, (error)client->json.getint());
                    }

                    client->json.leavearray();
                }
                break;

            case MAKENAMEID3('s', 'n', 'k'):
                client->procsnk(&client->json);
                break;

            case MAKENAMEID3('s', 'u', 'k'):
                client->procsuk(&client->json);
                break;

            case MAKENAMEID2('c', 'r'):
                client->proccr(&client->json);
                break;

            case EOO:
                client->app->share_result(API_OK);
                return;

            default:
                if (!client->json.storeobject())
                {
                    return;
                }
        }
    }
}


CommandSetPendingContact::CommandSetPendingContact(MegaClient* client, const char* temail, opcactions_t action, const char* msg, const char* oemail, handle contactLink)
{
    cmd("upc");

    if (oemail != NULL)
    {
        arg("e", oemail);
    }

    arg("u", temail);
    switch (action)     
    {   
        case OPCA_DELETE:
            arg("aa", "d");
            break;
        case OPCA_REMIND:
            arg("aa", "r");
            break;
        case OPCA_ADD:
            arg("aa", "a");
            if (!ISUNDEF(contactLink))
            {
                arg("cl", (byte*)&contactLink, MegaClient::CONTACTLINKHANDLE);
            }
            break;
    }

    if (msg != NULL)
    {
        arg("msg", msg);
    }

    if (action != OPCA_REMIND)  // for reminders, need the actionpacket to update `uts`
    {
        notself(client);
    }

    tag = client->reqtag;
    this->action = action;
    this->temail = temail;
}

void CommandSetPendingContact::procresult()
{
    if (client->json.isnumeric())
    {
        error e = (error)client->json.getint();

        handle pcrhandle = UNDEF;
        if (!e) // response for delete & remind actions is always numeric
        {
            // find the PCR by email
            PendingContactRequest *pcr = NULL;
            for (handlepcr_map::iterator it = client->pcrindex.begin();
                 it != client->pcrindex.end(); it++)
            {
                if (it->second->targetemail == temail)
                {
                    pcr = it->second;
                    pcrhandle = pcr->id;
                    break;
                }
            }

            if (!pcr)
            {
                LOG_err << "Reminded/deleted PCR not found";
            }
            else if (action == OPCA_DELETE)
            {
                pcr->changed.deleted = true;
                client->notifypcr(pcr);

                // remove pending shares related to the deleted PCR
                Node *n;
                for (node_map::iterator it = client->nodes.begin(); it != client->nodes.end(); it++)
                {
                    n = it->second;
                    if (n->pendingshares && n->pendingshares->find(pcr->id) != n->pendingshares->end())
                    {
                        client->newshares.push_back(
                                    new NewShare(n->nodehandle, 1, n->owner, ACCESS_UNKNOWN,
                                                 0, NULL, NULL, pcr->id, false));
                    }
                }

                client->mergenewshares(1);
            }
        }

        return client->app->setpcr_result(pcrhandle, e, this->action);
    }

    // if the PCR has been added, the response contains full details
    handle p = UNDEF;    
    m_time_t ts = 0;
    m_time_t uts = 0;
    const char *e = NULL;
    const char *m = NULL;
    const char *msg = NULL;
    PendingContactRequest *pcr = NULL;
    for (;;)
    {
        switch (client->json.getnameid())
        {
            case 'p':
                p = client->json.gethandle(MegaClient::PCRHANDLE);  
                break;
            case 'm':
                m = client->json.getvalue();
                break;
            case 'e':
                e = client->json.getvalue();
                break;
            case MAKENAMEID3('m', 's', 'g'):
                msg = client->json.getvalue();
                break;
            case MAKENAMEID2('t', 's'):
                ts = client->json.getint();
                break;
            case MAKENAMEID3('u', 't', 's'):
                uts = client->json.getint();
                break;
            case EOO:
                if (ISUNDEF(p))
                {
                    LOG_err << "Error in CommandSetPendingContact. Undefined handle";
                    client->app->setpcr_result(UNDEF, API_EINTERNAL, this->action);                    
                    return;
                }

                if (action != OPCA_ADD || !e || !m || ts == 0 || uts == 0)
                {
                    LOG_err << "Error in CommandSetPendingContact. Wrong parameters";
                    client->app->setpcr_result(UNDEF, API_EINTERNAL, this->action);
                    return;
                }

                pcr = new PendingContactRequest(p, e, m, ts, uts, msg, true);
                client->mappcr(p, pcr);

                client->notifypcr(pcr);
                client->app->setpcr_result(p, API_OK, this->action);
                return;

            default:
                if (!client->json.storeobject())
                {
                    LOG_err << "Error in CommandSetPendingContact. Parse error";
                    client->app->setpcr_result(UNDEF, API_EINTERNAL, this->action);
                    return;
                }
        }
    }
}

CommandUpdatePendingContact::CommandUpdatePendingContact(MegaClient* client, handle p, ipcactions_t action)
{
    cmd("upca");   

    arg("p", (byte*)&p, MegaClient::PCRHANDLE);
    switch (action)     
    {   
        case IPCA_ACCEPT:
            arg("aa", "a");
            break;
        case IPCA_DENY:
            arg("aa", "d");
            break;
        case IPCA_IGNORE:          
        default:
            arg("aa", "i");
            break;
    }

    tag = client->reqtag;
    this->action = action;
}

void CommandUpdatePendingContact::procresult()
{
    if (client->json.isnumeric())
    {
        return client->app->updatepcr_result((error)client->json.getint(), this->action);
    }
   
    LOG_err << "Unexpected response for CommandUpdatePendingContact";
    client->app->updatepcr_result(API_EINTERNAL, this->action);
    return;    
}


CommandEnumerateQuotaItems::CommandEnumerateQuotaItems(MegaClient* client)
{
    cmd("utqa");
    arg("f", 1);

    tag = client->reqtag;
}

void CommandEnumerateQuotaItems::procresult()
{
    if (client->json.isnumeric())
    {
        return client->app->enumeratequotaitems_result((error)client->json.getint());
    }

    handle product;
    int prolevel, gbstorage, gbtransfer, months;
    unsigned amount;
    const char* a;
    const char* c;
    const char* d;
    const char* ios;
    const char* android;
    string currency;
    string description;
    string ios_id;
    string android_id;

    while (client->json.enterarray())
    {
        if (ISUNDEF((product = client->json.gethandle(8)))
                || ((prolevel = int(client->json.getint())) < 0)
                || ((gbstorage = int(client->json.getint())) < 0)
                || ((gbtransfer = int(client->json.getint())) < 0)
                || ((months = int(client->json.getint())) < 0)
                || !(a = client->json.getvalue())
                || !(c = client->json.getvalue())
                || !(d = client->json.getvalue())
                || !(ios = client->json.getvalue())
                || !(android = client->json.getvalue()))
        {
            return client->app->enumeratequotaitems_result(API_EINTERNAL);
        }


        Node::copystring(&currency, c);
        Node::copystring(&description, d);
        Node::copystring(&ios_id, ios);
        Node::copystring(&android_id, android);


        amount = atoi(a) * 100;
        if ((c = strchr(a, '.')))
        {
            c++;
            if ((*c >= '0') && (*c <= '9'))
            {
                amount += (*c - '0') * 10;
            }
            c++;
            if ((*c >= '0') && (*c <= '9'))
            {
                amount += *c - '0';
            }
        }

        client->app->enumeratequotaitems_result(product, prolevel, gbstorage,
                                                gbtransfer, months, amount,
                                                currency.c_str(), description.c_str(),
                                                ios_id.c_str(), android_id.c_str());
        client->json.leavearray();
    }

    client->app->enumeratequotaitems_result(API_OK);
}

CommandPurchaseAddItem::CommandPurchaseAddItem(MegaClient* client, int itemclass,
                                               handle item, unsigned price,
                                               const char* currency, unsigned /*tax*/,
                                               const char* /*country*/, const char* affiliate)
{
    string sprice;
    sprice.resize(128);
    sprintf((char *)sprice.data(), "%.2f", price/100.0);
    replace( sprice.begin(), sprice.end(), ',', '.');
    cmd("uts");
    arg("it", itemclass);
    arg("si", (byte*)&item, 8);
    arg("p", sprice.c_str());
    arg("c", currency);
    if (affiliate)
    {
        arg("aff", affiliate);
    }
    else
    {
        arg("aff", (m_off_t)0);
    }

    tag = client->reqtag;

    //TODO: Complete this (tax? country?)
}

void CommandPurchaseAddItem::procresult()
{
    if (client->json.isnumeric())
    {
        return client->app->additem_result((error)client->json.getint());
    }

    handle item = client->json.gethandle(8);
    if (item != UNDEF)
    {
        client->purchase_basket.push_back(item);
        client->app->additem_result(API_OK);
    }
    else
    {
        client->json.storeobject();
        client->app->additem_result(API_EINTERNAL);
    }
}

CommandPurchaseCheckout::CommandPurchaseCheckout(MegaClient* client, int gateway)
{
    cmd("utc");

    beginarray("s");
    for (handle_vector::iterator it = client->purchase_basket.begin(); it != client->purchase_basket.end(); it++)
    {
        element((byte*)&*it, sizeof(handle));
    }

    endarray();

    arg("m", gateway);

    // empty basket
    client->purchase_begin();

    tag = client->reqtag;
}

void CommandPurchaseCheckout::procresult()
{
    if (client->json.isnumeric())
    {
        return client->app->checkout_result(NULL, (error)client->json.getint());
    }

    //Expected response: "EUR":{"res":X,"code":Y}}
    client->json.getnameid();
    if (!client->json.enterobject())
    {
        LOG_err << "Parse error (CommandPurchaseCheckout)";
        client->app->checkout_result(NULL, API_EINTERNAL);
        return;
    }

    error e = API_EINTERNAL;
    string errortype;
    for (;;)
    {
        switch (client->json.getnameid())
        {
            case MAKENAMEID3('r', 'e', 's'):
                if (client->json.isnumeric())
                {
                    e = (error)client->json.getint();
                }
                else
                {
                    client->json.storeobject(&errortype);
                    if (errortype == "S")
                    {
                        errortype.clear();
                        e = API_OK;
                    }
                }
                break;

            case MAKENAMEID4('c', 'o', 'd', 'e'):
                if (client->json.isnumeric())
                {
                    e = (error)client->json.getint();
                }
                else
                {
                    LOG_err << "Parse error in CommandPurchaseCheckout (code)";
                }
                break;
            case EOO:
                client->json.leaveobject();
                if (!errortype.size() || errortype == "FI" || e == API_OK)
                {
                    client->app->checkout_result(NULL, e);
                }
                else
                {
                    client->app->checkout_result(errortype.c_str(), e);
                }
                return;
            default:
                if (!client->json.storeobject())
                {
                    client->app->checkout_result(NULL, API_EINTERNAL);
                    return;
                }
        }
    }
}

CommandRemoveContact::CommandRemoveContact(MegaClient* client, const char* m, visibility_t show)
{
    this->email = m ? m : "";
    this->v = show;

    cmd("ur2");
    arg("u", m);
    arg("l", (int)show);

    tag = client->reqtag;
}

void CommandRemoveContact::procresult()
{
    error e;

    if (client->json.isnumeric())
    {
        e = (error)client->json.getint();
    }
    else
    {
        client->json.storeobject();
        e = API_OK;

        User *u = client->finduser(email.c_str());
        if (u)
        {
            u->show = v;
        }
    }

    client->app->removecontact_result(e);
}


CommandPutMultipleUAVer::CommandPutMultipleUAVer(MegaClient *client, const userattr_map *attrs, int ctag)
{
    this->attrs = *attrs;

    cmd("upv");

    for (userattr_map::const_iterator it = attrs->begin(); it != attrs->end(); it++)
    {
        attr_t type = it->first;

        beginarray(User::attr2string(type).c_str());

        element((const byte *) it->second.data(), it->second.size());

        const string *attrv = client->ownuser()->getattrversion(type);
        if (attrv)
        {
            element(attrv->c_str());
        }

        endarray();
    }

    notself(client);

    tag = ctag;
}

void CommandPutMultipleUAVer::procresult()
{
    if (client->json.isnumeric())
    {
        int creqtag = client->reqtag;
        client->reqtag = 0;
        client->sendevent(99419, "Error attaching keys");
        client->reqtag = creqtag;

        return client->app->putua_result((error)client->json.getint());
    }

    User *u = client->ownuser();
    for(;;)   // while there are more attrs to read...
    {
        const char* ptr;
        const char* end;

        if (!(ptr = client->json.getvalue()) || !(end = strchr(ptr, '"')))
        {
            break;
        }
        attr_t type = User::string2attr(string(ptr, (end-ptr)).c_str());

        if (!(ptr = client->json.getvalue()) || !(end = strchr(ptr, '"')))
        {
            return client->app->putua_result(API_EINTERNAL);
        }
        string version = string(ptr, (end-ptr));

        userattr_map::iterator it = this->attrs.find(type);
        if (type == ATTR_UNKNOWN || version.empty() || (it == this->attrs.end()))
        {
            LOG_err << "Error in CommandPutUA. Undefined attribute or version";
            return client->app->putua_result(API_EINTERNAL);
        }
        else
        {
            u->setattr(type, &it->second, &version);
            u->setTag(tag ? tag : -1);

#ifdef ENABLE_CHAT
            if (type == ATTR_KEYRING)
            {
                TLVstore *tlvRecords = TLVstore::containerToTLVrecords(&attrs[type], &client->key);
                if (tlvRecords)
                {
                    if (tlvRecords->find(EdDSA::TLV_KEY))
                    {
                        string prEd255 = tlvRecords->get(EdDSA::TLV_KEY);
                        if (prEd255.size() == EdDSA::SEED_KEY_LENGTH)
                        {
                            client->signkey = new EdDSA((unsigned char *) prEd255.data());
                        }
                    }

                    if (tlvRecords->find(ECDH::TLV_KEY))
                    {
                        string prCu255 = tlvRecords->get(ECDH::TLV_KEY);
                        if (prCu255.size() == ECDH::PRIVATE_KEY_LENGTH)
                        {
                            client->chatkey = new ECDH((unsigned char *) prCu255.data());
                        }
                    }

                    if (!client->chatkey || !client->chatkey->initializationOK ||
                            !client->signkey || !client->signkey->initializationOK)
                    {
                        client->resetKeyring();

                        int creqtag = client->reqtag;
                        client->reqtag = 0;
                        client->sendevent(99418, "Failed to load attached keys");
                        client->reqtag = creqtag;
                    }
                    else
                    {
                        int creqtag = client->reqtag;
                        client->reqtag = 0;
                        client->sendevent(99420, "Signing and chat keys attached OK");
                        client->reqtag = creqtag;
                    }

                    delete tlvRecords;
                }
                else
                {
                    LOG_warn << "Failed to decrypt keyring after putua";
                }
            }
#endif
        }
    }

    client->notifyuser(u);
    client->app->putua_result(API_OK);
}

CommandPutUAVer::CommandPutUAVer(MegaClient* client, attr_t at, const byte* av, unsigned avl, int ctag)
{
    this->at = at;
    this->av.assign((const char*)av, avl);

    cmd("upv");

    beginarray(User::attr2string(at).c_str());

    // if removing avatar, do not Base64 encode the attribute value
    if (at == ATTR_AVATAR && !strcmp((const char *)av, "none"))
    {
        element((const char*)av);
    }
    else
    {
        element(av, avl);
    }

    const string *attrv = client->ownuser()->getattrversion(at);
    if (attrv)
    {
        element(attrv->c_str());
    }

    endarray();

    notself(client);

    tag = ctag;
}

void CommandPutUAVer::procresult()
{
    if (client->json.isnumeric())
    {
        client->app->putua_result((error)client->json.getint());
    }
    else
    {
        const char* ptr;
        const char* end;

        if (!(ptr = client->json.getvalue()) || !(end = strchr(ptr, '"')))
        {
            client->app->putua_result(API_EINTERNAL);
            return;
        }
        attr_t at = User::string2attr(string(ptr, (end-ptr)).c_str());

        if (!(ptr = client->json.getvalue()) || !(end = strchr(ptr, '"')))
        {
            client->app->putua_result(API_EINTERNAL);
            return;
        }
        string v = string(ptr, (end-ptr));

        if (at == ATTR_UNKNOWN || v.empty() || (this->at != at))
        {
            LOG_err << "Error in CommandPutUA. Undefined attribute or version";
            client->app->putua_result(API_EINTERNAL);
        }
        else
        {
            User *u = client->ownuser();
            u->setattr(at, &av, &v);
            u->setTag(tag ? tag : -1);

            client->notifyuser(u);
            client->app->putua_result(API_OK);
        }
    }
}

CommandPutUA::CommandPutUA(MegaClient* client, attr_t at, const byte* av, unsigned avl, int ctag)
{
    this->at = at;
    this->av.assign((const char*)av, avl);

    cmd("up");

    string an = User::attr2string(at);

    // if removing avatar, do not Base64 encode the attribute value
    if (at == ATTR_AVATAR && !strcmp((const char *)av, "none"))
    {
        arg(an.c_str(),(const char *)av, avl);
    }
    else
    {
        arg(an.c_str(), av, avl);
    }

    notself(client);

    tag = ctag;
}

void CommandPutUA::procresult()
{
    error e;

    if (client->json.isnumeric())
    {
        e = (error)client->json.getint();
    }
    else
    {
        client->json.storeobject(); // [<uh>]
        e = API_OK;

        User *u = client->ownuser();
        assert(u);
        if (!u)
        {
            LOG_err << "Own user not found when attempting to set user attributes";
            client->app->putua_result(API_EACCESS);
            return;
        }
        u->setattr(at, &av, NULL);
        u->setTag(tag ? tag : -1);
        client->notifyuser(u);

        if (at == ATTR_DISABLE_VERSIONS)
        {
            client->versions_disabled = (av == "1");
            if (client->versions_disabled)
            {
                LOG_info << "File versioning is disabled";
            }
            else
            {
                LOG_info << "File versioning is enabled";
            }
        }
    }

    client->app->putua_result(e);
}

CommandGetUA::CommandGetUA(MegaClient* client, const char* uid, attr_t at, int ctag)
{
    this->uid = uid;
    this->at = at;

    cmd("uga");
    arg("u", uid);
    arg("ua", User::attr2string(at).c_str());
    arg("v", 1);

    tag = ctag;
}

void CommandGetUA::procresult()
{
    User *u = client->finduser(uid.c_str());

    if (client->json.isnumeric())
    {
        error e = (error)client->json.getint();
        client->app->getua_result(e);

#ifdef  ENABLE_CHAT
        if (client->fetchingkeys && at == ATTR_SIG_RSA_PUBK && u && u->userhandle == client->me)
        {
            client->initializekeys(); // we have now all the required data
        }
#endif
        // if the attr does not exist, initialize it
        if (at == ATTR_DISABLE_VERSIONS && e == API_ENOENT)
        {
            LOG_info << "File versioning is enabled";
            client->versions_disabled = false;
        }
        return;
    }
    else
    {
        const char* ptr;
        const char* end;
        string value, version, buf;
        for (;;)
        {
            switch (client->json.getnameid())
            {
                case MAKENAMEID2('a','v'):
                {
                    if (!(ptr = client->json.getvalue()) || !(end = strchr(ptr, '"')))
                    {
                        client->app->getua_result(API_EINTERNAL);
#ifdef ENABLE_CHAT
                        if (client->fetchingkeys && at == ATTR_SIG_RSA_PUBK && u && u->userhandle == client->me)
                        {
                            client->initializekeys(); // we have now all the required data
                        }
#endif
                        return;
                    }
                    buf.assign(ptr, (end-ptr));
                    break;
                }
                case 'v':
                {
                    if (!(ptr = client->json.getvalue()) || !(end = strchr(ptr, '"')))
                    {
                        client->app->getua_result(API_EINTERNAL);
#ifdef ENABLE_CHAT
                        if (client->fetchingkeys && at == ATTR_SIG_RSA_PUBK && u && u->userhandle == client->me)
                        {
                            client->initializekeys(); // we have now all the required data
                        }
#endif
                        return;
                    }
                    version.assign(ptr, (end-ptr));
                    break;
                }
                case EOO:
                {
                    // if there's no avatar, the value is "none" (not Base64 encoded)
                    if (u && at == ATTR_AVATAR && buf == "none")
                    {
                        u->setattr(at, NULL, &version);
                        u->setTag(tag ? tag : -1);
                        client->app->getua_result(API_ENOENT);
                        client->notifyuser(u);
                        return;
                    }

                    // convert from ASCII to binary the received data
                    value.resize(buf.size() / 4 * 3 + 3);
                    value.resize(Base64::atob(buf.data(), (byte *)value.data(), value.size()));

                    // Some attributes don't keep historic records, ie. *!authring or *!lstint
                    // (none of those attributes are used by the SDK yet)
                    // bool nonHistoric = (attributename.at(1) == '!');

                    // handle the attribute data depending on the scope
                    char scope = User::scope(at);

                    if (!u) // retrieval of attributes without contact-relationship
                    {
                        client->app->getua_result((byte*) value.data(), value.size());
                        return;
                    }

                    switch (scope)
                    {
                        case '*':   // private, encrypted
                        {
                            // decrypt the data and build the TLV records
                            TLVstore *tlvRecords = TLVstore::containerToTLVrecords(&value, &client->key);
                            if (!tlvRecords)
                            {
                                LOG_err << "Cannot extract TLV records for private attribute " << User::attr2string(at);
                                client->app->getua_result(API_EINTERNAL);
                                return;
                            }

                            // store the value for private user attributes (decrypted version of serialized TLV)
                            string *tlvString = tlvRecords->tlvRecordsToContainer(&client->key);
                            u->setattr(at, tlvString, &version);
                            delete tlvString;
                            client->app->getua_result(tlvRecords);
                            delete tlvRecords;
                        }
                            break;

                        case '+':   // public

                            u->setattr(at, &value, &version);
                            client->app->getua_result((byte*) value.data(), value.size());
#ifdef  ENABLE_CHAT
                            if (client->fetchingkeys && at == ATTR_SIG_RSA_PUBK && u && u->userhandle == client->me)
                            {
                                client->initializekeys(); // we have now all the required data
                            }
#endif
                            break;

                        case '#':   // protected

                            u->setattr(at, &value, &version);
                            client->app->getua_result((byte*) value.data(), value.size());
                            break;

                        case '^': // private, non-encrypted

                            // store the value in cache in binary format
                            u->setattr(at, &value, &version);
                            client->app->getua_result((byte*) value.data(), value.size());

                            if (at == ATTR_DISABLE_VERSIONS)
                            {
                                client->versions_disabled = !strcmp(value.data(), "1");
                                if (client->versions_disabled)
                                {
                                    LOG_info << "File versioning is disabled";
                                }
                                else
                                {
                                    LOG_info << "File versioning is enabled";
                                }
                            }
                            break;

                        default:    // legacy attributes or unknown attribute
                            if (at != ATTR_FIRSTNAME &&           // protected
                                    at != ATTR_LASTNAME &&        // protected
                                    at != ATTR_COUNTRY  &&        // private
                                    at != ATTR_BIRTHDAY &&        // private
                                    at != ATTR_BIRTHMONTH &&      // private
                                    at != ATTR_BIRTHYEAR)         // private
                            {
                                LOG_err << "Unknown received attribute: " << User::attr2string(at);
                                client->app->getua_result(API_EINTERNAL);
                                return;
                            }

                            u->setattr(at, &value, &version);
                            client->app->getua_result((byte*) value.data(), value.size());
                            break;
                    }

                    u->setTag(tag ? tag : -1);
                    client->notifyuser(u);
                    return;
                }

                default:
                    if (!client->json.storeobject())
                    {
                        LOG_err << "Error in CommandPutUA. Parse error";
                        client->app->getua_result(API_EINTERNAL);
#ifdef  ENABLE_CHAT
                        if (client->fetchingkeys && at == ATTR_SIG_RSA_PUBK && u && u->userhandle == client->me)
                        {
                            client->initializekeys(); // we have now all the required data
                        }
#endif
                        return;
                    }
            }
        }
    }
}

#ifdef DEBUG
CommandDelUA::CommandDelUA(MegaClient *client, const char *an)
{
    this->an = an;

    cmd("upr");
    arg("ua", an);

    tag = client->reqtag;
}

void CommandDelUA::procresult()
{
    if (client->json.isnumeric())
    {
        error e = (error)client->json.getint();
        if (e == API_OK)
        {
            User *u = client->ownuser();
            attr_t at = User::string2attr(an.c_str());
            u->removeattr(at);

#ifdef ENABLE_CHAT
            if (at == ATTR_KEYRING)
            {
                client->resetKeyring();
            }
#endif
            client->notifyuser(u);
        }

        client->app->delua_result(e);
    }
    else
    {
        client->json.storeobject();
        client->app->delua_result(API_EINTERNAL);
    }
}

#endif

CommandGetUserEmail::CommandGetUserEmail(MegaClient *client, const char *uid)
{
    cmd("uge");
    arg("u", uid);

    tag = client->reqtag;
}

void CommandGetUserEmail::procresult()
{
    if (client->json.isnumeric())
    {
        return client->app->getuseremail_result(NULL, (error)client->json.getint());
    }

    string email;
    if (!client->json.storeobject(&email))
    {
        return client->app->getuseremail_result(NULL, API_EINTERNAL);
    }
    else
    {
        return client->app->getuseremail_result(&email, API_OK);
    }
}

// set node keys (e.g. to convert asymmetric keys to symmetric ones)
CommandNodeKeyUpdate::CommandNodeKeyUpdate(MegaClient* client, handle_vector* v)
{
    byte nodekey[FILENODEKEYLENGTH];

    cmd("k");
    beginarray("nk");

    for (int i = v->size(); i--;)
    {
        handle h = (*v)[i];

        Node* n;

        if ((n = client->nodebyhandle(h)))
        {
            client->key.ecb_encrypt((byte*)n->nodekey.data(), nodekey, n->nodekey.size());

            element(h, MegaClient::NODEHANDLE);
            element(nodekey, n->nodekey.size());
        }
    }

    endarray();
}

CommandSingleKeyCR::CommandSingleKeyCR(handle sh, handle nh, const byte* key, unsigned keylen)
{
    cmd("k");
    beginarray("cr");

    beginarray();
    element(sh, MegaClient::NODEHANDLE);
    endarray();

    beginarray();
    element(nh, MegaClient::NODEHANDLE);
    endarray();

    beginarray();
    element(0);
    element(0);
    element(key, keylen);
    endarray();

    endarray();
}

CommandKeyCR::CommandKeyCR(MegaClient* /*client*/, node_vector* rshares, node_vector* rnodes, const char* keys)
{
    cmd("k");
    beginarray("cr");

    beginarray();
    for (int i = 0; i < (int)rshares->size(); i++)
    {
        element((*rshares)[i]->nodehandle, MegaClient::NODEHANDLE);
    }

    endarray();

    beginarray();
    for (int i = 0; i < (int)rnodes->size(); i++)
    {
        element((*rnodes)[i]->nodehandle, MegaClient::NODEHANDLE);
    }

    endarray();

    beginarray();
    appendraw(keys);
    endarray();

    endarray();
}

// a == ACCESS_UNKNOWN: request public key for user handle and respond with
// share key for sn
// otherwise: request public key for user handle and continue share creation
// for node sn to user u with access a
CommandPubKeyRequest::CommandPubKeyRequest(MegaClient* client, User* user)
{
    cmd("uk");
    arg("u", user->uid.c_str());

    u = user;
    tag = client->reqtag;
}

void CommandPubKeyRequest::procresult()
{
    byte pubkbuf[AsymmCipher::MAXKEYLENGTH];
    int len_pubk = 0;
    handle uh = UNDEF;

    if (client->json.isnumeric())
    {
        error e = (error)client->json.getint();
        if(e != API_ENOENT) //API_ENOENT = unregistered users or accounts without a public key yet
        {
            LOG_err << "Unexpected error in CommandPubKeyRequest: " << e;
        }
    }
    else
    {
        bool finished = false;
        while (!finished)
        {
            switch (client->json.getnameid())
            {
                case 'u':
                    uh = client->json.gethandle(MegaClient::USERHANDLE);
                    break;

                case MAKENAMEID4('p', 'u', 'b', 'k'):
                    len_pubk = client->json.storebinary(pubkbuf, sizeof pubkbuf);
                    break;

                case EOO:
                    if (!u) // user has cancelled the account
                    {
                        return;
                    }

                    if (!ISUNDEF(uh))
                    {
                        client->mapuser(uh, u->email.c_str());
                    }

    #ifdef ENABLE_CHAT
                    if (client->fetchingkeys && u->userhandle == client->me && len_pubk)
                    {
                        client->pubk.setkey(AsymmCipher::PUBKEY, pubkbuf, len_pubk);
                        return;
                    }
    #endif

                    if (len_pubk && !u->pubk.setkey(AsymmCipher::PUBKEY, pubkbuf, len_pubk))
                    {
                        len_pubk = 0;
                    }
                    finished = true;
                    break;

                default:
                    if (client->json.storeobject())
                    {
                        continue;
                    }
                    len_pubk = 0;
                    finished = true;
                    break;
            }
        }
    }

    // satisfy all pending PubKeyAction requests for this user
    while (u->pkrs.size())
    {
        client->restag = tag;
        u->pkrs[0]->proc(client, u);
        delete u->pkrs[0];
        u->pkrs.pop_front();
    }

    if (len_pubk && !u->isTemporary)
    {
        client->notifyuser(u);
    }

    if (u->isTemporary)
    {
        delete u;
        u = NULL;
    }

    return;
}

void CommandPubKeyRequest::invalidateUser()
{
    u = NULL;
}

CommandGetUserData::CommandGetUserData(MegaClient *client)
{
    cmd("ug");

    tag = client->reqtag;
}

void CommandGetUserData::procresult()
{
    string name;
    string pubk;
    string privk;
    string k;
    handle jid = UNDEF;
    byte privkbuf[AsymmCipher::MAXKEYLENGTH * 2];
    int len_privk = 0;
    m_time_t since = 0;
    int v = 0;
    string salt;

    if (client->json.isnumeric())
    {
        return client->app->userdata_result(NULL, NULL, NULL, jid, (error)client->json.getint());
    }

    for (;;)
    {
        switch (client->json.getnameid())
        {
        case MAKENAMEID3('a', 'a', 'v'):
            v = (int)client->json.getint();
            break;

        case MAKENAMEID3('a', 'a', 's'):
            client->json.storeobject(&salt);
            break;

        case MAKENAMEID4('n', 'a', 'm', 'e'):
            client->json.storeobject(&name);
            break;

        case 'u':
            jid = client->json.gethandle(MegaClient::USERHANDLE);
            break;

        case 'k':
            k.resize(SymmCipher::KEYLENGTH);
            client->json.storebinary((byte *)k.data(), k.size());
            break;

        case MAKENAMEID5('s', 'i', 'n', 'c', 'e'):
            since = client->json.getint();
            break;

        case MAKENAMEID4('p', 'u', 'b', 'k'):
            client->json.storeobject(&pubk);
            break;

        case MAKENAMEID5('p', 'r', 'i', 'v', 'k'):
            len_privk = client->json.storebinary(privkbuf, sizeof privkbuf);
            break;

        case MAKENAMEID5('f', 'l', 'a', 'g', 's'):
            if (client->json.enterobject())
            {
                bool endobject = false;
                while (!endobject)
                {
                    switch (client->json.getnameid())
                    {
                    case MAKENAMEID4('m', 'f', 'a', 'e'):
                        client->gmfa_enabled = bool(client->json.getint());
                        break;
                    case EOO:
                        endobject = true;
                        break;
                    default:
                        if (!client->json.storeobject())
                        {
                            return client->app->userdata_result(NULL, NULL, NULL, jid, API_EINTERNAL);
                        }
                    }
                }
                client->json.leaveobject();
            }
            break;

        case EOO:
            client->accountversion = v;
            client->accountsalt = salt;
            client->accountsince = since;
            client->k = k;
            if (len_privk)
            {
                client->key.ecb_decrypt(privkbuf, len_privk);
                privk.resize(AsymmCipher::MAXKEYLENGTH * 2);
                privk.resize(Base64::btoa(privkbuf, len_privk, (char *)privk.data()));
            }

            client->app->userdata_result(&name, &pubk, &privk, jid, API_OK);
            return;

        default:
            if (!client->json.storeobject())
            {
                return client->app->userdata_result(NULL, NULL, NULL, jid, API_EINTERNAL);
            }
        }
    }
}

CommandGetUserQuota::CommandGetUserQuota(MegaClient* client, AccountDetails* ad, bool storage, bool transfer, bool pro)
{
    details = ad;

    cmd("uq");
    if (storage)
    {
        arg("strg", "1", 0);
    }
    if (transfer)
    {
        arg("xfer", "1", 0);
    }
    if (pro)
    {
        arg("pro", "1", 0);
    }

    arg("v", 1);

    tag = client->reqtag;
}

void CommandGetUserQuota::procresult()
{
    m_off_t td;
    bool got_storage = false;
    bool got_transfer = false;
    bool got_pro = false;

    if (client->json.isnumeric())
    {
        return client->app->account_details(details, (error)client->json.getint());
    }

    details->pro_level = 0;
    details->subscription_type = 'O';
    details->subscription_renew = 0;

    details->pro_until = 0;

    details->storage_used = 0;
    details->storage_max = 0;
    details->transfer_own_used = 0;
    details->transfer_srv_used = 0;
    details->transfer_max = 0;
    details->transfer_own_reserved = 0;
    details->transfer_srv_reserved = 0;
    details->srv_ratio = 0;

    details->transfer_hist_starttime = 0;
    details->transfer_hist_interval = 3600;
    details->transfer_hist_valid = true;
    details->transfer_hist.clear();

    details->transfer_reserved = 0;

    details->transfer_limit = 0;

    for (;;)
    {
        switch (client->json.getnameid())
        {
            case MAKENAMEID2('b', 't'):                  // age of transfer
                                                         // window start
                td = client->json.getint();
                if (td != -1)
                {
                    details->transfer_hist_starttime = m_time() - td;
                }
                break;

            case MAKENAMEID3('b', 't', 'i'):
                details->transfer_hist_interval = client->json.getint();
                break;

            case MAKENAMEID3('t', 'a', 'h'):
                if (client->json.enterarray())
                {
                    m_off_t t;

                    while (client->json.isnumeric() && (t = client->json.getint()) != -1)
                    {
                        details->transfer_hist.push_back(t);
                    }

                    client->json.leavearray();
                }
                break;

            case MAKENAMEID3('t', 'a', 'r'):
                details->transfer_reserved = client->json.getint();
                break;

            case MAKENAMEID3('t', 'a', 'l'):
                details->transfer_limit = client->json.getint();
                got_transfer = true;
                break;

            case MAKENAMEID3('t', 'u', 'a'):
                details->transfer_own_used += client->json.getint();
                break;

            case MAKENAMEID3('t', 'u', 'o'):
                details->transfer_srv_used += client->json.getint();
                break;

            case MAKENAMEID3('r', 'u', 'a'):
                details->transfer_own_reserved += client->json.getint();
                break;

            case MAKENAMEID3('r', 'u', 'o'):
                details->transfer_srv_reserved += client->json.getint();
                break;

            case MAKENAMEID5('c', 's', 't', 'r', 'g'):
                // storage used
                details->storage_used = client->json.getint();
                break;

            case MAKENAMEID6('c', 's', 't', 'r', 'g', 'n'):
                if (client->json.enterobject())
                {
                    handle h;
                    NodeStorage* ns;

                    while (!ISUNDEF(h = client->json.gethandle()) && client->json.enterarray())
                    {
                        ns = &details->storage[h];

                        ns->bytes = client->json.getint();
                        ns->files = uint32_t(client->json.getint());
                        ns->folders = uint32_t(client->json.getint());
                        ns->version_bytes = client->json.getint();
                        ns->version_files = client->json.getint();

                        while(client->json.storeobject());
                        client->json.leavearray();
                    }

                    client->json.leaveobject();
                }
                break;

            case MAKENAMEID5('m', 's', 't', 'r', 'g'):
                // total storage quota
                details->storage_max = client->json.getint();
                got_storage = true;
                break;

            case MAKENAMEID6('c', 'a', 'x', 'f', 'e', 'r'):
                // own transfer quota used
                details->transfer_own_used += client->json.getint();
                break;

            case MAKENAMEID6('c', 's', 'x', 'f', 'e', 'r'):
                // third-party transfer quota used
                details->transfer_srv_used += client->json.getint();
                break;

            case MAKENAMEID5('m', 'x', 'f', 'e', 'r'):
                // total transfer quota
                details->transfer_max = client->json.getint();
                got_transfer = true;
                break;

            case MAKENAMEID8('s', 'r', 'v', 'r', 'a', 't', 'i', 'o'):
                // percentage of transfer quota allocated to serving
                details->srv_ratio = client->json.getfloat();
                break;

            case MAKENAMEID5('u', 't', 'y', 'p', 'e'):
                // Pro plan (0 == none)
                details->pro_level = (int)client->json.getint();
                got_pro = 1;
                break;

            case MAKENAMEID5('s', 't', 'y', 'p', 'e'):
                // subscription type
                const char* ptr;
                if ((ptr = client->json.getvalue()))
                {
                    details->subscription_type = *ptr;
                }
                break;

            case MAKENAMEID6('s', 'c', 'y', 'c', 'l', 'e'):
                const char* scycle;
                if ((scycle = client->json.getvalue()))
                {
                    memcpy(details->subscription_cycle, scycle, 3);
                    details->subscription_cycle[3] = 0;
                }
                break;

            case MAKENAMEID6('s', 'r', 'e', 'n', 'e', 'w'):
                if (client->json.enterarray())
                {
                    details->subscription_renew = client->json.getint();
                    while(!client->json.leavearray())
                    {
                        client->json.storeobject();
                    }
                }
                break;

            case MAKENAMEID3('s', 'g', 'w'):
                if (client->json.enterarray())
                {
                    client->json.storeobject(&details->subscription_method);
                    while(!client->json.leavearray())
                    {
                        client->json.storeobject();
                    }
                }
                break;

            case MAKENAMEID3('r', 't', 't'):
                details->transfer_hist_valid = !client->json.getint();
                break;

            case MAKENAMEID6('s', 'u', 'n', 't', 'i', 'l'):
                // expiry of last active Pro plan (may be different from current one)
                details->pro_until = client->json.getint();
                break;

            case MAKENAMEID7('b', 'a', 'l', 'a', 'n', 'c', 'e'):
                // account balances
                if (client->json.enterarray())
                {
                    const char* cur;
                    const char* amount;

                    while (client->json.enterarray())
                    {
                        if ((amount = client->json.getvalue()) && (cur = client->json.getvalue()))
                        {
                            int t = details->balances.size();
                            details->balances.resize(t + 1);
                            details->balances[t].amount = atof(amount);
                            memcpy(details->balances[t].currency, cur, 3);
                            details->balances[t].currency[3] = 0;
                        }

                        client->json.leavearray();
                    }

                    client->json.leavearray();
                }
                break;

            case EOO:
                client->app->account_details(details, got_storage, got_transfer, got_pro, false, false, false);
                return;

            default:
                if (!client->json.storeobject())
                {
                    return client->app->account_details(details, API_EINTERNAL);
                }
        }
    }
}

CommandQueryTransferQuota::CommandQueryTransferQuota(MegaClient* client, m_off_t size)
{
    cmd("qbq");
    arg("s", size);

    tag = client->reqtag;
}

void CommandQueryTransferQuota::procresult()
{
    if (!client->json.isnumeric())
    {
        LOG_err << "Unexpected response: " << client->json.pos;
        client->json.storeobject();

        // Returns 0 to not alarm apps and don't show overquota pre-warnings
        // if something unexpected is received, following the same approach as
        // in the webclient
        return client->app->querytransferquota_result(0);
    }

    return client->app->querytransferquota_result(int(client->json.getint()));
}

CommandGetUserTransactions::CommandGetUserTransactions(MegaClient* client, AccountDetails* ad)
{
    cmd("utt");

    details = ad;
    tag = client->reqtag;
}

void CommandGetUserTransactions::procresult()
{
    details->transactions.clear();

    while (client->json.enterarray())
    {
        const char* handle = client->json.getvalue();
        m_time_t ts = client->json.getint();
        const char* delta = client->json.getvalue();
        const char* cur = client->json.getvalue();

        if (handle && (ts > 0) && delta && cur)
        {
            int t = details->transactions.size();
            details->transactions.resize(t + 1);
            memcpy(details->transactions[t].handle, handle, 11);
            details->transactions[t].handle[11] = 0;
            details->transactions[t].timestamp = ts;
            details->transactions[t].delta = atof(delta);
            memcpy(details->transactions[t].currency, cur, 3);
            details->transactions[t].currency[3] = 0;
        }

        client->json.leavearray();
    }

    client->app->account_details(details, false, false, false, false, true, false);
}

CommandGetUserPurchases::CommandGetUserPurchases(MegaClient* client, AccountDetails* ad)
{
    cmd("utp");

    details = ad;
    tag = client->reqtag;
}

void CommandGetUserPurchases::procresult()
{
    client->restag = tag;

    details->purchases.clear();

    while (client->json.enterarray())
    {
        const char* handle = client->json.getvalue();
        const m_time_t ts = client->json.getint();
        const char* amount = client->json.getvalue();
        const char* cur = client->json.getvalue();
        int method = (int)client->json.getint();

        if (handle && (ts > 0) && amount && cur && (method >= 0))
        {
            int t = details->purchases.size();
            details->purchases.resize(t + 1);
            memcpy(details->purchases[t].handle, handle, 11);
            details->purchases[t].handle[11] = 0;
            details->purchases[t].timestamp = ts;
            details->purchases[t].amount = atof(amount);
            memcpy(details->purchases[t].currency, cur, 3);
            details->purchases[t].currency[3] = 0;
            details->purchases[t].method = method;
        }

        client->json.leavearray();
    }

    client->app->account_details(details, false, false, false, true, false, false);
}

CommandGetUserSessions::CommandGetUserSessions(MegaClient* client, AccountDetails* ad)
{
    cmd("usl");
    arg("x", 1); // Request the additional id and alive information

    details = ad;
    tag = client->reqtag;
}

void CommandGetUserSessions::procresult()
{
    details->sessions.clear();

    while (client->json.enterarray())
    {
        int t = details->sessions.size();
        details->sessions.resize(t + 1);

        details->sessions[t].timestamp = client->json.getint();
        details->sessions[t].mru = client->json.getint();
        client->json.storeobject(&details->sessions[t].useragent);
        client->json.storeobject(&details->sessions[t].ip);

        const char* country = client->json.getvalue();
        memcpy(details->sessions[t].country, country ? country : "\0\0", 2);
        details->sessions[t].country[2] = 0;

        details->sessions[t].current = (int)client->json.getint();

        details->sessions[t].id = client->json.gethandle(8);
        details->sessions[t].alive = (int)client->json.getint();

        client->json.leavearray();
    }

    client->app->account_details(details, false, false, false, false, false, true);
}

CommandSetPH::CommandSetPH(MegaClient* client, Node* n, int del, m_time_t ets)
{
    cmd("l");
    arg("n", (byte*)&n->nodehandle, MegaClient::NODEHANDLE);

    if (del)
    {
        arg("d", 1);
    }

    if (ets)
    {
        arg("ets", ets);
    }

    this->h = n->nodehandle;
    this->ets = ets;
    this->tag = client->reqtag;
}

void CommandSetPH::procresult()
{
    if (client->json.isnumeric())
    {
        return client->app->exportnode_result((error)client->json.getint());
    }

    handle ph = client->json.gethandle();

    if (ISUNDEF(ph))
    {
        return client->app->exportnode_result(API_EINTERNAL);
    }

    Node *n = client->nodebyhandle(h);
    if (n)
    {
        n->setpubliclink(ph, ets, false);
        n->changed.publiclink = true;
        client->notifynode(n);
    }

    client->app->exportnode_result(h, ph);
}

CommandGetPH::CommandGetPH(MegaClient* client, handle cph, const byte* ckey, int cop)
{
    cmd("g");
    arg("p", (byte*)&cph, MegaClient::NODEHANDLE);

    ph = cph;
    havekey = ckey ? true : false;
    if (havekey)
    {
        memcpy(key, ckey, sizeof key);
    }
    tag = client->reqtag;
    op = cop;
}

void CommandGetPH::procresult()
{
    if (client->json.isnumeric())
    {
        return client->app->openfilelink_result((error)client->json.getint());
    }

    m_off_t s = -1;
    string a, fa;

    for (;;)
    {
        switch (client->json.getnameid())
        {
            case 's':
                s = client->json.getint();
                break;

            case MAKENAMEID2('a', 't'):
                client->json.storeobject(&a);
                break;

            case MAKENAMEID2('f', 'a'):
                client->json.storeobject(&fa);
                break;

            case EOO:
                // we want at least the attributes
                if (s >= 0)
                {
                    a.resize(Base64::atob(a.c_str(), (byte*)a.data(), a.size()));
                    if (havekey)
                    {
                        client->app->openfilelink_result(ph, key, s, &a, &fa, op);
                    }
                    else
                    {
                        client->app->openfilelink_result(ph, NULL, s, &a, &fa, op);
                    }
                }
                else
                {
                    client->app->openfilelink_result(API_EINTERNAL);
                }
                return;

            default:
                if (!client->json.storeobject())
                {
                    client->app->openfilelink_result(API_EINTERNAL);
                }
        }
    }
}

<<<<<<< HEAD
CommandSetMasterKey::CommandSetMasterKey(MegaClient* client, const byte* newkey, const byte *hash, int hashsize, const byte *clientkey)
=======
CommandSetMasterKey::CommandSetMasterKey(MegaClient* client, const byte* newkey, uint64_t hash, const char *pin)
>>>>>>> f20a8ff4
{
    memcpy(this->newkey, newkey, SymmCipher::KEYLENGTH);

    cmd("up");
    arg("k", newkey, SymmCipher::KEYLENGTH);
<<<<<<< HEAD
    if (clientkey)
    {
        arg("crv", clientkey, SymmCipher::KEYLENGTH);
    }
    arg("uh", hash, hashsize);
=======
    arg("uh", (byte*)&hash, sizeof hash);
    if (pin)
    {
        arg("mfa", pin);
    }
>>>>>>> f20a8ff4

    tag = client->reqtag;
}

void CommandSetMasterKey::procresult()
{
    if (client->json.isnumeric())
    {
        client->app->changepw_result((error)client->json.getint());
    }
    else
    {
        // update encrypted MK for further checkups
        client->k.assign((const char *) newkey, SymmCipher::KEYLENGTH);

        client->json.storeobject();
        client->app->changepw_result(API_OK);
    }
}

CommandCreateEphemeralSession::CommandCreateEphemeralSession(MegaClient* client,
                                                             const byte* key,
                                                             const byte* cpw,
                                                             const byte* ssc)
{
    memcpy(pw, cpw, sizeof pw);

    cmd("up");
    arg("k", key, SymmCipher::KEYLENGTH);
    arg("ts", ssc, 2 * SymmCipher::KEYLENGTH);

    tag = client->reqtag;
}

void CommandCreateEphemeralSession::procresult()
{
    if (client->json.isnumeric())
    {
        client->app->ephemeral_result((error)client->json.getint());
    }
    else
    {
        client->me = client->json.gethandle(MegaClient::USERHANDLE);
        client->resumeephemeral(client->me, pw, tag);
    }
}

CommandResumeEphemeralSession::CommandResumeEphemeralSession(MegaClient*, handle cuh, const byte* cpw, int ctag)
{
    memcpy(pw, cpw, sizeof pw);

    uh = cuh;

    cmd("us");
    arg("user", (byte*)&uh, MegaClient::USERHANDLE);

    tag = ctag;
}

void CommandResumeEphemeralSession::procresult()
{
    byte keybuf[SymmCipher::KEYLENGTH];
    byte sidbuf[MegaClient::SIDLEN];
    int havek = 0, havecsid = 0;

    if (client->json.isnumeric())
    {
        return client->app->ephemeral_result((error)client->json.getint());
    }

    for (;;)
    {
        switch (client->json.getnameid())
        {
            case 'k':
                havek = client->json.storebinary(keybuf, sizeof keybuf) == sizeof keybuf;
                break;

            case MAKENAMEID4('t', 's', 'i', 'd'):
                havecsid = client->json.storebinary(sidbuf, sizeof sidbuf) == sizeof sidbuf;
                break;

            case EOO:
                if (!havek || !havecsid)
                {
                    return client->app->ephemeral_result(API_EINTERNAL);
                }

                client->setsid(sidbuf, sizeof sidbuf);

                client->key.setkey(pw);
                client->key.ecb_decrypt(keybuf);

                client->key.setkey(keybuf);

                if (!client->checktsid(sidbuf, sizeof sidbuf))
                {
                    return client->app->ephemeral_result(API_EKEY);
                }

                client->me = uh;

                return client->app->ephemeral_result(uh, pw);

            default:
                if (!client->json.storeobject())
                {
                    return client->app->ephemeral_result(API_EINTERNAL);
                }
        }
    }
}

CommandWhyAmIblocked::CommandWhyAmIblocked(MegaClient *client)
{
    cmd("whyamiblocked");

    tag = client->reqtag;
}

void CommandWhyAmIblocked::procresult()
{
    if (client->json.isnumeric())
    {
        return client->app->whyamiblocked_result(int(client->json.getint()));
    }

    client->json.storeobject();

    client->app->whyamiblocked_result(API_EINTERNAL);
}

CommandSendSignupLink::CommandSendSignupLink(MegaClient* client, const char* email, const char* name, byte* c)
{
    cmd("uc");
    arg("c", c, 2 * SymmCipher::KEYLENGTH);
    arg("n", (byte*)name, strlen(name));
    arg("m", (byte*)email, strlen(email));

    tag = client->reqtag;
}

void CommandSendSignupLink::procresult()
{
    if (client->json.isnumeric())
    {
        return client->app->sendsignuplink_result((error)client->json.getint());
    }

    client->json.storeobject();

    client->app->sendsignuplink_result(API_EINTERNAL);
}

CommandSendSignupLink2::CommandSendSignupLink2(MegaClient* client, const char* email, const char* name)
{
    cmd("uc2");
    arg("n", (byte*)name, strlen(name));
    arg("m", (byte*)email, strlen(email));
    arg("v", 2);
    tag = client->reqtag;
}

CommandSendSignupLink2::CommandSendSignupLink2(MegaClient* client, const char* email, const char* name, byte *clientkey, byte *enck, byte *uh)
{
    cmd("uc2");
    arg("n", (byte*)name, strlen(name));
    arg("m", (byte*)email, strlen(email));
    arg("crv", clientkey, SymmCipher::KEYLENGTH);
    arg("hak", uh, SymmCipher::KEYLENGTH);
    arg("k", enck, SymmCipher::KEYLENGTH);
    arg("v", 2);

    tag = client->reqtag;
}

void CommandSendSignupLink2::procresult()
{
    if (client->json.isnumeric())
    {
        return client->app->sendsignuplink_result((error)client->json.getint());
    }

    client->json.storeobject();

    client->app->sendsignuplink_result(API_EINTERNAL);
}

CommandQuerySignupLink::CommandQuerySignupLink(MegaClient* client, const byte* code, unsigned len)
{
    confirmcode.assign((char*)code, len);

    cmd("ud");
    arg("c", code, len);

    tag = client->reqtag;
}

void CommandQuerySignupLink::procresult()
{
    string name;
    string email;
    handle uh;
    const char* kc;
    const char* pwcheck;
    string namebuf, emailbuf;
    byte pwcheckbuf[SymmCipher::KEYLENGTH];
    byte kcbuf[SymmCipher::KEYLENGTH];

    if (client->json.isnumeric())
    {
        return client->app->querysignuplink_result((error)client->json.getint());
    }

    if (client->json.storebinary(&name) && client->json.storebinary(&email)
        && (uh = client->json.gethandle(MegaClient::USERHANDLE))
        && (kc = client->json.getvalue()) && (pwcheck = client->json.getvalue()))
    {
        if (!ISUNDEF(uh)
            && (Base64::atob(pwcheck, pwcheckbuf, sizeof pwcheckbuf) == sizeof pwcheckbuf)
            && (Base64::atob(kc, kcbuf, sizeof kcbuf) == sizeof kcbuf))
        {
            client->json.leavearray();

            return client->app->querysignuplink_result(uh, name.c_str(),
                                                       email.c_str(),
                                                       pwcheckbuf, kcbuf,
                                                       (const byte*)confirmcode.data(),
                                                       confirmcode.size());
        }
    }

    client->app->querysignuplink_result(API_EINTERNAL);
}

CommandConfirmSignupLink2::CommandConfirmSignupLink2(MegaClient* client,
                                                   const byte* code,
                                                   unsigned len)
{
    cmd("ud2");
    arg("c", code, len);

    tag = client->reqtag;
}

void CommandConfirmSignupLink2::procresult()
{
    string name;
    string email;
    handle uh;

    if (client->json.isnumeric())
    {
        client->app->confirmsignuplink2_result(UNDEF, NULL, NULL, (error)client->json.getint());
    }

    if (client->json.storebinary(&email) && client->json.storebinary(&name))
    {
        uh = client->json.gethandle(MegaClient::USERHANDLE);
    }
    while (client->json.storeobject());

    if (!ISUNDEF(uh))
    {
        client->app->confirmsignuplink2_result(uh, name.c_str(), email.c_str(), API_OK);
    }
    else
    {
        client->app->confirmsignuplink2_result(UNDEF, NULL, NULL, API_EINTERNAL);
    }
}

CommandConfirmSignupLink::CommandConfirmSignupLink(MegaClient* client,
                                                   const byte* code,
                                                   unsigned len,
                                                   uint64_t emailhash)
{
    cmd("up");
    arg("c", code, len);
    arg("uh", (byte*)&emailhash, sizeof emailhash);

    notself(client);

    tag = client->reqtag;
}

void CommandConfirmSignupLink::procresult()
{
    if (client->json.isnumeric())
    {
        return client->app->confirmsignuplink_result((error)client->json.getint());
    }

    client->json.storeobject();

    client->app->confirmsignuplink_result(API_OK);
}

CommandSetKeyPair::CommandSetKeyPair(MegaClient* client, const byte* privk,
                                     unsigned privklen, const byte* pubk,
                                     unsigned pubklen)
{
    cmd("up");
    arg("privk", privk, privklen);
    arg("pubk", pubk, pubklen);

    tag = client->reqtag;
}

void CommandSetKeyPair::procresult()
{
    if (client->json.isnumeric())
    {
        return client->app->setkeypair_result((error)client->json.getint());
    }

    client->json.storeobject();

    client->app->setkeypair_result(API_OK);
}

// fetch full node tree
CommandFetchNodes::CommandFetchNodes(MegaClient* client, bool nocache)
{
    cmd("f");
    arg("c", 1);
    arg("r", 1);

    if (!nocache)
    {
        arg("ca", 1);
    }

    tag = client->reqtag;
}

// purge and rebuild node/user tree
void CommandFetchNodes::procresult()
{
    WAIT_CLASS::bumpds();
    client->fnstats.timeToLastByte = Waiter::ds - client->fnstats.startTime;

    client->purgenodesusersabortsc();

    if (client->json.isnumeric())
    {
        client->fetchingnodes = false;
        return client->app->fetchnodes_result((error)client->json.getint());
    }

    for (;;)
    {
        switch (client->json.getnameid())
        {
            case 'f':
                // nodes
                if (!client->readnodes(&client->json, 0))
                {
                    client->fetchingnodes = false;
                    return client->app->fetchnodes_result(API_EINTERNAL);
                }
                break;

            case MAKENAMEID2('f', '2'):
                // old versions
                if (!client->readnodes(&client->json, 0))
                {
                    client->fetchingnodes = false;
                    return client->app->fetchnodes_result(API_EINTERNAL);
                }
                break;

            case MAKENAMEID2('o', 'k'):
                // outgoing sharekeys
                client->readok(&client->json);
                break;

            case 's':
                // Fall through
            case MAKENAMEID2('p', 's'):
                // outgoing or pending shares
                client->readoutshares(&client->json);
                break;

            case 'u':
                // users/contacts
                if (!client->readusers(&client->json))
                {
                    client->fetchingnodes = false;
                    return client->app->fetchnodes_result(API_EINTERNAL);
                }
                break;

            case MAKENAMEID2('c', 'r'):
                // crypto key request
                client->proccr(&client->json);
                break;

            case MAKENAMEID2('s', 'r'):
                // sharekey distribution request
                client->procsr(&client->json);
                break;

            case MAKENAMEID2('s', 'n'):
                // sequence number
                if (!client->setscsn(&client->json))
                {
                    client->fetchingnodes = false;
                    return client->app->fetchnodes_result(API_EINTERNAL);
                }
                break;

            case MAKENAMEID3('i', 'p', 'c'):
                // Incoming pending contact
                client->readipc(&client->json);
                break;

            case MAKENAMEID3('o', 'p', 'c'):
                // Outgoing pending contact
                client->readopc(&client->json);
                break;

            case MAKENAMEID2('p', 'h'):
                // Public links handles
                client->procph(&client->json);
                break;

#ifdef ENABLE_CHAT
            case MAKENAMEID3('m', 'c', 'f'):
                // List of chatrooms
                client->procmcf(&client->json);
                break;

            case MAKENAMEID4('m', 'c', 'n', 'a'):
                // nodes shared in chatrooms
                client->procmcna(&client->json);
                break;
#endif
            case EOO:
            {
                if (!*client->scsn)
                {
                    client->fetchingnodes = false;
                    return client->app->fetchnodes_result(API_EINTERNAL);
                }

                client->mergenewshares(0);
                client->applykeys();
                client->initsc();
                client->pendingsccommit = false;
                client->fetchnodestag = tag;

                WAIT_CLASS::bumpds();
                client->fnstats.timeToCached = Waiter::ds - client->fnstats.startTime;
                client->fnstats.nodesCached = client->nodes.size();
                return;
            }
            default:
                if (!client->json.storeobject())
                {
                    client->fetchingnodes = false;
                    return client->app->fetchnodes_result(API_EINTERNAL);
                }
        }
    }
}

// report event to server logging facility
CommandReportEvent::CommandReportEvent(MegaClient *client, const char *event, const char *details)
{
    cmd("cds");
    arg("c", event);

    if (details)
    {
        arg("v", details);
    }

    tag = client->reqtag;
}

void CommandReportEvent::procresult()
{
    if (client->json.isnumeric())
    {
        client->app->reportevent_result((error)client->json.getint());
    }
    else
    {
        client->json.storeobject();
        client->app->reportevent_result(API_EINTERNAL);
    }
}

CommandSubmitPurchaseReceipt::CommandSubmitPurchaseReceipt(MegaClient *client, int type, const char *receipt)
{
    cmd("vpay");
    arg("t", type);

    if(receipt)
    {
        arg("receipt", receipt);
    }

    if(type == 2 && client->loggedin() == FULLACCOUNT)
    {
        arg("user", client->finduser(client->me)->uid.c_str());
    }

    tag = client->reqtag;
}

void CommandSubmitPurchaseReceipt::procresult()
{
    if (client->json.isnumeric())
    {
        client->app->submitpurchasereceipt_result((error)client->json.getint());
    }
    else
    {
        client->json.storeobject();
        client->app->submitpurchasereceipt_result(API_EINTERNAL);
    }
}

// Credit Card Store
CommandCreditCardStore::CommandCreditCardStore(MegaClient* client, const char *cc, const char *last4, const char *expm, const char *expy, const char *hash)
{
    cmd("ccs");
    arg("cc", cc);
    arg("last4", last4);
    arg("expm", expm);
    arg("expy", expy);
    arg("hash", hash);

    tag = client->reqtag;
}

void CommandCreditCardStore::procresult()
{
    if (client->json.isnumeric())
    {
        client->app->creditcardstore_result((error)client->json.getint());
    }
    else
    {
        client->json.storeobject();
        client->app->creditcardstore_result(API_EINTERNAL);
    }
}

CommandCreditCardQuerySubscriptions::CommandCreditCardQuerySubscriptions(MegaClient* client)
{
    cmd("ccqns");

    tag = client->reqtag;
}

void CommandCreditCardQuerySubscriptions::procresult()
{
    int number = 0;
    if (client->json.isnumeric())
    {
        number = int(client->json.getint());
        if(number >= 0)
        {
            client->app->creditcardquerysubscriptions_result(number, API_OK);
        }
        else
        {
            client->app->creditcardquerysubscriptions_result(0, (error)number);
        }
    }
    else
    {
        client->json.storeobject();
        client->app->creditcardquerysubscriptions_result(0, API_EINTERNAL);
    }
}

CommandCreditCardCancelSubscriptions::CommandCreditCardCancelSubscriptions(MegaClient* client, const char* reason)
{
    cmd("cccs");

    if (reason)
    {
        arg("r", reason);
    }

    tag = client->reqtag;
}

void CommandCreditCardCancelSubscriptions::procresult()
{
    if (client->json.isnumeric())
    {
        client->app->creditcardcancelsubscriptions_result((error)client->json.getint());
    }
    else
    {
        client->json.storeobject();
        client->app->creditcardcancelsubscriptions_result(API_EINTERNAL);
    }
}

CommandCopySession::CommandCopySession(MegaClient *client)
{
    cmd("us");
    arg("c", 1);
    tag = client->reqtag;
}

void CommandCopySession::procresult()
{
    string session;
    byte sidbuf[AsymmCipher::MAXKEYLENGTH];
    int len_csid = 0;

    if (client->json.isnumeric())
    {
        client->app->copysession_result(NULL, (error)client->json.getint());
        return;
    }

    for (;;)
    {
        switch (client->json.getnameid())
        {
            case MAKENAMEID4('c', 's', 'i', 'd'):
                len_csid = client->json.storebinary(sidbuf, sizeof sidbuf);
                break;

            case EOO:
                if (len_csid < 32)
                {
                    return client->app->copysession_result(NULL, API_EINTERNAL);
                }

                if (!client->asymkey.decrypt(sidbuf, len_csid, sidbuf, MegaClient::SIDLEN))
                {
                    return client->app->copysession_result(NULL, API_EINTERNAL);
                }

                session.resize(MegaClient::SIDLEN * 4 / 3 + 4);
                session.resize(Base64::btoa(sidbuf, MegaClient::SIDLEN, (char *)session.data()));
                return client->app->copysession_result(&session, API_OK);

            default:
                if (!client->json.storeobject())
                {
                    return client->app->copysession_result(NULL, API_EINTERNAL);
                }
        }
    }
}

CommandGetPaymentMethods::CommandGetPaymentMethods(MegaClient *client)
{
    cmd("ufpq");
    tag = client->reqtag;
}

void CommandGetPaymentMethods::procresult()
{
    int methods = 0;

    if(!client->json.isnumeric())
    {
        LOG_err << "Parse error in ufpq";
        client->app->getpaymentmethods_result(methods, API_EINTERNAL);
        return;
    }

    do
    {
        int value = int(client->json.getint());
        if(value < 0)
        {
            client->app->getpaymentmethods_result(methods, (error)value);

            //Consume remaining values if they exist
            while(client->json.isnumeric())
            {
                client->json.getint();
            }
            return;
        }

        methods |= 1 << value;
    } while(client->json.isnumeric());

    client->app->getpaymentmethods_result(methods, API_OK);
}

CommandUserFeedbackStore::CommandUserFeedbackStore(MegaClient *client, const char *type, const char *blob, const char *uid)
{
    cmd("clog");

    arg("t", type);

    if (blob)
    {
        arg("d", blob);
    }

    if (uid)
    {
        arg("id", uid);
    }

    tag = client->reqtag;
}

void CommandUserFeedbackStore::procresult()
{
    if (client->json.isnumeric())
    {
        client->app->userfeedbackstore_result((error)client->json.getint());
    }
    else
    {
        client->json.storeobject();
        client->app->userfeedbackstore_result(API_EINTERNAL);
    }
}

CommandSendEvent::CommandSendEvent(MegaClient *client, int type, const char *desc)
{
    cmd("log");
    arg("e", type);
    arg("m", desc);

    tag = client->reqtag;
}

void CommandSendEvent::procresult()
{
    if (client->json.isnumeric())
    {
        client->app->sendevent_result((error)client->json.getint());
    }
    else
    {
        client->json.storeobject();
        client->app->sendevent_result(API_EINTERNAL);
    }
}

CommandCleanRubbishBin::CommandCleanRubbishBin(MegaClient *client)
{
    cmd("dr");

    tag = client->reqtag;
}

void CommandCleanRubbishBin::procresult()
{
    if (client->json.isnumeric())
    {
        client->app->cleanrubbishbin_result((error)client->json.getint());
    }
    else
    {
        client->json.storeobject();
        client->app->cleanrubbishbin_result(API_EINTERNAL);
    }
}

CommandGetRecoveryLink::CommandGetRecoveryLink(MegaClient *client, const char *email, int type, const char *pin)
{
    cmd("erm");
    arg("m", email);
    arg("t", type);

    if (type == CANCEL_ACCOUNT && pin)
    {
        arg("mfa", pin);
    }

    tag = client->reqtag;
}

void CommandGetRecoveryLink::procresult()
{    
    if (client->json.isnumeric())
    {
        client->app->getrecoverylink_result((error)client->json.getint());
    }
    else    // error
    {
        client->json.storeobject();
        client->app->getrecoverylink_result(API_EINTERNAL);
    }
}

CommandQueryRecoveryLink::CommandQueryRecoveryLink(MegaClient *client, const char *linkcode)
{
    cmd("erv");
    arg("c", linkcode);

    tag = client->reqtag;
}

void CommandQueryRecoveryLink::procresult()
{
    // [<code>,"<email>","<ip_address>",<timestamp>,"<user_handle>",["<email>"]]

    client->json.enterarray();

    int type = API_EINTERNAL;
    string email;
    string ip;
    m_time_t ts;
    handle uh;

    if (!client->json.isnumeric() || ((type = int(client->json.getint())) < 0))   // error
    {
        return client->app->queryrecoverylink_result((error)type);
    }

    if ( !client->json.storeobject(&email)  ||
         !client->json.storeobject(&ip)     ||
         ((ts = client->json.getint()) == -1) ||
         !(uh = client->json.gethandle(MegaClient::USERHANDLE)) )
    {
        return client->app->queryrecoverylink_result(API_EINTERNAL);
    }

    string tmp;
    vector<string> emails;

    // read emails registered for this account
    client->json.enterarray();
    while (client->json.storeobject(&tmp))
    {
        emails.push_back(tmp);
        if (*client->json.pos == ']')
        {
            break;
        }
    }
    client->json.leavearray();  // emails array
    client->json.leavearray();  // response array

    if (!emails.size()) // there should be at least one email
    {
        return client->app->queryrecoverylink_result(API_EINTERNAL);
    }

    return client->app->queryrecoverylink_result(type, email.c_str(), ip.c_str(), time_t(ts), uh, &emails);
}

CommandGetPrivateKey::CommandGetPrivateKey(MegaClient *client, const char *code)
{
    cmd("erx");
    arg("r", "gk");
    arg("c", code);

    tag = client->reqtag;
}

void CommandGetPrivateKey::procresult()
{
    if (client->json.isnumeric())   // error
    {
        return client->app->getprivatekey_result((error)client->json.getint());
    }
    else
    {
        byte privkbuf[AsymmCipher::MAXKEYLENGTH * 2];
        int len_privk = client->json.storebinary(privkbuf, sizeof privkbuf);

        // account has RSA keypair: decrypt server-provided session ID
        if (len_privk < 256)
        {
            return client->app->getprivatekey_result(API_EINTERNAL);
        }
        else
        {
            return client->app->getprivatekey_result((error)API_OK, privkbuf, len_privk);
        }
    }
}

CommandConfirmRecoveryLink::CommandConfirmRecoveryLink(MegaClient *client, const char *code, uint64_t newLoginHash, const byte *encMasterKey, const byte *initialSession)
{
    cmd("erx");

    if (!initialSession)
    {
        arg("r", "sk");
    }

    arg("c", code);

    arg("x", encMasterKey, SymmCipher::KEYLENGTH);
    arg("y", (byte*)&newLoginHash, sizeof newLoginHash);

    if (initialSession)
    {
        arg("z", initialSession, 2 * SymmCipher::KEYLENGTH);
    }

    tag = client->reqtag;
}

void CommandConfirmRecoveryLink::procresult()
{
    if (client->json.isnumeric())
    {
        return client->app->confirmrecoverylink_result((error)client->json.getint());
    }
    else   // error
    {
        client->json.storeobject();
        return client->app->confirmrecoverylink_result((error)API_EINTERNAL);
    }
}

CommandConfirmCancelLink::CommandConfirmCancelLink(MegaClient *client, const char *code)
{
    cmd("erx");
    arg("c", code);

    tag = client->reqtag;
}

void CommandConfirmCancelLink::procresult()
{
    if (client->json.isnumeric())
    {
        error e = (error)client->json.getint();
        MegaApp *app = client->app;
        app->confirmcancellink_result(e);
        if (!e)
        {
            app->request_error(API_ESID);
        }
        return;
    }
    else   // error
    {
        client->json.storeobject();
        return client->app->confirmcancellink_result((error)API_EINTERNAL);
    }
}

CommandValidatePassword::CommandValidatePassword(MegaClient *client, const char *email, uint64_t emailhash)
{
    cmd("us");
    arg("user", email);
    arg("uh", (byte*)&emailhash, sizeof emailhash);

    tag = client->reqtag;
}

void CommandValidatePassword::procresult()
{
    if (client->json.isnumeric())
    {
        return client->app->validatepassword_result((error)client->json.getint());
    }
    else
    {
        client->json.storeobject();
        return client->app->validatepassword_result((error)API_OK);
    }
}

CommandGetEmailLink::CommandGetEmailLink(MegaClient *client, const char *email, int add, const char *pin)
{
    cmd("se");

    if (add)
    {
        arg("aa", "a");     // add
    }
    else
    {
        arg("aa", "r");     // remove
    }
    arg("e", email);
    if (pin)
    {
        arg("mfa", pin);
    }

    notself(client);

    tag = client->reqtag;
}

void CommandGetEmailLink::procresult()
{
    if (client->json.isnumeric())
    {
        return client->app->getemaillink_result((error)client->json.getint());
    }
    else    // error
    {
        client->json.storeobject();
        return client->app->getemaillink_result((error)API_EINTERNAL);
    }
}

CommandConfirmEmailLink::CommandConfirmEmailLink(MegaClient *client, const char *code, const char *email, uint64_t newLoginHash, bool replace)
{
    this->email = email;
    this->replace = replace;

    cmd("sec");

    arg("c", code);
    arg("e", email);
    arg("uh", (byte*)&newLoginHash, sizeof newLoginHash);
    if (replace)
    {
        arg("r", 1);    // replace the current email address by this one
    }
    notself(client);

    tag = client->reqtag;
}

void CommandConfirmEmailLink::procresult()
{
    if (client->json.isnumeric())
    {
        error e = (error)client->json.getint();

        if (!e)
        {
            User *u = client->finduser(client->me);

            if (replace)
            {
                LOG_debug << "Email changed from `" << u->email << "` to `" << email << "`";

                client->mapuser(u->userhandle, email.c_str()); // update email used as index for user's map
                u->changed.email = true;
                client->notifyuser(u);
            }
            // TODO: once we manage multiple emails, add the new email to the list of emails
        }

        return client->app->confirmemaillink_result(e);
    }
    else   // error
    {
        client->json.storeobject();
        return client->app->confirmemaillink_result((error)API_EINTERNAL);
    }
}

CommandGetVersion::CommandGetVersion(MegaClient *client, const char *appKey)
{
    this->client = client;
    cmd("lv");
    arg("a", appKey);
    tag = client->reqtag;
}

void CommandGetVersion::procresult()
{
    int versioncode = 0;
    string versionstring;

    if (client->json.isnumeric())
    {
        client->app->getversion_result(0, NULL, (error)client->json.getint());
        return;
    }

    for (;;)
    {
        switch (client->json.getnameid())
        {
            case 'c':
                versioncode = int(client->json.getint());
                break;

            case 's':
                client->json.storeobject(&versionstring);
                break;

            case EOO:
                return client->app->getversion_result(versioncode, versionstring.c_str(), API_OK);

            default:
                if (!client->json.storeobject())
                {
                    return client->app->getversion_result(0, NULL, API_EINTERNAL);
                }
        }
    }
}

CommandGetLocalSSLCertificate::CommandGetLocalSSLCertificate(MegaClient *client)
{
    this->client = client;
    cmd("lc");
    arg("v", 1);

    tag = client->reqtag;
}

void CommandGetLocalSSLCertificate::procresult()
{
    if (client->json.isnumeric())
    {
        client->app->getlocalsslcertificate_result(0, NULL, (error)client->json.getint());
        return;
    }

    string certdata;
    m_time_t ts = 0;
    int numelements = 0;

    for (;;)
    {
        switch (client->json.getnameid())
        {
            case 't':
            {
                ts = client->json.getint();
                break;
            }
            case 'd':
            {
                string data;
                client->json.enterarray();
                while (client->json.storeobject(&data))
                {
                    if (numelements)
                    {
                        certdata.append(";");
                    }
                    numelements++;
                    certdata.append(data);
                }
                client->json.leavearray();
                break;
            }
            case EOO:
            {
                if (numelements < 2)
                {
                    return client->app->getlocalsslcertificate_result(0, NULL, API_EINTERNAL);
                }
                return client->app->getlocalsslcertificate_result(ts, &certdata, API_OK);
            }

            default:
                if (!client->json.storeobject())
                {
                    return client->app->getlocalsslcertificate_result(0, NULL, API_EINTERNAL);
                }
        }
    }
}

#ifdef ENABLE_CHAT
CommandChatCreate::CommandChatCreate(MegaClient *client, bool group, const userpriv_vector *upl)
{
    this->client = client;
    this->chatPeers = new userpriv_vector(*upl);

    cmd("mcc");
    arg("g", (group) ? 1 : 0);

    beginarray("u");

    userpriv_vector::iterator itupl;
    for (itupl = chatPeers->begin(); itupl != chatPeers->end(); itupl++)
    {
        beginobject();

        handle uh = itupl->first;
        char uid[12];
        Base64::btoa((byte*)&uh, MegaClient::USERHANDLE, uid);
        uid[11] = 0;

        privilege_t priv = itupl->second;

        arg("u", uid);
        arg("p", priv);

        endobject();
    }

    endarray();

    arg("v", 1);
    notself(client);

    tag = client->reqtag;
}

void CommandChatCreate::procresult()
{
    if (client->json.isnumeric())
    {
        client->app->chatcreate_result(NULL, (error)client->json.getint());
        delete chatPeers;
    }
    else
    {
        handle chatid = UNDEF;
        int shard = -1;
        bool group = false;
        m_time_t ts = -1;

        for (;;)
        {
            switch (client->json.getnameid())
            {
                case MAKENAMEID2('i','d'):
                    chatid = client->json.gethandle(MegaClient::CHATHANDLE);
                    break;

                case MAKENAMEID2('c','s'):
                    shard = int(client->json.getint());
                    break;

                case 'g':
                    group = client->json.getint();
                    break;

                case MAKENAMEID2('t', 's'):  // actual creation timestamp
                    ts = client->json.getint();
                    break;

                case EOO:
                    if (chatid != UNDEF && shard != -1)
                    {
                        if (client->chats.find(chatid) == client->chats.end())
                        {
                            client->chats[chatid] = new TextChat();
                        }

                        TextChat *chat = client->chats[chatid];
                        chat->id = chatid;
                        chat->priv = PRIV_MODERATOR;
                        chat->shard = shard;
                        delete chat->userpriv;  // discard any existing `userpriv`
                        chat->userpriv = this->chatPeers;
                        chat->group = group;
                        chat->ts = (ts != -1) ? ts : 0;

                        chat->setTag(tag ? tag : -1);
                        client->notifychat(chat);

                        client->app->chatcreate_result(chat, API_OK);
                    }
                    else
                    {
                        client->app->chatcreate_result(NULL, API_EINTERNAL);
                        delete chatPeers;   // unused, but might be set at creation
                    }
                    return;

                default:
                    if (!client->json.storeobject())
                    {
                        client->app->chatcreate_result(NULL, API_EINTERNAL);
                        delete chatPeers;   // unused, but might be set at creation
                        return;
                    }
            }
        }
    }
}

CommandChatInvite::CommandChatInvite(MegaClient *client, handle chatid, handle uh, privilege_t priv, const char* title)
{
    this->client = client;
    this->chatid = chatid;
    this->uh = uh;
    this->priv = priv;
    this->title = title ? string(title) : "";

    char uid[12];
    Base64::btoa((byte*)&uh, MegaClient::USERHANDLE, uid);
    uid[11] = 0;

    cmd("mci");

    arg("id", (byte*)&chatid, MegaClient::CHATHANDLE);
    arg("u", uid);
    arg("p", priv);
    arg("v", 1);

    if (title != NULL)
    {
        arg("ct", title);
    }
    notself(client);

    tag = client->reqtag;
}

void CommandChatInvite::procresult()
{
    if (client->json.isnumeric())
    {        
        error e = (error) client->json.getint();
        if (e == API_OK)
        {
            if (client->chats.find(chatid) == client->chats.end())
            {
                // the invitation succeed for a non-existing chatroom
                client->app->chatinvite_result(API_EINTERNAL);
                return;
            }

            TextChat *chat = client->chats[chatid];
            if (!chat->userpriv)
            {
                chat->userpriv = new userpriv_vector();
            }

            chat->userpriv->push_back(userpriv_pair(uh, priv));

            if (!title.empty())  // only if title was set for this chatroom, update it
            {
                chat->title = title;
            }

            chat->setTag(tag ? tag : -1);
            client->notifychat(chat);
        }

        client->app->chatinvite_result(e);
    }
    else
    {
        client->json.storeobject();
        client->app->chatinvite_result(API_EINTERNAL);
    }
}

CommandChatRemove::CommandChatRemove(MegaClient *client, handle chatid, handle uh)
{
    this->client = client;
    this->chatid = chatid;
    this->uh = uh;

    cmd("mcr");

    arg("id", (byte*)&chatid, MegaClient::CHATHANDLE);

    if (uh != client->me)
    {
        char uid[12];
        Base64::btoa((byte*)&uh, MegaClient::USERHANDLE, uid);
        uid[11] = 0;

        arg("u", uid);
    }
    arg("v", 1);
    notself(client);

    tag = client->reqtag;
}

void CommandChatRemove::procresult()
{
    if (client->json.isnumeric())
    {
        error e = (error) client->json.getint();
        if (e == API_OK)
        {
            if (client->chats.find(chatid) == client->chats.end())
            {
                // the invitation succeed for a non-existing chatroom
                client->app->chatremove_result(API_EINTERNAL);
                return;
            }

            TextChat *chat = client->chats[chatid];
            if (chat->userpriv)
            {
                userpriv_vector::iterator upvit;
                for (upvit = chat->userpriv->begin(); upvit != chat->userpriv->end(); upvit++)
                {
                    if (upvit->first == uh)
                    {
                        chat->userpriv->erase(upvit);
                        if (chat->userpriv->empty())
                        {
                            delete chat->userpriv;
                            chat->userpriv = NULL;
                        }
                        break;
                    }
                }
            }
            else
            {
                if (uh != client->me)
                {
                    // the removal succeed, but the list of peers is empty
                    client->app->chatremove_result(API_EINTERNAL);
                    return;
                }
            }

            if (uh == client->me)
            {
                chat->priv = PRIV_RM;
            }

            chat->setTag(tag ? tag : -1);
            client->notifychat(chat);
        }

        client->app->chatremove_result(e);
    }
    else
    {
        client->json.storeobject();
        client->app->chatremove_result(API_EINTERNAL);
    }
}

CommandChatURL::CommandChatURL(MegaClient *client, handle chatid)
{
    this->client = client;

    cmd("mcurl");

    arg("id", (byte*)&chatid, MegaClient::CHATHANDLE);
    arg("v", 1);
    notself(client);

    tag = client->reqtag;
}

void CommandChatURL::procresult()
{
    if (client->json.isnumeric())
    {
        client->app->chaturl_result(NULL, (error)client->json.getint());
    }
    else
    {
        string url;
        if (!client->json.storeobject(&url))
        {
            client->app->chaturl_result(NULL, API_EINTERNAL);
        }
        else
        {
            client->app->chaturl_result(&url, API_OK);
        }
    }
}

CommandChatGrantAccess::CommandChatGrantAccess(MegaClient *client, handle chatid, handle h, const char *uid)
{
    this->client = client;
    this->chatid = chatid;
    this->h = h;
    Base64::atob(uid, (byte*)&uh, MegaClient::USERHANDLE);

    cmd("mcga");

    arg("id", (byte*)&chatid, MegaClient::CHATHANDLE);
    arg("n", (byte*)&h, MegaClient::NODEHANDLE);
    arg("u", uid);
    arg("v", 1);
    notself(client);

    tag = client->reqtag;
}

void CommandChatGrantAccess::procresult()
{
    if (client->json.isnumeric())
    {
        error e = (error) client->json.getint();
        if (e == API_OK)
        {
            if (client->chats.find(chatid) == client->chats.end())
            {
                // the action succeed for a non-existing chatroom??
                client->app->chatgrantaccess_result(API_EINTERNAL);
                return;
            }

            TextChat *chat = client->chats[chatid];
            chat->setNodeUserAccess(h, uh);

            chat->setTag(tag ? tag : -1);
            client->notifychat(chat);
        }

        client->app->chatgrantaccess_result(e);
    }
    else
    {
        client->json.storeobject();
        client->app->chatgrantaccess_result(API_EINTERNAL);
    }
}

CommandChatRemoveAccess::CommandChatRemoveAccess(MegaClient *client, handle chatid, handle h, const char *uid)
{
    this->client = client;
    this->chatid = chatid;
    this->h = h;
    Base64::atob(uid, (byte*)&uh, MegaClient::USERHANDLE);

    cmd("mcra");

    arg("id", (byte*)&chatid, MegaClient::CHATHANDLE);
    arg("n", (byte*)&h, MegaClient::NODEHANDLE);
    arg("u", uid);
    arg("v", 1);
    notself(client);

    tag = client->reqtag;
}

void CommandChatRemoveAccess::procresult()
{
    if (client->json.isnumeric())
    {
        error e = (error) client->json.getint();
        if (e == API_OK)
        {
            if (client->chats.find(chatid) == client->chats.end())
            {
                // the action succeed for a non-existing chatroom??
                client->app->chatremoveaccess_result(API_EINTERNAL);
                return;
            }

            TextChat *chat = client->chats[chatid];
            chat->setNodeUserAccess(h, uh, true);

            chat->setTag(tag ? tag : -1);
            client->notifychat(chat);
        }

        client->app->chatremoveaccess_result(e);
    }
    else
    {
        client->json.storeobject();
        client->app->chatremoveaccess_result(API_EINTERNAL);
    }
}

CommandChatUpdatePermissions::CommandChatUpdatePermissions(MegaClient *client, handle chatid, handle uh, privilege_t priv)
{
    this->client = client;
    this->chatid = chatid;
    this->uh = uh;
    this->priv = priv;

    char uid[12];
    Base64::btoa((byte*)&uh, MegaClient::USERHANDLE, uid);
    uid[11] = 0;

    cmd("mcup");
    arg("v", 1);

    arg("id", (byte*)&chatid, MegaClient::CHATHANDLE);
    arg("u", uid);
    arg("p", priv);
    notself(client);

    tag = client->reqtag;
}

void CommandChatUpdatePermissions::procresult()
{
    if (client->json.isnumeric())
    {
        error e = (error) client->json.getint();
        if (e == API_OK)
        {
            if (client->chats.find(chatid) == client->chats.end())
            {
                // the invitation succeed for a non-existing chatroom
                client->app->chatupdatepermissions_result(API_EINTERNAL);
                return;
            }

            TextChat *chat = client->chats[chatid];
            if (uh != client->me)
            {
                if (!chat->userpriv)
                {
                    // the update succeed, but that peer is not included in the chatroom
                    client->app->chatupdatepermissions_result(API_EINTERNAL);
                    return;
                }

                bool found = false;
                userpriv_vector::iterator upvit;
                for (upvit = chat->userpriv->begin(); upvit != chat->userpriv->end(); upvit++)
                {
                    if (upvit->first == uh)
                    {
                        chat->userpriv->erase(upvit);
                        chat->userpriv->push_back(userpriv_pair(uh, priv));
                        found = true;
                        break;
                    }
                }

                if (!found)
                {
                    // the update succeed, but that peer is not included in the chatroom
                    client->app->chatupdatepermissions_result(API_EINTERNAL);
                    return;
                }
            }
            else
            {
                chat->priv = priv;
            }

            chat->setTag(tag ? tag : -1);
            client->notifychat(chat);
        }

        client->app->chatupdatepermissions_result(e);
    }
    else
    {
        client->json.storeobject();
        client->app->chatupdatepermissions_result(API_EINTERNAL);
    }
}


CommandChatTruncate::CommandChatTruncate(MegaClient *client, handle chatid, handle messageid)
{
    this->client = client;
    this->chatid = chatid;

    cmd("mct");
    arg("v", 1);

    arg("id", (byte*)&chatid, MegaClient::CHATHANDLE);
    arg("m", (byte*)&messageid, MegaClient::CHATHANDLE);
    notself(client);

    tag = client->reqtag;
}

void CommandChatTruncate::procresult()
{
    if (client->json.isnumeric())
    {
        error e = (error) client->json.getint();
        if (e == API_OK)
        {
            if (client->chats.find(chatid) == client->chats.end())
            {
                // the truncation succeed for a non-existing chatroom
                client->app->chattruncate_result(API_EINTERNAL);
                return;
            }

            TextChat *chat = client->chats[chatid];
            chat->setTag(tag ? tag : -1);
            client->notifychat(chat);
        }

        client->app->chattruncate_result(e);
    }
    else
    {
        client->json.storeobject();
        client->app->chattruncate_result(API_EINTERNAL);
    }
}

CommandChatSetTitle::CommandChatSetTitle(MegaClient *client, handle chatid, const char *title)
{
    this->client = client;
    this->chatid = chatid;
    this->title = title ? string(title) : "";

    cmd("mcst");
    arg("v", 1);

    arg("id", (byte*)&chatid, MegaClient::CHATHANDLE);
    arg("ct", title);
    notself(client);

    tag = client->reqtag;
}

void CommandChatSetTitle::procresult()
{
    if (client->json.isnumeric())
    {
        error e = (error) client->json.getint();
        if (e == API_OK)
        {
            if (client->chats.find(chatid) == client->chats.end())
            {
                // the invitation succeed for a non-existing chatroom
                client->app->chatsettitle_result(API_EINTERNAL);
                return;
            }

            TextChat *chat = client->chats[chatid];
            chat->title = title;

            chat->setTag(tag ? tag : -1);
            client->notifychat(chat);
        }

        client->app->chatsettitle_result(e);
    }
    else
    {
        client->json.storeobject();
        client->app->chatsettitle_result(API_EINTERNAL);
    }
}

CommandChatPresenceURL::CommandChatPresenceURL(MegaClient *client)
{
    this->client = client;
    cmd("pu");
    notself(client);
    tag = client->reqtag;
}

void CommandChatPresenceURL::procresult()
{
    if (client->json.isnumeric())
    {
        client->app->chatpresenceurl_result(NULL, (error)client->json.getint());
    }
    else
    {
        string url;
        if (!client->json.storeobject(&url))
        {
            client->app->chatpresenceurl_result(NULL, API_EINTERNAL);
        }
        else
        {
            client->app->chatpresenceurl_result(&url, API_OK);
        }
    }
}

CommandRegisterPushNotification::CommandRegisterPushNotification(MegaClient *client, int deviceType, const char *token)
{
    this->client = client;
    cmd("spt");
    arg("p", deviceType);
    arg("t", token);

    tag = client->reqtag;
}

void CommandRegisterPushNotification::procresult()
{
    if (client->json.isnumeric())
    {
        client->app->registerpushnotification_result((error)client->json.getint());
    }
    else
    {
        client->json.storeobject();
        client->app->registerpushnotification_result(API_EINTERNAL);
    }
}

CommandArchiveChat::CommandArchiveChat(MegaClient *client, handle chatid, bool archive)
{
    this->mChatid = chatid;
    this->mArchive = archive;

    cmd("mcsf");

    arg("id", (byte*)&chatid, MegaClient::CHATHANDLE);
    arg("m", 1);
    arg("f", archive);

    notself(client);

    tag = client->reqtag;
}

void CommandArchiveChat::procresult()
{
    if (client->json.isnumeric())
    {
        error e = (error) client->json.getint();
        if (e == API_OK)
        {
            textchat_map::iterator it = client->chats.find(mChatid);
            if (it == client->chats.end())
            {
                LOG_err << "Archive chat succeeded for a non-existing chatroom";
                client->app->archivechat_result(API_ENOENT);
                return;
            }

            TextChat *chat = it->second;
            chat->setFlag(mArchive, TextChat::FLAG_OFFSET_ARCHIVE);

            chat->setTag(tag ? tag : -1);
            client->notifychat(chat);
        }

        client->app->archivechat_result(e);
    }
    else
    {
        client->json.storeobject();
        client->app->archivechat_result(API_EINTERNAL);
    }
}

CommandRichLink::CommandRichLink(MegaClient *client, const char *url)
{
    cmd("erlsd");

    arg("url", url);

    tag = client->reqtag;
}

void CommandRichLink::procresult()
{
    // error format: [{"error":<code>}]
    // result format: [{"result":{
    //                      "url":"<url>",
    //                      "t":"<title>",
    //                      "d":"<description>",
    //                      "ic":"<format>:<icon_B64>",
    //                      "i":"<format>:<image>"}}]

    if (client->json.isnumeric())
    {
        return client->app->richlinkrequest_result(NULL, (error)client->json.getint());
    }


    string res;
    int errCode = 0;
    string metadata;
    for (;;)
    {
        switch (client->json.getnameid())
        {
            case MAKENAMEID5('e', 'r', 'r', 'o', 'r'):
                errCode = int(client->json.getint());
                break;

            case MAKENAMEID6('r', 'e', 's', 'u', 'l', 't'):
                client->json.storeobject(&metadata);
                break;

            case EOO:
            {
                error e = API_EINTERNAL;
                if (!metadata.empty())
                {
                    return client->app->richlinkrequest_result(&metadata, API_OK);
                }
                else if (errCode)
                {
                    switch(errCode)
                    {
                        case 403:
                            e = API_EACCESS;
                            break;

                        case 404:
                            e = API_ENOENT;
                            break;

                        default:
                            e = API_EINTERNAL;
                            break;
                    }
                }

                return client->app->richlinkrequest_result(NULL, e);
            }

            default:
                if (!client->json.storeobject())
                {
                    return client->app->richlinkrequest_result(NULL, API_EINTERNAL);
                }
        }
    }
}

#endif

CommandGetMegaAchievements::CommandGetMegaAchievements(MegaClient *client, AchievementsDetails *details, bool registered_user)
{
    this->details = details;

    if (registered_user)
    {
        cmd("maf");
    }
    else
    {
        cmd("mafu");
    }

    arg("v", (m_off_t)0);

    tag = client->reqtag;
}

void CommandGetMegaAchievements::procresult()
{
    if (client->json.isnumeric())
    {
        client->app->getmegaachievements_result(details, (error)client->json.getint());
        return;
    }

    details->permanent_size = 0;
    details->achievements.clear();
    details->awards.clear();
    details->rewards.clear();

    for (;;)
    {
        switch (client->json.getnameid())
        {
            case 's':
                details->permanent_size = client->json.getint();
                break;

            case 'u':
                if (client->json.enterobject())
                {
                    for (;;)
                    {
                        achievement_class_id id = achievement_class_id(client->json.getnameid());
                        if (id == EOO)
                        {
                            break;
                        }
                        id -= '0';   // convert to number

                        if (client->json.enterarray())
                        {
                            Achievement achievement;
                            achievement.storage = client->json.getint();
                            achievement.transfer = client->json.getint();
                            const char *exp_ts = client->json.getvalue();
                            char *pEnd = NULL;
                            achievement.expire = strtol(exp_ts, &pEnd, 10);
                            if (*pEnd == 'm')
                            {
                                achievement.expire *= 30;
                            }
                            else if (*pEnd == 'y')
                            {
                                achievement.expire *= 365;
                            }

                            details->achievements[id] = achievement;

                            while(client->json.storeobject());
                            client->json.leavearray();
                        }
                    }

                    client->json.leaveobject();
                }
                else
                {
                    LOG_err << "Failed to parse Achievements of MEGA achievements";
                    client->json.storeobject();
                    client->app->getmegaachievements_result(details, API_EINTERNAL);
                    return;
                }
                break;

            case 'a':
                if (client->json.enterarray())
                {
                    while (client->json.enterobject())
                    {
                        Award award;
                        award.achievement_class = 0;
                        award.award_id = 0;
                        award.ts = 0;
                        award.expire = 0;

                        bool finished = false;
                        while (!finished)
                        {
                            switch (client->json.getnameid())
                            {
                            case 'a':
                                award.achievement_class = achievement_class_id(client->json.getint());
                                break;
                            case 'r':
                                award.award_id = int(client->json.getint());
                                break;
                            case MAKENAMEID2('t', 's'):
                                award.ts = client->json.getint();
                                break;
                            case 'e':
                                award.expire = client->json.getint();
                                break;
                            case 'm':
                                if (client->json.enterarray())
                                {
                                    string email;
                                    while(client->json.storeobject(&email))
                                    {
                                        award.emails_invited.push_back(email);
                                    }

                                    client->json.leavearray();
                                }
                                break;
                            case EOO:
                                finished = true;
                                break;
                            default:
                                client->json.storeobject();
                                break;
                            }
                        }

                        details->awards.push_back(award);

                        client->json.leaveobject();
                    }

                    client->json.leavearray();
                }
                else
                {
                    LOG_err << "Failed to parse Awards of MEGA achievements";
                    client->json.storeobject();
                    client->app->getmegaachievements_result(details, API_EINTERNAL);
                    return;
                }
                break;

            case 'r':
                if (client->json.enterobject())
                {
                    for (;;)
                    {
                        nameid id = client->json.getnameid();
                        if (id == EOO)
                        {
                            break;
                        }

                        Reward reward;
                        reward.award_id = int(id - '0');   // convert to number

                        client->json.enterarray();

                        reward.storage = client->json.getint();
                        reward.transfer = client->json.getint();
                        const char *exp_ts = client->json.getvalue();
                        char *pEnd = NULL;
                        reward.expire = strtol(exp_ts, &pEnd, 10);
                        if (*pEnd == 'm')
                        {
                            reward.expire *= 30;
                        }
                        else if (*pEnd == 'y')
                        {
                            reward.expire *= 365;
                        }

                        while(client->json.storeobject());
                        client->json.leavearray();

                        details->rewards.push_back(reward);
                    }

                    client->json.leaveobject();
                }
                else
                {
                    LOG_err << "Failed to parse Rewards of MEGA achievements";
                    client->json.storeobject();
                    client->app->getmegaachievements_result(details, API_EINTERNAL);
                    return;
                }
                break;

            case EOO:
                client->app->getmegaachievements_result(details, API_OK);
                return;

            default:
                if (!client->json.storeobject())
                {
                    LOG_err << "Failed to parse MEGA achievements";
                    client->app->getmegaachievements_result(details, API_EINTERNAL);
                    return;
                }
                break;
        }
    }
}

CommandGetWelcomePDF::CommandGetWelcomePDF(MegaClient *client)
{
    cmd("wpdf");

    tag = client->reqtag;
}

void CommandGetWelcomePDF::procresult()
{
    if (client->json.isnumeric())
    {
        client->app->getwelcomepdf_result(UNDEF, NULL, (error)client->json.getint());
        return;
    }

    handle ph = UNDEF;
    byte keybuf[FILENODEKEYLENGTH];
    int len_key = 0;
    string key;

    for (;;)
    {
        switch (client->json.getnameid())
        {
            case MAKENAMEID2('p', 'h'):
                ph = client->json.gethandle(MegaClient::NODEHANDLE);
                break;

            case 'k':
                len_key = client->json.storebinary(keybuf, sizeof keybuf);
                break;

            case EOO:
                if (ISUNDEF(ph) || len_key != FILENODEKEYLENGTH)
                {
                    return client->app->getwelcomepdf_result(UNDEF, NULL, API_EINTERNAL);
                }
                key.assign((const char *) keybuf, len_key);
                return client->app->getwelcomepdf_result(ph, &key, API_OK);

            default:
                if (!client->json.storeobject())
                {
                    LOG_err << "Failed to parse welcome PDF response";
                    return client->app->getwelcomepdf_result(UNDEF, NULL, API_EINTERNAL);
                }
                break;
        }
    }
}


CommandMediaCodecs::CommandMediaCodecs(MegaClient* c, Callback cb)
{
    cmd("mc");

    // This command is for internal usage only
    tag = 0;

    client = c;
    callback = cb;
}

void CommandMediaCodecs::procresult()
{
    int version = 0;
    if (client->json.isnumeric())
    {
        m_off_t result = client->json.getint();
        if (result < 0)
        {
            LOG_err << "mc result: " << result;
        }
        version = int(result);
    }
    callback(client, version);
}

CommandContactLinkCreate::CommandContactLinkCreate(MegaClient *client, bool renew)
{
    if (renew)
    {
        cmd("clr");
    }
    else
    {
        cmd("clc");
    }
    
    tag = client->reqtag;
}

void CommandContactLinkCreate::procresult()
{
    if (client->json.isnumeric())
    {
        client->app->contactlinkcreate_result((error)client->json.getint(), UNDEF);
    }
    else
    {
        handle h = client->json.gethandle(MegaClient::CONTACTLINKHANDLE);
        client->app->contactlinkcreate_result(API_OK, h);                
    }
}

CommandContactLinkQuery::CommandContactLinkQuery(MegaClient *client, handle h)
{
    cmd("clg");
    arg("cl", (byte*)&h, MegaClient::CONTACTLINKHANDLE);
    
    tag = client->reqtag;
}

void CommandContactLinkQuery::procresult()
{    
    handle h = UNDEF;
    string email;
    string firstname;
    string lastname;
    string avatar;

    if (client->json.isnumeric())
    {
        return client->app->contactlinkquery_result((error)client->json.getint(), h, &email, &firstname, &lastname, &avatar);
    }

    for (;;)
    {
        switch (client->json.getnameid())
        {
            case 'h':
                h = client->json.gethandle(MegaClient::USERHANDLE);
                break;
            case 'e':
                client->json.storeobject(&email);
                break;
            case MAKENAMEID2('f', 'n'):
                client->json.storeobject(&firstname);
                break;
            case MAKENAMEID2('l', 'n'):
                client->json.storeobject(&lastname);
                break;
            case MAKENAMEID2('+', 'a'):
                client->json.storeobject(&avatar);
                break;
            case EOO:
                return client->app->contactlinkquery_result(API_OK, h, &email, &firstname, &lastname, &avatar);
            default:
                if (!client->json.storeobject())
                {
                    LOG_err << "Failed to parse query contact link response";
                    return client->app->contactlinkquery_result(API_EINTERNAL, h, &email, &firstname, &lastname, &avatar);
                }
                break;
        }
    }
}

CommandContactLinkDelete::CommandContactLinkDelete(MegaClient *client, handle h)
{
    cmd("cld");
    if (!ISUNDEF(h))
    {
        arg("cl", (byte*)&h, MegaClient::CONTACTLINKHANDLE);
    }
    tag = client->reqtag;    
}

void CommandContactLinkDelete::procresult()
{
    if (client->json.isnumeric())
    {
        client->app->contactlinkdelete_result((error)client->json.getint());
    }
    else
    {
        client->json.storeobject();
        client->app->contactlinkdelete_result(API_EINTERNAL);
    }
}

CommandKeepMeAlive::CommandKeepMeAlive(MegaClient *client, int type, bool enable)
{
    if (enable)
    {
        cmd("kma");
    }
    else
    {
        cmd("kmac");
    }
    arg("t", type);

    tag = client->reqtag;
}

void CommandKeepMeAlive::procresult()
{
    if (client->json.isnumeric())
    {
        client->app->keepmealive_result((error)client->json.getint());
    }
    else
    {
        client->json.storeobject();
        client->app->keepmealive_result(API_EINTERNAL);
    }
}

CommandMultiFactorAuthSetup::CommandMultiFactorAuthSetup(MegaClient *client, const char *pin)
{
    cmd("mfas");
    if (pin)
    {
        arg("mfa", pin);
    }
    tag = client->reqtag;
}

void CommandMultiFactorAuthSetup::procresult()
{
    if (client->json.isnumeric())
    {
        return client->app->multifactorauthsetup_result(NULL, (error)client->json.getint());
    }

    string code;
    if (!client->json.storeobject(&code))
    {
        return client->app->multifactorauthsetup_result(NULL, API_EINTERNAL);
    }
    client->app->multifactorauthsetup_result(&code, API_OK);
}

CommandMultiFactorAuthCheck::CommandMultiFactorAuthCheck(MegaClient *client, const char *email)
{
    cmd("mfag");
    arg("e", email);

    tag = client->reqtag;
}

void CommandMultiFactorAuthCheck::procresult()
{
    if (client->json.isnumeric())
    {
        client->app->multifactorauthcheck_result((int)client->json.getint());
    }
    else    // error
    {
        client->json.storeobject();
        client->app->multifactorauthcheck_result(API_EINTERNAL);
    }
}

CommandMultiFactorAuthDisable::CommandMultiFactorAuthDisable(MegaClient *client, const char *pin)
{
    cmd("mfad");
    arg("mfa", pin);

    tag = client->reqtag;
}

void CommandMultiFactorAuthDisable::procresult()
{
    if (client->json.isnumeric())
    {
        client->app->multifactorauthdisable_result((error)client->json.getint());
    }
    else    // error
    {
        client->json.storeobject();
        client->app->multifactorauthdisable_result(API_EINTERNAL);
    }
}

} // namespace<|MERGE_RESOLUTION|>--- conflicted
+++ resolved
@@ -1454,11 +1454,7 @@
 }
 
 // login request with user e-mail address and user hash
-<<<<<<< HEAD
-CommandLogin::CommandLogin(MegaClient* client, const char* email, const byte *emailhash, int emailhashsize, const byte *sessionkey, int csessionversion)
-=======
-CommandLogin::CommandLogin(MegaClient* client, const char* email, uint64_t emailhash, const byte *sessionkey, int csessionversion, const char *pin)
->>>>>>> f20a8ff4
+CommandLogin::CommandLogin(MegaClient* client, const char* email, const byte *emailhash, int emailhashsize, const byte *sessionkey, int csessionversion, const char *pin)
 {
     cmd("us");
 
@@ -1469,15 +1465,11 @@
     if (!checksession)
     {
         arg("user", email);
-<<<<<<< HEAD
         arg("uh", emailhash, emailhashsize);
-=======
-        arg("uh", (byte*)&emailhash, sizeof emailhash);
         if (pin)
         {
             arg("mfa", pin);
         }
->>>>>>> f20a8ff4
     }
     else
     {
@@ -3743,29 +3735,21 @@
     }
 }
 
-<<<<<<< HEAD
-CommandSetMasterKey::CommandSetMasterKey(MegaClient* client, const byte* newkey, const byte *hash, int hashsize, const byte *clientkey)
-=======
-CommandSetMasterKey::CommandSetMasterKey(MegaClient* client, const byte* newkey, uint64_t hash, const char *pin)
->>>>>>> f20a8ff4
+CommandSetMasterKey::CommandSetMasterKey(MegaClient* client, const byte* newkey, const byte *hash, int hashsize, const byte *clientkey, const char *pin)
 {
     memcpy(this->newkey, newkey, SymmCipher::KEYLENGTH);
 
     cmd("up");
     arg("k", newkey, SymmCipher::KEYLENGTH);
-<<<<<<< HEAD
     if (clientkey)
     {
         arg("crv", clientkey, SymmCipher::KEYLENGTH);
     }
     arg("uh", hash, hashsize);
-=======
-    arg("uh", (byte*)&hash, sizeof hash);
     if (pin)
     {
         arg("mfa", pin);
     }
->>>>>>> f20a8ff4
 
     tag = client->reqtag;
 }
