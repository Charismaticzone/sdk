--- conflicted
+++ resolved
@@ -2857,17 +2857,13 @@
     Error e;
     if (checkError(e, client->json))
     {
-<<<<<<< HEAD
-        client->app->putua_result(e);
-=======
-        error e = (error)client->json.getint();
-        client->app->putua_result(e);
         if (e == API_EEXPIRED)
         {
             User *u = client->ownuser();
             u->invalidateattr(at);
         }
->>>>>>> 943d542e
+
+        client->app->putua_result(e);
     }
     else
     {
