--- conflicted
+++ resolved
@@ -3065,12 +3065,8 @@
 
                 client->mergenewshares(1);
                 client->applykeys();
-<<<<<<< HEAD
                 client->initsc();   // write scsn + users + pcrs (nodes, during readnodes())
-=======
-                client->initsc();
                 client->fetchnodestag = tag;
->>>>>>> bc119afd
                 return;
 
             default:
