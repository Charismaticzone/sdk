--- conflicted
+++ resolved
@@ -492,11 +492,7 @@
 
 
 HttpReq::http_buf_t::http_buf_t(byte* b, size_t s, size_t e)
-<<<<<<< HEAD
-    : buf(b), start(s), end(e)
-=======
     : start(s), end(e), buf(b)
->>>>>>> 5325ae9f
 {
 }
 
@@ -654,9 +650,6 @@
     }
 }
 
-<<<<<<< HEAD
-
-=======
 
 
 EncryptByChunks::EncryptByChunks(SymmCipher* k, chunkmac_map* m, uint64_t iv) : key(k), macs(m), ctriv(iv)
@@ -702,7 +695,6 @@
         }
     }
 }
->>>>>>> 5325ae9f
 
 bool EncryptByChunks::encrypt(m_off_t pos, m_off_t npos, string& urlSuffix)
 {
