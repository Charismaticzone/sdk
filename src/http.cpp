/**
 * @file http.cpp
 * @brief Generic host HTTP I/O interface
 *
 * (c) 2013-2014 by Mega Limited, Auckland, New Zealand
 *
 * This file is part of the MEGA SDK - Client Access Engine.
 *
 * Applications using the MEGA API must present a valid application key
 * and comply with the the rules set forth in the Terms of Service.
 *
 * The MEGA SDK is distributed in the hope that it will be useful,
 * but WITHOUT ANY WARRANTY; without even the implied warranty of
 * MERCHANTABILITY or FITNESS FOR A PARTICULAR PURPOSE.
 *
 * @copyright Simplified (2-clause) BSD License.
 *
 * You should have received a copy of the license along with this
 * program.
 */

#include "mega/http.h"
#include "mega/megaclient.h"
#include "mega/logging.h"

<<<<<<< HEAD
#define SPEED_MEAN_INTERVAL_DS 50
=======
#if defined(__APPLE__) && !(TARGET_OS_IPHONE)
#include "mega/osx/osxutils.h"
#endif
>>>>>>> f5989e1c

namespace mega {

// data receive timeout (ds)
const int HttpIO::NETWORKTIMEOUT = 6000;

// request timeout (ds)
const int HttpIO::REQUESTTIMEOUT = 1200;

// connect timeout (ds)
const int HttpIO::CONNECTTIMEOUT = 120;

#ifdef _WIN32
const char* mega_inet_ntop(int af, const void* src, char* dst, int cnt)
{
    wchar_t ip[INET6_ADDRSTRLEN];
    int len = INET6_ADDRSTRLEN;
    int ret = 1;

    if (af == AF_INET)
    {
        struct sockaddr_in in = {};
        in.sin_family = AF_INET;
        memcpy(&in.sin_addr, src, sizeof(struct in_addr));
        ret = WSAAddressToString((struct sockaddr*) &in, sizeof(struct sockaddr_in), 0, ip, (LPDWORD)&len);
    }
    else if (af == AF_INET6)
    {
        struct sockaddr_in6 in = {};
        in.sin6_family = AF_INET6;
        memcpy(&in.sin6_addr, src, sizeof(struct in_addr6));
        ret = WSAAddressToString((struct sockaddr*) &in, sizeof(struct sockaddr_in6), 0, ip, (LPDWORD)&len);
    }

    if (ret != 0)
    {
        return NULL;
    }

    if (!WideCharToMultiByte(CP_UTF8, 0, ip, len, dst, cnt, NULL, NULL))
    {
        return NULL;
    }

    return dst;
}
#endif

HttpIO::HttpIO()
{
    success = false;
    noinetds = 0;
    inetback = false;
    lastdata = NEVER;
    chunkedok = true;
    downloadPartialBytes = 0;
    downloadSpeed = 0;
    uploadPartialBytes = 0;
    uploadSpeed = 0;
}

// signal Internet status - if the Internet was down for more than one minute,
// set the inetback flag to trigger a reconnect
void HttpIO::inetstatus(bool up)
{
    if (up)
    {
        if (noinetds && Waiter::ds - noinetds > 600)
        {
            inetback = true;
        }

        noinetds = 0;
    }
    else if (!noinetds)
    {
        noinetds = Waiter::ds;
    }
}

// returns true once if an outage just ended
bool HttpIO::inetisback()
{
    if(inetback)
    {
        inetback = false;
        return true;
    }

    return false;
}

void HttpIO::updatedownloadspeed(m_off_t size)
{
    dstime currentTime = Waiter::ds;
    while (downloadBytes.size())
    {
        dstime deltaTime = currentTime - downloadTimes[0];
        if (deltaTime <= SPEED_MEAN_INTERVAL_DS)
        {
            break;
        }

        downloadPartialBytes -= downloadBytes[0];
        downloadBytes.erase(downloadBytes.begin());
        downloadTimes.erase(downloadTimes.begin());
    }

    if (size)
    {
        downloadBytes.push_back(size);
        downloadTimes.push_back(currentTime);
        downloadPartialBytes += size;
    }

    downloadSpeed = (downloadPartialBytes * 10) / SPEED_MEAN_INTERVAL_DS;
}

void HttpIO::updateuploadspeed(m_off_t size)
{
    dstime currentTime = Waiter::ds;
    while (uploadBytes.size())
    {
        dstime deltaTime = currentTime - uploadTimes[0];
        if (deltaTime <= SPEED_MEAN_INTERVAL_DS)
        {
            break;
        }

        uploadPartialBytes -= uploadBytes[0];
        uploadBytes.erase(uploadBytes.begin());
        uploadTimes.erase(uploadTimes.begin());
    }

    if (size)
    {
        uploadBytes.push_back(size);
        uploadTimes.push_back(currentTime);
        uploadPartialBytes += size;
    }

    uploadSpeed = (uploadPartialBytes * 10) / SPEED_MEAN_INTERVAL_DS;
}

Proxy *HttpIO::getautoproxy()
{
    Proxy* proxy = new Proxy();
    proxy->setProxyType(Proxy::NONE);

#if defined(WIN32) && !defined(WINDOWS_PHONE)
    WINHTTP_CURRENT_USER_IE_PROXY_CONFIG ieProxyConfig = { 0 };

    if (WinHttpGetIEProxyConfigForCurrentUser(&ieProxyConfig) == TRUE)
    {
        if (ieProxyConfig.lpszProxy)
        {
            string proxyURL;
            proxy->setProxyType(Proxy::CUSTOM);
            int len = wcslen(ieProxyConfig.lpszProxy);
            proxyURL.assign((const char*)ieProxyConfig.lpszProxy, len * sizeof(wchar_t) + 1);

            // only save one proxy
            for (int i = 0; i < len; i++)
            {
                wchar_t* character = (wchar_t*)(proxyURL.data() + i * sizeof(wchar_t));

                if (*character == ' ' || *character == ';')
                {
                    proxyURL.resize(i*sizeof(wchar_t));
                    len = i;
                    break;
                }
            }

            // remove protocol prefix, if any
            for (int i = len - 1; i >= 0; i--)
            {
                wchar_t* character = (wchar_t*)(proxyURL.data() + i * sizeof(wchar_t));

                if (*character == '/')
                {
                    proxyURL = proxyURL.substr((i + 1) * sizeof(wchar_t));
                    break;
                }
            }

            proxy->setProxyURL(&proxyURL);
        }
        else if (ieProxyConfig.lpszAutoConfigUrl || ieProxyConfig.fAutoDetect == TRUE)
        {
            WINHTTP_AUTOPROXY_OPTIONS autoProxyOptions;

            if (ieProxyConfig.lpszAutoConfigUrl)
            {
                autoProxyOptions.dwFlags = WINHTTP_AUTOPROXY_CONFIG_URL;
                autoProxyOptions.lpszAutoConfigUrl = ieProxyConfig.lpszAutoConfigUrl;
                autoProxyOptions.dwAutoDetectFlags = 0;
            }
            else
            {
                autoProxyOptions.dwFlags = WINHTTP_AUTOPROXY_AUTO_DETECT;
                autoProxyOptions.lpszAutoConfigUrl = NULL;
                autoProxyOptions.dwAutoDetectFlags = WINHTTP_AUTO_DETECT_TYPE_DHCP | WINHTTP_AUTO_DETECT_TYPE_DNS_A;
            }

            autoProxyOptions.fAutoLogonIfChallenged = TRUE;
            autoProxyOptions.lpvReserved = NULL;
            autoProxyOptions.dwReserved = 0;

            WINHTTP_PROXY_INFO proxyInfo;

            HINTERNET hSession = WinHttpOpen(L"MEGAsync proxy detection",
                                   WINHTTP_ACCESS_TYPE_DEFAULT_PROXY,
                                   WINHTTP_NO_PROXY_NAME,
                                   WINHTTP_NO_PROXY_BYPASS,
                                   WINHTTP_FLAG_ASYNC);

            if (WinHttpGetProxyForUrl(hSession, L"https://g.api.mega.co.nz/", &autoProxyOptions, &proxyInfo))
            {
                if (proxyInfo.lpszProxy)
                {
                    string proxyURL;
                    proxy->setProxyType(Proxy::CUSTOM);
                    proxyURL.assign((const char*)proxyInfo.lpszProxy, wcslen(proxyInfo.lpszProxy) * sizeof(wchar_t));
                    proxy->setProxyURL(&proxyURL);
                }
            }
            WinHttpCloseHandle(hSession);
        }
    }

    if (ieProxyConfig.lpszProxy)
    {
        GlobalFree(ieProxyConfig.lpszProxy);
    }

    if (ieProxyConfig.lpszProxyBypass)
    {
        GlobalFree(ieProxyConfig.lpszProxyBypass);
    }

    if (ieProxyConfig.lpszAutoConfigUrl)
    {
        GlobalFree(ieProxyConfig.lpszAutoConfigUrl);
    }    
#endif

#if defined(__APPLE__) && !(TARGET_OS_IPHONE)
    getOSXproxy(proxy);
#endif

    return proxy;
}

void HttpIO::getMEGADNSservers(string *dnsservers, bool getfromnetwork)
{
    if (!dnsservers)
    {
        return;
    }

    dnsservers->clear();
    if (getfromnetwork)
    {
        struct addrinfo *aiList = NULL;
        struct addrinfo *hp;

        struct addrinfo hints = {};
        hints.ai_family = AF_UNSPEC;

#ifndef __MINGW32__
        hints.ai_flags = AI_V4MAPPED | AI_ADDRCONFIG;
#endif

        if (!getaddrinfo("ns.mega.co.nz", NULL, &hints, &aiList))
        {
            hp = aiList;
            while (hp)
            {
                char straddr[INET6_ADDRSTRLEN];
                straddr[0] = 0;

                if (hp->ai_family == AF_INET)
                {
                    sockaddr_in *addr = (sockaddr_in *)hp->ai_addr;
                    mega_inet_ntop(hp->ai_family, &addr->sin_addr, straddr, sizeof(straddr));
                }
                else if(hp->ai_family == AF_INET6)
                {
                    sockaddr_in6 *addr = (sockaddr_in6 *)hp->ai_addr;
                    mega_inet_ntop(hp->ai_family, &addr->sin6_addr, straddr, sizeof(straddr));
                }

                if (straddr[0])
                {
                    if(dnsservers->size())
                    {
                        dnsservers->append(",");
                    }
                    dnsservers->append(straddr);
                }

                hp = hp->ai_next;
            }
            freeaddrinfo(aiList);
        }
    }

    if (!getfromnetwork || !dnsservers->size())
    {
        *dnsservers = MEGA_DNS_SERVERS;
        LOG_info << "Using hardcoded MEGA DNS servers: " << *dnsservers;
    }
    else
    {
        LOG_info << "Using current MEGA DNS servers: " << *dnsservers;
    }
}

bool HttpIO::setmaxdownloadspeed(m_off_t bpslimit)
{
    return false;
}

bool HttpIO::setmaxuploadspeed(m_off_t bpslimit)
{
    return false;
}

void HttpReq::post(MegaClient* client, const char* data, unsigned len)
{
    if (httpio)
    {
        LOG_warn << "Ensuring that the request is finished before sending it again";
        httpio->cancel(this);
        init();
    }

    httpio = client->httpio;
    bufpos = 0;
    notifiedbufpos = 0;
    inpurge = 0;
    contentlength = -1;
    lastdata = Waiter::ds;

    httpio->post(this, data, len);
}

// attempt to send chunked data, remove from out
void HttpReq::postchunked(MegaClient* client)
{
    if (!chunked)
    {
        chunked = true;
        post(client);
    }
    else
    {
        if (httpio)
        {
            httpio->sendchunked(this);
        }
    }
}

void HttpReq::disconnect()
{
    if (httpio)
    {
        httpio->cancel(this);
        httpio = NULL;
        init();
    }

    chunked = false;
}

HttpReq::HttpReq(bool b)
{
    binary = b;
    status = REQ_READY;
    buf = NULL;
    httpio = NULL;
    httpiohandle = NULL;
    out = &outbuf;
    chunked = false;
    type = REQ_JSON;
    buflen = 0;
    protect = false;

    init();
}

HttpReq::~HttpReq()
{
    if (httpio)
    {
        httpio->cancel(this);
    }

    delete[] buf;
}

void HttpReq::init()
{
    httpstatus = 0;
    inpurge = 0;
    sslcheckfailed = false;
    bufpos = 0;
    notifiedbufpos = 0;
    contentlength = 0;
    timeleft = -1;
    lastdata = NEVER;
}

void HttpReq::setreq(const char* u, contenttype_t t)
{
    if (u)
    {
        posturl = u;
    }

    type = t;
}

// add data to fixed or variable buffer
void HttpReq::put(void* data, unsigned len, bool purge)
{
    if (buf)
    {
        if (bufpos + len > buflen)
        {
            len = buflen - bufpos;
        }

        memcpy(buf + bufpos, data, len);
    }
    else
    {
        if (inpurge && purge)
        {
            in.erase(0, inpurge);
            inpurge = 0;
        }

        in.append((char*)data, len);
    }
    
    bufpos += len;
}

char* HttpReq::data()
{
    return (char*)in.data() + inpurge;
}

size_t HttpReq::size()
{
    return in.size() - inpurge;
}

// set amount of purgeable in data at 0
void HttpReq::purge(size_t numbytes)
{
    inpurge += numbytes;
}

// set total response size
void HttpReq::setcontentlength(m_off_t len)
{
    if (!buf && type != REQ_BINARY)
    {
        in.reserve(len);
    }

    contentlength = len;
}

// make space for receiving data; adjust len if out of space
byte* HttpReq::reserveput(unsigned* len)
{
    if (buf)
    {
        if (bufpos + *len > buflen)
        {
            *len = buflen - bufpos;
        }

        return buf + bufpos;
    }
    else
    {
        if (inpurge)
        {
            // FIXME: optimize erase()/resize() -> single copy/resize()
            in.erase(0, inpurge);
            bufpos -= inpurge;
            inpurge = 0;
        }

        if (bufpos + *len > in.size())
        {
            in.resize(bufpos + *len);
        }

        *len = in.size() - bufpos;

        return (byte*)in.data() + bufpos;
    }
}

// number of bytes transferred in this request
m_off_t HttpReq::transferred(MegaClient*)
{
    if (buf)
    {
        return bufpos;
    }
    else
    {
        return in.size();
    }
}

// prepare file chunk download
bool HttpReqDL::prepare(FileAccess* /*fa*/, const char* tempurl, SymmCipher* /*key*/,
                        chunkmac_map* /*macs*/, uint64_t /*ctriv*/, m_off_t pos,
                        m_off_t npos)
{
    char urlbuf[256];

    snprintf(urlbuf, sizeof urlbuf, "%s/%" PRIu64 "-%" PRIu64, tempurl, pos, npos ? npos - 1 : 0);
    setreq(urlbuf, REQ_BINARY);

    dlpos = pos;
    size = (unsigned)(npos - pos);

    if (!buf || buflen != size)
    {
        // (re)allocate buffer
        if (buf)
        {
            delete[] buf;
        }

        buf = new byte[(size + SymmCipher::BLOCKSIZE - 1) & - SymmCipher::BLOCKSIZE];
        buflen = size;
    }

    return true;
}

// decrypt, mac and write downloaded chunk
void HttpReqDL::finalize(FileAccess* fa, SymmCipher* key, chunkmac_map* macs,
                         uint64_t ctriv, m_off_t startpos, m_off_t endpos)
{
    ChunkMAC &chunkmac = (*macs)[pos];
    key->ctr_crypt(buf, bufpos, dlpos, ctriv, chunkmac.mac, 0,
            !chunkmac.finished && !chunkmac.offset);

    unsigned skip;
    unsigned prune;

    if (endpos == -1)
    {
        skip = 0;
        prune = 0;
    }
    else
    {
        if (startpos > dlpos)
        {
            skip = (unsigned)(startpos - dlpos);
        }
        else
        {
            skip = 0;
        }

        if (dlpos + bufpos > endpos)
        {
            prune = (unsigned)(dlpos + bufpos - endpos);
        }
        else
        {
            prune = 0;
        }
    }

    fa->fwrite(buf + skip, bufpos - skip - prune, dlpos + skip);

    chunkmac.finished = true;
    chunkmac.offset = 0;
}

// prepare chunk for uploading: mac and encrypt
bool HttpReqUL::prepare(FileAccess* fa, const char* tempurl, SymmCipher* key,
                        chunkmac_map* macs, uint64_t ctriv, m_off_t pos,
                        m_off_t npos)
{
    size = (unsigned)(npos - pos);

    if (!fa->fread(out, size, (-(int)size) & (SymmCipher::BLOCKSIZE - 1), pos))
    {
        return false;
    }

    byte mac[SymmCipher::BLOCKSIZE] = { 0 };
    char buf[256];

    snprintf(buf, sizeof buf, "%s/%" PRIu64, tempurl, pos);
    setreq(buf, REQ_BINARY);

    key->ctr_crypt((byte*)out->data(), size, pos, ctriv, mac, 1);

    memcpy((*macs)[pos].mac, mac, sizeof mac);
    (*macs)[pos].finished = false;

    // unpad for POSTing
    out->resize(size);

    return true;
}

// number of bytes sent in this request
m_off_t HttpReqUL::transferred(MegaClient* client)
{
    if (httpiohandle)
    {
        return client->httpio->postpos(httpiohandle);
    }

    return 0;
}
} // namespace<|MERGE_RESOLUTION|>--- conflicted
+++ resolved
@@ -23,13 +23,11 @@
 #include "mega/megaclient.h"
 #include "mega/logging.h"
 
-<<<<<<< HEAD
 #define SPEED_MEAN_INTERVAL_DS 50
-=======
+
 #if defined(__APPLE__) && !(TARGET_OS_IPHONE)
 #include "mega/osx/osxutils.h"
 #endif
->>>>>>> f5989e1c
 
 namespace mega {
 
