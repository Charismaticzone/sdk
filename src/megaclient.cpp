--- conflicted
+++ resolved
@@ -7470,13 +7470,8 @@
                         namelen = -1;
                     }
 
-<<<<<<< HEAD
-                    // additionally, report corresponding pnode_t's type, name length, mtime, file size and handle
-                    sprintf(strchr(report, 0), " %d %d %d %" PRIi64 " ", ll->node->type, namelen, (int)ll->node->mtime, ll->node->size);
-=======
                     // additionally, report corresponding Node's type, name length, mtime, file size and handle
                     sprintf(strchr(report, 0), " %d %d %d %" PRIi64 " %d ", ll->node->type, namelen, (int)ll->node->mtime, ll->node->size, ll->node->syncdeleted);
->>>>>>> e9e0d9e7
                     Base64::btoa((const byte *)&ll->node->nodehandle, MegaClient::NODEHANDLE, strchr(report, 0));
                 }
 
