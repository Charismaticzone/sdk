/**
 * @file filesystem.cpp
 * @brief Generic host filesystem access interfaces
 *
 * (c) 2013-2014 by Mega Limited, Auckland, New Zealand
 *
 * This file is part of the MEGA SDK - Client Access Engine.
 *
 * Applications using the MEGA API must present a valid application key
 * and comply with the the rules set forth in the Terms of Service.
 *
 * The MEGA SDK is distributed in the hope that it will be useful,
 * but WITHOUT ANY WARRANTY; without even the implied warranty of
 * MERCHANTABILITY or FITNESS FOR A PARTICULAR PURPOSE.
 *
 * @copyright Simplified (2-clause) BSD License.
 *
 * You should have received a copy of the license along with this
 * program.
 */
#include "mega/filesystem.h"
#include "mega/node.h"
#include "mega/megaclient.h"
#include "mega/logging.h"
#include "mega/mega_utf8proc.h"

namespace mega {
FileSystemAccess::FileSystemAccess()
    : waiter(NULL)
    , skip_errorreport(false)
    , transient_error(false)
    , notifyerr(false)
    , notifyfailed(false)
    , target_exists(false)
    , client(NULL)
{
}

void FileSystemAccess::captimestamp(m_time_t* t)
{
    // FIXME: remove upper bound before the year 2100 and upgrade server-side timestamps to BIGINT
    if (*t > (uint32_t)-1) *t = (uint32_t)-1;
    else if (*t < 0) *t = 0;
}

bool FileSystemAccess::islchex(char c) const
{
    return (c >= '0' && c <= '9') || (c >= 'a' && c <= 'f');
}

const char *FileSystemAccess::fstypetostring(FileSystemType type) const
{
    switch (type)
    {
        case FS_NTFS:
            return "NTFS";
        case FS_EXFAT:
            return "EXFAT";
        case FS_FAT32:
            return "FAT32";
        case FS_EXT:
            return "EXT";
        case FS_HFS:
            return "HFS";
        case FS_APFS:
            return "APFS";
        case FS_FUSE:
            return "FUSE";
        case FS_SDCARDFS:
            return "SDCARDFS";
        case FS_F2FS:
            return "F2FS";
<<<<<<< HEAD
=======
        case FS_XFS:
            return "XFS";
>>>>>>> 9acb6655
        case FS_UNKNOWN:    // fall through
            return "UNKNOWN FS";
    }

    return "UNKNOWN FS";
}

<<<<<<< HEAD
FileSystemType FileSystemAccess::getlocalfstype(const LocalPath& dstPath) const
{
    if (dstPath.empty())
=======
FileSystemType FileSystemAccess::getlocalfstype(const LocalPath& path) const
{
    // Not enough information to determine path.
    if (path.empty())
>>>>>>> 9acb6655
    {
        return FS_UNKNOWN;
    }

<<<<<<< HEAD
#if defined (__linux__) && !defined (__ANDROID__)
    // Filesystem detection for Linux
    struct statfs fileStat;
    if (!statfs(dstPath.editStringDirect()->c_str(), &fileStat))
    {
        switch (fileStat.f_type)
        {
            case EXT2_SUPER_MAGIC:
                return FS_EXT;
            case MSDOS_SUPER_MAGIC:
                return FS_FAT32;
            case HFS_SUPER_MAGIC:
                return FS_HFS;
            case NTFS_SB_MAGIC:
                return FS_NTFS;
            default:
                return FS_UNKNOWN;
        }
    }
#elif defined (__ANDROID__)
    // Filesystem detection for Android
    struct statfs fileStat;
    if (!statfs(dstPath.editStringDirect()->c_str(), &fileStat))
    {
        switch (fileStat.f_type)
        {
            case EXT2_SUPER_MAGIC:
                return FS_EXT;
            case MSDOS_SUPER_MAGIC:
                return FS_FAT32;
            case HFS_SUPER_MAGIC:
                return FS_HFS;
            case NTFS_SB_MAGIC:
                return FS_NTFS;
            case SDCARDFS_SUPER_MAGIC:
                return FS_SDCARDFS;
            case FUSEBLK_SUPER_MAGIC:
            case FUSECTL_SUPER_MAGIC:
                return FS_FUSE;
            case F2FS_SUPER_MAGIC:
                return FS_F2FS;
            default:
                return FS_UNKNOWN;
        }
    }
#elif defined  (__APPLE__) || defined (USE_IOS)
    // Filesystem detection for Apple and iOS
    struct statfs fileStat;
    if (!statfs(dstPath.editStringDirect()->c_str(), &fileStat))
    {
        if (!strcmp(fileStat.f_fstypename, "apfs"))
        {
            return FS_APFS;
        }
        if (!strcmp(fileStat.f_fstypename, "hfs"))
        {
            return FS_HFS;
        }
        if (!strcmp(fileStat.f_fstypename, "ntfs"))
        {
            return FS_NTFS;
        }
        if (!strcmp(fileStat.f_fstypename, "msdos"))
        {
            return FS_FAT32;
        }
    }
#elif defined(_WIN32) || defined(WINDOWS_PHONE)
    // Filesystem detection for Windows

    auto tmpPath = dstPath;
    tmpPath.editStringDirect()->append("", 1); // make sure of 2 byte terminator as LPCTWSTR (later we'll make it wstring for windows)

    std::wstring volMountPoint;
    volMountPoint.resize(MAX_PATH);
    DWORD mountLen = static_cast<DWORD>(volMountPoint.size());
    if (!(GetVolumePathNameW((LPCWSTR)tmpPath.editStringDirect()->data(), &volMountPoint[0], mountLen)))
=======
    FileSystemType type;

    // Try and get the type from the path we were given.
    if (getlocalfstype(path, type))
    {
        // Path exists.
        return type;
    }

    // Try and get the type based on our parent's path.
    LocalPath parentPath(path);

    // Remove trailing separator, if any.
    parentPath.trimNonDriveTrailingSeparator(*this);

    // Did the path consist solely of that separator?
    if (parentPath.empty())
>>>>>>> 9acb6655
    {
        return FS_UNKNOWN;
    }

<<<<<<< HEAD
    LPCWSTR auxMountPoint = volMountPoint.c_str();
    WCHAR volumeName[MAX_PATH + 1] = { 0 };
    WCHAR fileSystemName[MAX_PATH + 1] = { 0 };
    DWORD serialNumber = 0;
    DWORD maxComponentLen = 0;
    DWORD fileSystemFlags = 0;

    if (GetVolumeInformationW(auxMountPoint, volumeName, sizeof(volumeName),
                             &serialNumber, &maxComponentLen, &fileSystemFlags,
                             fileSystemName, sizeof(fileSystemName)))
    {
        if (!wcscmp(fileSystemName, L"NTFS"))
        {
            return FS_NTFS;
        }
        if (!wcscmp(fileSystemName, L"exFAT"))
        {
            return FS_EXFAT;
        }
        if (!wcscmp(fileSystemName, L"FAT32"))
        {
            return FS_FAT32;
        }
    }
#endif
=======
    // Where does our name begin?
    auto index = parentPath.getLeafnameByteIndex(*this);

    // We have a parent.
    if (index)
    {
        // Remove the current leaf name.
        parentPath.truncate(index);

        // Try and get our parent's filesystem type.
        if (getlocalfstype(parentPath, type))
        {
            return type;
        }
    }

>>>>>>> 9acb6655
    return FS_UNKNOWN;
}

bool FileSystemAccess::isControlChar(unsigned char c) const
{
    return (c <= '\x1F' || c == '\x7F');
}

// Group different filesystems types in families, according to its restricted charsets
bool FileSystemAccess::islocalfscompatible(unsigned char c, bool, FileSystemType) const
{
    return c >= ' ' && !strchr("\\/:?\"<>|*", c);
}

FileSystemType FileSystemAccess::getFilesystemType(const LocalPath& dstPath) const
{
    // first get "valid" path (no last leaf name, in case it is not in the FS?)
    LocalPath validPath = dstPath;

    if (!validPath.endsInSeparator(*this))
    {
        size_t leafIndex = validPath.getLeafnameByteIndex(*this);
        if (leafIndex > 0)
            validPath.truncate(leafIndex);
    }

    return getlocalfstype(validPath);
}

// replace characters that are not allowed in local fs names with a %xx escape sequence
void FileSystemAccess::escapefsincompatible(string* name, FileSystemType fileSystemType) const
{
    if (!name->compare(".."))
    {
        name->replace(0, 2, "%2e%2e");
        return;
    }
    if (!name->compare("."))
    {
        name->replace(0, 1, "%2e");
        return;
    }

    char buf[4];
    size_t utf8seqsize = 0;
    size_t i = 0;
    unsigned char c = '0';
    while (i < name->size())
    {
        c = static_cast<unsigned char>((*name)[i]);
        utf8seqsize = Utils::utf8SequenceSize(c);
        assert (utf8seqsize);
        if (utf8seqsize == 1 && !islocalfscompatible(c, true, fileSystemType))
        {
            const char incompatibleChar = name->at(i);
            sprintf(buf, "%%%02x", c);
            name->replace(i, 1, buf);
            LOG_debug << "Escape incompatible character for filesystem type "
                      << fstypetostring(fileSystemType)
<<<<<<< HEAD
                      << ", replace '" << std::string(&incompatibleChar, 1) << "' by '" << buf << "'\n";
=======
                      << ", replace '" << incompatibleChar << "' by '" << buf << "'\n";
>>>>>>> 9acb6655
        }
        i += utf8seqsize;
    }
}

void FileSystemAccess::unescapefsincompatible(string *name, FileSystemType fileSystemType) const
{
    if (!name->compare("%2e%2e"))
    {
        name->replace(0, 6, "..");
        return;
    }
    if (!name->compare("%2e"))
    {
        name->replace(0, 3, ".");
        return;
    }

    for (int i = int(name->size()) - 2; i-- > 0; )
    {
        // conditions for unescaping: %xx must be well-formed
        if ((*name)[i] == '%' && islchex((*name)[i + 1]) && islchex((*name)[i + 2]))
        {
            char c = static_cast<char>((MegaClient::hexval((*name)[i + 1]) << 4) + MegaClient::hexval((*name)[i + 2]));

            if (!islocalfscompatible(static_cast<unsigned char>(c), false, fileSystemType))
            {
                std::string incompatibleChar = name->substr(i, 3);
                name->replace(i, 3, &c, 1);
                LOG_debug << "Unescape incompatible character for filesystem type "
                          << fstypetostring(fileSystemType)
                          << ", replace '" << incompatibleChar << "' by '" << name->substr(i, 1) << "'\n";
            }
        }
    }
}

const char *FileSystemAccess::getPathSeparator()
{
#if defined (__linux__) || defined (__ANDROID__) || defined  (__APPLE__) || defined (USE_IOS)
    return "/";
#elif defined(_WIN32) || defined(WINDOWS_PHONE)
    return "\\";
#else
    // Default case
    LOG_warn << "No path separator found";
    return "\\/";
#endif
}

// escape forbidden characters, then convert to local encoding
void FileSystemAccess::name2local(string* filename, FileSystemType fsType) const
{
    assert(filename);

    escapefsincompatible(filename, fsType);

    string t = *filename;

    path2local(&t, filename);
}

void FileSystemAccess::normalize(string* filename) const
{
    if (!filename) return;

    const char* cfilename = filename->c_str();
    size_t fnsize = filename->size();
    string result;

    for (size_t i = 0; i < fnsize; )
    {
        // allow NUL bytes between valid UTF-8 sequences
        if (!cfilename[i])
        {
            result.append("", 1);
            i++;
            continue;
        }

        const char* substring = cfilename + i;
        char* normalized = (char*)utf8proc_NFC((uint8_t*)substring);

        if (!normalized)
        {
            filename->clear();
            return;
        }

        result.append(normalized);
        free(normalized);

        i += strlen(substring);
    }

    *filename = std::move(result);
}

// convert from local encoding, then unescape escaped forbidden characters
void FileSystemAccess::local2name(string *filename, FileSystemType fsType) const
{
    assert(filename);

    string t = *filename;

    local2path(&t, filename);

    unescapefsincompatible(filename, fsType);
}

std::unique_ptr<LocalPath> FileSystemAccess::fsShortname(LocalPath& localname)
{
    LocalPath s;
    if (getsname(localname, s))
    {
        return ::mega::make_unique<LocalPath>(std::move(s));
    }
    return nullptr;
}

// default DirNotify: no notification available
DirNotify::DirNotify(const LocalPath& clocalbasepath, const LocalPath& cignore)
{
    localbasepath = clocalbasepath;
    ignore = cignore;

    mFailed = 1;
    mFailReason = "Not initialized";
    mErrorCount = 0;
    sync = NULL;
}


void DirNotify::setFailed(int errCode, const string& reason)
{
    std::lock_guard<std::mutex> g(mMutex);
    mFailed = errCode;
    mFailReason = reason;
}

int DirNotify::getFailed(string& reason)
{
    if (mFailed)
    {
        reason = mFailReason;
    }
    return mFailed;
}


// notify base LocalNode + relative path/filename
void DirNotify::notify(notifyqueue q, LocalNode* l, LocalPath&& path, bool immediate)
{
    // We may be executing on a thread here so we can't access the LocalNode data structures.  Queue everything, and
    // filter when the notifications are processed.  Also, queueing it here is faster than logging the decision anyway.

    Notification n;
    n.timestamp = immediate ? 0 : Waiter::ds;
    n.localnode = l;
    n.path = std::move(path);
    notifyq[q].pushBack(std::move(n));

#ifdef ENABLE_SYNC
    if (q == DirNotify::DIREVENTS || q == DirNotify::EXTRA)
    {
        sync->client->syncactivity = true;
    }
#endif

}

// default: no fingerprint
fsfp_t DirNotify::fsfingerprint() const
{
    return 0;
}

bool DirNotify::fsstableids() const
{
    return true;
}

DirNotify* FileSystemAccess::newdirnotify(LocalPath& localpath, LocalPath& ignore, Waiter*)
{
    return new DirNotify(localpath, ignore);
}

FileAccess::FileAccess(Waiter *waiter)
{
    this->waiter = waiter;
    this->isAsyncOpened = false;
    this->numAsyncReads = 0;
}

FileAccess::~FileAccess()
{
    // All AsyncIOContext objects must be deleted before
    assert(!numAsyncReads && !isAsyncOpened);
}

// open file for reading
bool FileAccess::fopen(LocalPath& name)
{
    nonblocking_localname.editStringDirect()->resize(1);
    updatelocalname(name);

    return sysstat(&mtime, &size);
}

bool FileAccess::isfolder(LocalPath& name)
{
    fopen(name);
    return (type == FOLDERNODE);
}

// check if size and mtime are unchanged, then open for reading
bool FileAccess::openf()
{
    if (nonblocking_localname.empty())
    {
        // file was not opened in nonblocking mode
        return true;
    }

    m_time_t curr_mtime;
    m_off_t curr_size;
    if (!sysstat(&curr_mtime, &curr_size))
    {
        LOG_warn << "Error opening sync file handle (sysstat) "
                 << curr_mtime << " - " << mtime
                 << curr_size  << " - " << size;
        return false;
    }

    if (curr_mtime != mtime || curr_size != size)
    {
        mtime = curr_mtime;
        size = curr_size;
        retry = false;
        return false;
    }

    return sysopen();
}

void FileAccess::closef()
{
    if (!nonblocking_localname.empty())
    {
        sysclose();
    }
}

void FileAccess::asyncopfinished(void *param)
{
    Waiter *waiter = (Waiter *)param;
    if (waiter)
    {
        waiter->notify();
    }
}

AsyncIOContext *FileAccess::asyncfopen(LocalPath& f)
{
    nonblocking_localname.editStringDirect()->resize(1);
    updatelocalname(f);

    LOG_verbose << "Async open start";
    AsyncIOContext *context = newasynccontext();
    context->op = AsyncIOContext::OPEN;
    context->access = AsyncIOContext::ACCESS_READ;

    context->buffer = (byte *)f.editStringDirect()->data();
    context->len = static_cast<unsigned>(f.editStringDirect()->size());
    context->waiter = waiter;
    context->userCallback = asyncopfinished;
    context->userData = waiter;
    context->pos = size;
    context->fa = this;

    context->failed = !sysstat(&mtime, &size);
    context->retry = this->retry;
    context->finished = true;
    context->userCallback(context->userData);
    return context;
}

bool FileAccess::asyncopenf()
{
    numAsyncReads++;
    if (nonblocking_localname.empty())
    {
        return true;
    }

    if (isAsyncOpened)
    {
        return true;
    }

    m_time_t curr_mtime = 0;
    m_off_t curr_size = 0;
    if (!sysstat(&curr_mtime, &curr_size))
    {
        LOG_warn << "Error opening async file handle (sysstat) "
                 << curr_mtime << " - " << mtime
                 << curr_size  << " - " << size;
        return false;
    }

    if (curr_mtime != mtime || curr_size != size)
    {
        mtime = curr_mtime;
        size = curr_size;
        retry = false;
        return false;
    }

    LOG_debug << "Opening async file handle for reading";
    bool result = sysopen(true);
    if (result)
    {
        isAsyncOpened = true;
    }
    else
    {
        LOG_warn << "Error opening async file handle (sysopen)";
    }
    return result;
}

void FileAccess::asyncclosef()
{
    numAsyncReads--;
    if (isAsyncOpened && !numAsyncReads)
    {
        LOG_debug << "Closing async file handle";
        isAsyncOpened = false;
        sysclose();
    }
}

AsyncIOContext *FileAccess::asyncfopen(LocalPath& f, bool read, bool write, m_off_t pos)
{
    LOG_verbose << "Async open start";
    AsyncIOContext *context = newasynccontext();
    context->op = AsyncIOContext::OPEN;
    context->access = AsyncIOContext::ACCESS_NONE
            | (read ? AsyncIOContext::ACCESS_READ : 0)
            | (write ? AsyncIOContext::ACCESS_WRITE : 0);

    context->buffer = (byte *)f.editStringDirect()->data();
    context->len = static_cast<unsigned>(f.editStringDirect()->size());
    context->waiter = waiter;
    context->userCallback = asyncopfinished;
    context->userData = waiter;
    context->pos = pos;
    context->fa = this;

    asyncsysopen(context);
    return context;
}

void FileAccess::asyncsysopen(AsyncIOContext *context)
{
    context->failed = true;
    context->retry = false;
    context->finished = true;
    if (context->userCallback)
    {
        context->userCallback(context->userData);
    }
}

AsyncIOContext *FileAccess::asyncfread(string *dst, unsigned len, unsigned pad, m_off_t pos)
{
    LOG_verbose << "Async read start";
    dst->resize(len + pad);

    AsyncIOContext *context = newasynccontext();
    context->op = AsyncIOContext::READ;
    context->pos = pos;
    context->len = len;
    context->pad = pad;
    context->buffer = (byte *)dst->data();
    context->waiter = waiter;
    context->userCallback = asyncopfinished;
    context->userData = waiter;
    context->fa = this;

    if (!asyncopenf())
    {
        LOG_err << "Error in asyncopenf";
        context->failed = true;
        context->retry = this->retry;
        context->finished = true;
        context->userCallback(context->userData);
        return context;
    }

    asyncsysread(context);
    return context;
}

void FileAccess::asyncsysread(AsyncIOContext *context)
{
    context->failed = true;
    context->retry = false;
    context->finished = true;
    if (context->userCallback)
    {
        context->userCallback(context->userData);
    }
}

AsyncIOContext *FileAccess::asyncfwrite(const byte* data, unsigned len, m_off_t pos)
{
    LOG_verbose << "Async write start";

    AsyncIOContext *context = newasynccontext();
    context->op = AsyncIOContext::WRITE;
    context->pos = pos;
    context->len = len;
    context->buffer = (byte *)data;
    context->waiter = waiter;
    context->userCallback = asyncopfinished;
    context->userData = waiter;
    context->fa = this;

    asyncsyswrite(context);
    return context;
}

void FileAccess::asyncsyswrite(AsyncIOContext *context)
{
    context->failed = true;
    context->retry = false;
    context->finished = true;
    if (context->userCallback)
    {
        context->userCallback(context->userData);
    }
}

AsyncIOContext *FileAccess::newasynccontext()
{
    return new AsyncIOContext();
}

bool FileAccess::fread(string* dst, unsigned len, unsigned pad, m_off_t pos)
{
    if (!openf())
    {
        return false;
    }

    bool r;

    dst->resize(len + pad);

    if ((r = sysread((byte*)dst->data(), len, pos)))
    {
        memset((char*)dst->data() + len, 0, pad);
    }

    closef();

    return r;
}

bool FileAccess::frawread(byte* dst, unsigned len, m_off_t pos, bool caller_opened)
{
    if (!caller_opened && !openf())
    {
        return false;
    }

    bool r = sysread(dst, len, pos);

    if (!caller_opened)
    {
        closef();
    }

    return r;
}

AsyncIOContext::AsyncIOContext()
{
    op = NONE;
    pos = 0;
    len = 0;
    pad = 0;
    buffer = NULL;
    waiter = NULL;
    access = ACCESS_NONE;

    userCallback = NULL;
    userData = NULL;
    finished = false;
    failed = false;
    retry = false;
}

AsyncIOContext::~AsyncIOContext()
{
    finish();

    // AsyncIOContext objects must be deleted before the FileAccess object
    if (op == AsyncIOContext::READ)
    {
        fa->asyncclosef();
    }
}

void AsyncIOContext::finish()
{
    if (!finished)
    {
        while (!finished)
        {
            waiter->init(NEVER);
            waiter->wait();
        }

        // We could have been consumed and external event
        waiter->notify();
    }
}

FileInputStream::FileInputStream(FileAccess *fileAccess)
{
    this->fileAccess = fileAccess;
    this->offset = 0;
}

m_off_t FileInputStream::size()
{
    return fileAccess->size;
}

bool FileInputStream::read(byte *buffer, unsigned size)
{
    if (!buffer)
    {
        if ((offset + size) <= fileAccess->size)
        {
            offset += size;
            return true;
        }

        LOG_warn << "Invalid seek on FileInputStream";
        return false;
    }

    if (fileAccess->frawread(buffer, size, offset, true))
    {
        offset += size;
        return true;
    }

    LOG_warn << "Invalid read on FileInputStream";
    return false;
}

const std::string* LocalPath::editStringDirect() const
{
    // this function for compatibiltiy while converting to use LocalPath class.  TODO: phase out this function
    return const_cast<std::string*>(&localpath);
}

std::string* LocalPath::editStringDirect()
{
    // this function for compatibiltiy while converting to use LocalPath class.  TODO: phase out this function
    return const_cast<std::string*>(&localpath);
}

bool LocalPath::empty() const
{
    return localpath.empty();
}

size_t LocalPath::lastpartlocal(const FileSystemAccess& fsaccess) const
{
    return fsaccess.lastpartlocal(&localpath);
}

void LocalPath::append(const LocalPath& additionalPath)
{
    localpath.append(additionalPath.localpath);
}

void LocalPath::appendWithSeparator(const LocalPath& additionalPath, bool separatorAlways, const string& localseparator)
{
    if (separatorAlways || localpath.size())
    {
        // still have to be careful about appending a \ to F:\ for example, on windows, which produces an invalid path
        if ( localpath.size() < localseparator.size() ||
             memcmp(localpath.data() + localpath.size() - localseparator.size(),
                    localseparator.data(), localseparator.size()) )
        {
            localpath.append(localseparator);
        }
    }

    localpath.append(additionalPath.localpath);
}

void LocalPath::prependWithSeparator(const LocalPath& additionalPath, const string& localseparator)
{
    // no additional separator if there is already one after
    if (localpath.size() >= localseparator.size() && memcmp(localpath.data(), localseparator.data(), localseparator.size()))
    {
        // no additional separator if there is already one before
        if (additionalPath.editStringDirect()->size() < localseparator.size() ||
            memcmp(additionalPath.editStringDirect()->data() + additionalPath.editStringDirect()->size() - localseparator.size(), localseparator.data(), localseparator.size()))
        {
            localpath.insert(0, localseparator);
        }
    }
    localpath.insert(0, additionalPath.localpath);
}

void LocalPath::trimNonDriveTrailingSeparator(const FileSystemAccess& fsaccess)
{
    if (endsInSeparator(fsaccess))
    {
        // ok so the last character is a directory separator.  But don't remove it for eg. F:\ on windows
        #ifdef WIN32
        if (localpath.size() > 2 * fsaccess.localseparator.size() && !memcmp(localpath.data() + localpath.size() - 2 * fsaccess.localseparator.size(), L":", fsaccess.localseparator.size()))
        {
            return;
        }
        #endif

        localpath.resize((int(localpath.size()) & -int(fsaccess.localseparator.size())) - fsaccess.localseparator.size());
    }
}

bool LocalPath::findNextSeparator(size_t& separatorBytePos, const FileSystemAccess& fsaccess) const
{
    for (;;)
    {
        separatorBytePos = localpath.find(fsaccess.localseparator, separatorBytePos);
        if (separatorBytePos == string::npos) return false;
        if (separatorBytePos % fsaccess.localseparator.size() == 0) return true;
        separatorBytePos++;
    }
}

bool LocalPath::findPrevSeparator(size_t& separatorBytePos, const FileSystemAccess& fsaccess) const
{
    for (;;)
    {
        separatorBytePos = localpath.rfind(fsaccess.localseparator, separatorBytePos);
        if (separatorBytePos == string::npos) return false;
        if (separatorBytePos % fsaccess.localseparator.size() == 0) return true;
        separatorBytePos--;
    }
}

bool LocalPath::endsInSeparator(const FileSystemAccess& fsaccess) const
{
    return localpath.size() >= fsaccess.localseparator.size()
        && !memcmp(localpath.data() + (int(localpath.size()) & -int(fsaccess.localseparator.size())) - fsaccess.localseparator.size(),
            fsaccess.localseparator.data(),
            fsaccess.localseparator.size());
}

size_t LocalPath::getLeafnameByteIndex(const FileSystemAccess& fsaccess) const
{
    // todo: take utf8 two byte characters into account
    size_t p = localpath.size();
    p -= localpath.size() % fsaccess.localseparator.size(); // just in case on windows
    while (p && (p -= fsaccess.localseparator.size()))
    {
        if (!memcmp(localpath.data() + p, fsaccess.localseparator.data(), fsaccess.localseparator.size()))
        {
            p += fsaccess.localseparator.size();
            break;
        }
    }
    return p;
}

bool LocalPath::backEqual(size_t bytePos, const LocalPath& compareTo) const
{
    auto n = compareTo.localpath.size();
    return bytePos + n == localpath.size() && !memcmp(compareTo.localpath.data(), localpath.data() + bytePos, n);
}

LocalPath LocalPath::subpathFrom(size_t bytePos) const
{
    return LocalPath::fromLocalname(localpath.substr(bytePos));
}


void LocalPath::ensureWinExtendedPathLenPrefix()
{
#if defined(_WIN32) && !defined(WINDOWS_PHONE)
    localpath.append("", 1);
    if (!PathIsRelativeW((LPWSTR)localpath.c_str()) && ((localpath.size() < 4) || memcmp(localpath.data(), L"\\\\", 4)))
        localpath.insert(0, (const char*)(const wchar_t*)L"\\\\?\\", 8);
    localpath.resize(localpath.size() - 1);
#endif
}

string LocalPath::substrTo(size_t bytePos) const
{
    return localpath.substr(0, bytePos);
}

string LocalPath::toPath(const FileSystemAccess& fsaccess) const
{
    string path;
    fsaccess.local2path(const_cast<string*>(&localpath), &path); // todo: const correctness for local2path etc
    return path;
}

string LocalPath::toName(const FileSystemAccess& fsaccess, FileSystemType fsType) const
{
    string name = localpath;
    fsaccess.local2name(&name, fsType);
    return name;
}


LocalPath LocalPath::fromPath(const string& path, const FileSystemAccess& fsaccess)
{
    LocalPath p;
    fsaccess.path2local(&path, &p.localpath);
    return p;
}

LocalPath LocalPath::fromName(string path, const FileSystemAccess& fsaccess, FileSystemType fsType)
{
    fsaccess.name2local(&path, fsType);
    return fromLocalname(path);
}

LocalPath LocalPath::fromLocalname(string path)
{
    LocalPath p;
    p.localpath = std::move(path);
    return p;
}

LocalPath LocalPath::tmpNameLocal(const FileSystemAccess& fsaccess)
{
    LocalPath lp;
    fsaccess.tmpnamelocal(lp);
    return lp;
}

bool LocalPath::isContainingPathOf(const LocalPath& path, const FileSystemAccess& fsaccess)
{
    return path.localpath.size() >= localpath.size()
        && !memcmp(path.localpath.data(), localpath.data(), localpath.size())
        && (path.localpath.size() == localpath.size() ||
           !memcmp(path.localpath.data() + localpath.size(), fsaccess.localseparator.data(), fsaccess.localseparator.size()) ||
           (localpath.size() >= fsaccess.localseparator.size() &&
           !memcmp(path.localpath.data() + localpath.size() - fsaccess.localseparator.size(), fsaccess.localseparator.data(), fsaccess.localseparator.size())));
}

ScopedLengthRestore::ScopedLengthRestore(LocalPath& p)
    : path(p)
    , length(path.getLength())
{
}
ScopedLengthRestore::~ScopedLengthRestore()
{
    path.setLength(length);
};

} // namespace<|MERGE_RESOLUTION|>--- conflicted
+++ resolved
@@ -70,11 +70,8 @@
             return "SDCARDFS";
         case FS_F2FS:
             return "F2FS";
-<<<<<<< HEAD
-=======
         case FS_XFS:
             return "XFS";
->>>>>>> 9acb6655
         case FS_UNKNOWN:    // fall through
             return "UNKNOWN FS";
     }
@@ -82,99 +79,14 @@
     return "UNKNOWN FS";
 }
 
-<<<<<<< HEAD
-FileSystemType FileSystemAccess::getlocalfstype(const LocalPath& dstPath) const
-{
-    if (dstPath.empty())
-=======
 FileSystemType FileSystemAccess::getlocalfstype(const LocalPath& path) const
 {
     // Not enough information to determine path.
     if (path.empty())
->>>>>>> 9acb6655
     {
         return FS_UNKNOWN;
     }
 
-<<<<<<< HEAD
-#if defined (__linux__) && !defined (__ANDROID__)
-    // Filesystem detection for Linux
-    struct statfs fileStat;
-    if (!statfs(dstPath.editStringDirect()->c_str(), &fileStat))
-    {
-        switch (fileStat.f_type)
-        {
-            case EXT2_SUPER_MAGIC:
-                return FS_EXT;
-            case MSDOS_SUPER_MAGIC:
-                return FS_FAT32;
-            case HFS_SUPER_MAGIC:
-                return FS_HFS;
-            case NTFS_SB_MAGIC:
-                return FS_NTFS;
-            default:
-                return FS_UNKNOWN;
-        }
-    }
-#elif defined (__ANDROID__)
-    // Filesystem detection for Android
-    struct statfs fileStat;
-    if (!statfs(dstPath.editStringDirect()->c_str(), &fileStat))
-    {
-        switch (fileStat.f_type)
-        {
-            case EXT2_SUPER_MAGIC:
-                return FS_EXT;
-            case MSDOS_SUPER_MAGIC:
-                return FS_FAT32;
-            case HFS_SUPER_MAGIC:
-                return FS_HFS;
-            case NTFS_SB_MAGIC:
-                return FS_NTFS;
-            case SDCARDFS_SUPER_MAGIC:
-                return FS_SDCARDFS;
-            case FUSEBLK_SUPER_MAGIC:
-            case FUSECTL_SUPER_MAGIC:
-                return FS_FUSE;
-            case F2FS_SUPER_MAGIC:
-                return FS_F2FS;
-            default:
-                return FS_UNKNOWN;
-        }
-    }
-#elif defined  (__APPLE__) || defined (USE_IOS)
-    // Filesystem detection for Apple and iOS
-    struct statfs fileStat;
-    if (!statfs(dstPath.editStringDirect()->c_str(), &fileStat))
-    {
-        if (!strcmp(fileStat.f_fstypename, "apfs"))
-        {
-            return FS_APFS;
-        }
-        if (!strcmp(fileStat.f_fstypename, "hfs"))
-        {
-            return FS_HFS;
-        }
-        if (!strcmp(fileStat.f_fstypename, "ntfs"))
-        {
-            return FS_NTFS;
-        }
-        if (!strcmp(fileStat.f_fstypename, "msdos"))
-        {
-            return FS_FAT32;
-        }
-    }
-#elif defined(_WIN32) || defined(WINDOWS_PHONE)
-    // Filesystem detection for Windows
-
-    auto tmpPath = dstPath;
-    tmpPath.editStringDirect()->append("", 1); // make sure of 2 byte terminator as LPCTWSTR (later we'll make it wstring for windows)
-
-    std::wstring volMountPoint;
-    volMountPoint.resize(MAX_PATH);
-    DWORD mountLen = static_cast<DWORD>(volMountPoint.size());
-    if (!(GetVolumePathNameW((LPCWSTR)tmpPath.editStringDirect()->data(), &volMountPoint[0], mountLen)))
-=======
     FileSystemType type;
 
     // Try and get the type from the path we were given.
@@ -192,38 +104,10 @@
 
     // Did the path consist solely of that separator?
     if (parentPath.empty())
->>>>>>> 9acb6655
     {
         return FS_UNKNOWN;
     }
 
-<<<<<<< HEAD
-    LPCWSTR auxMountPoint = volMountPoint.c_str();
-    WCHAR volumeName[MAX_PATH + 1] = { 0 };
-    WCHAR fileSystemName[MAX_PATH + 1] = { 0 };
-    DWORD serialNumber = 0;
-    DWORD maxComponentLen = 0;
-    DWORD fileSystemFlags = 0;
-
-    if (GetVolumeInformationW(auxMountPoint, volumeName, sizeof(volumeName),
-                             &serialNumber, &maxComponentLen, &fileSystemFlags,
-                             fileSystemName, sizeof(fileSystemName)))
-    {
-        if (!wcscmp(fileSystemName, L"NTFS"))
-        {
-            return FS_NTFS;
-        }
-        if (!wcscmp(fileSystemName, L"exFAT"))
-        {
-            return FS_EXFAT;
-        }
-        if (!wcscmp(fileSystemName, L"FAT32"))
-        {
-            return FS_FAT32;
-        }
-    }
-#endif
-=======
     // Where does our name begin?
     auto index = parentPath.getLeafnameByteIndex(*this);
 
@@ -240,7 +124,6 @@
         }
     }
 
->>>>>>> 9acb6655
     return FS_UNKNOWN;
 }
 
@@ -253,21 +136,6 @@
 bool FileSystemAccess::islocalfscompatible(unsigned char c, bool, FileSystemType) const
 {
     return c >= ' ' && !strchr("\\/:?\"<>|*", c);
-}
-
-FileSystemType FileSystemAccess::getFilesystemType(const LocalPath& dstPath) const
-{
-    // first get "valid" path (no last leaf name, in case it is not in the FS?)
-    LocalPath validPath = dstPath;
-
-    if (!validPath.endsInSeparator(*this))
-    {
-        size_t leafIndex = validPath.getLeafnameByteIndex(*this);
-        if (leafIndex > 0)
-            validPath.truncate(leafIndex);
-    }
-
-    return getlocalfstype(validPath);
 }
 
 // replace characters that are not allowed in local fs names with a %xx escape sequence
@@ -300,11 +168,7 @@
             name->replace(i, 1, buf);
             LOG_debug << "Escape incompatible character for filesystem type "
                       << fstypetostring(fileSystemType)
-<<<<<<< HEAD
-                      << ", replace '" << std::string(&incompatibleChar, 1) << "' by '" << buf << "'\n";
-=======
                       << ", replace '" << incompatibleChar << "' by '" << buf << "'\n";
->>>>>>> 9acb6655
         }
         i += utf8seqsize;
     }
