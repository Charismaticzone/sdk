--- conflicted
+++ resolved
@@ -580,11 +580,7 @@
                                               $<${USE_FREEIMAGE}:freeimage_lzma>  $<${USE_FREEIMAGE}:freeimage_lcms2>  $<${USE_FREEIMAGE}:freeimage_raw>
                                               $<${USE_FREEIMAGE}:freeimage_tiff>  $<${USE_FREEIMAGE}:freeimage_tiffxx>  
                                               $<${USE_FREEIMAGE}:freeimage_jasper>  $<${USE_FREEIMAGE}:freeimage_libpng>  $<${USE_FREEIMAGE}:freeimage_half>
-<<<<<<< HEAD
                                               $<${USE_FREEIMAGE}:freeimage_webp> $<${USE_FREEIMAGE}:freeimage_webpdecoder>  $<${USE_FREEIMAGE}:freeimage_webpdemux>  $<${USE_FREEIMAGE}:freeimage_webpmux>
-=======
-                                              $<${USE_FREEIMAGE}:freeimage_webp> $<${USE_FREEIMAGE}:freeimage_webpdecoder>  $<${USE_FREEIMAGE}:freeimage_webpdemux>  $<${USE_FREEIMAGE}:freeimage_webpmux>                                               
->>>>>>> 5d0e346b
                 $<${HAVE_FFMPEG}:ffmpeg_avformat> $<${HAVE_FFMPEG}:ffmpeg_avcodec> $<${HAVE_FFMPEG}:ffmpeg_avutil> $<${HAVE_FFMPEG}:ffmpeg_avfilter> $<${HAVE_FFMPEG}:ffmpeg_avdevice> $<${HAVE_FFMPEG}:ffmpeg_avdevice > 
                 $<${HAVE_FFMPEG}:ffmpeg_swscale>  $<${HAVE_FFMPEG}:ffmpeg_swresample>  
                 $<${USE_PDFIUM}:pdfium>
