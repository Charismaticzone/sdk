--- conflicted
+++ resolved
@@ -637,20 +637,12 @@
 
 class MegaCLILogger : public ::mega::Logger {
 public:
-<<<<<<< HEAD
     virtual void log(const char * /*time*/, int loglevel, const char * /*source*/, const char *message
 #ifdef ENABLE_LOG_PERFORMANCE
         , const char **directMessages = nullptr, size_t *directMessagesSizes = nullptr, unsigned numberMessages = 0
-#endif
-    )
-=======
-#ifdef ENABLE_LOG_PERFORMANCE
-    virtual void log(const char*, int loglevel, const char*, const char* message,
-                     const char**, size_t*, unsigned)
 #else /* ENABLE_LOG_PERFORMANCE */
     virtual void log(const char *, int loglevel, const char *, const char *message)
 #endif /* ! ENABLE_LOG_PERFORMANCE */
->>>>>>> 230bb841
     {
 #ifdef _WIN32
         OutputDebugStringA(message);
