--- conflicted
+++ resolved
@@ -413,13 +413,8 @@
     static mutex om;
     bool logcb = false;
     chrono::steady_clock::time_point lastcb = std::chrono::steady_clock::now();
-<<<<<<< HEAD
-    string lp(LocalNode* ln) { string lp;  ln->getlocalpath(&lp); client.fsaccess->local2name(&lp); return lp; }
+    string lp(LocalNode* ln) { string lp;  ln->getlocalpath(&lp); client.fsaccess->local2name(&lp, client.fsaccess->getFilesystemType(&lp)); return lp; }
     void syncupdate_state(int tag, syncstate_t state, SyncError syncError, bool fireDisableEvent = true) override{ if (logcb) { lock_guard<mutex> g(om);  cout << clientname << " syncupdate_state() " << state << " error :" << syncError << endl; } }
-=======
-    string lp(LocalNode* ln) { string lp;  ln->getlocalpath(&lp); client.fsaccess->local2name(&lp, client.fsaccess->getFilesystemType(&lp)); return lp; }
-    void syncupdate_state(Sync*, syncstate_t state) override { if (logcb) { lock_guard<mutex> g(om);  cout << clientname << " syncupdate_state() " << state << endl; } }
->>>>>>> 8356dcd0
     void syncupdate_scanning(bool b) override { if (logcb) { lock_guard<mutex> g(om); cout << clientname << " syncupdate_scanning()" << b << endl; } }
     //void syncupdate_local_folder_addition(Sync* s, LocalNode* ln, const char* cp) override { if (logcb) { lock_guard<mutex> g(om); cout << clientname << " syncupdate_local_folder_addition() " << lp(ln) << " " << cp << endl; }}
     //void syncupdate_local_folder_deletion(Sync*, LocalNode* ln) override { if (logcb) { lock_guard<mutex> g(om);  cout << clientname << " syncupdate_local_folder_deletion() " << lp(ln) << endl; }}
