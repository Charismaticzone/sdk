--- conflicted
+++ resolved
@@ -41,15 +41,11 @@
         }
 #ifdef ENABLE_LOG_PERFORMANCE
         os << "] " << mega::SimpleLogger::toStr(static_cast<mega::LogLevel>(loglevel)) << ": ";
-<<<<<<< HEAD
-        if (message) os << message;
-=======
         if (message)
         {
             os << message;
         }
         // we can have the message AND the direct messages
->>>>>>> 48830283
         for (unsigned i = 0; i < numberMessages; ++i) os.write(directMessages[i], directMessagesSizes[i]);
 #else
         os << "] " << mega::SimpleLogger::toStr(static_cast<mega::LogLevel>(loglevel)) << ": " << message;
