/**
 * @file MEGASdk.h
 * @brief Allows to control a MEGA account or a public folder
 *
 * (c) 2013-2014 by Mega Limited, Auckland, New Zealand
 *
 * This file is part of the MEGA SDK - Client Access Engine.
 *
 * Applications using the MEGA API must present a valid application key
 * and comply with the the rules set forth in the Terms of Service.
 *
 * The MEGA SDK is distributed in the hope that it will be useful,
 * but WITHOUT ANY WARRANTY; without even the implied warranty of
 * MERCHANTABILITY or FITNESS FOR A PARTICULAR PURPOSE.
 *
 * @copyright Simplified (2-clause) BSD License.
 *
 * You should have received a copy of the license along with this
 * program.
 */

#import <Foundation/Foundation.h>
#import <AssetsLibrary/AssetsLibrary.h>

#import "MEGAAccountDetails.h"
#import "MEGAAchievementsDetails.h"
#import "MEGAChildrenLists.h"
#import "MEGAContactRequest.h"
#import "MEGAContactRequestList.h"
#import "MEGADelegate.h"
#import "MEGAError.h"
#import "MEGAEvent.h"
#import "MEGAGlobalDelegate.h"
#import "MEGANodeList.h"
#import "MEGANode.h"
#import "MEGALoggerDelegate.h"
#import "MEGAPricing.h"
#import "MEGAProxy.h"
#import "MEGARecentActionBucket.h"
#import "MEGARequest.h"
#import "MEGARequestDelegate.h"
#import "MEGAShareList.h"
#import "MEGATransfer.h"
#import "MEGATransferDelegate.h"
#import "MEGATransferList.h"
#import "MEGATreeProcessorDelegate.h"
#import "MEGAUser.h"
#import "MEGAUserList.h"
#import "MEGABackgroundMediaUpload.h"
#import "MEGACancelToken.h"
#import "MEGAPushNotificationSettings.h"

NS_ASSUME_NONNULL_BEGIN

typedef NS_ENUM (NSInteger, MEGASortOrderType) {
    MEGASortOrderTypeNone,
    MEGASortOrderTypeDefaultAsc,
    MEGASortOrderTypeDefaultDesc,
    MEGASortOrderTypeSizeAsc,
    MEGASortOrderTypeSizeDesc,
    MEGASortOrderTypeCreationAsc,
    MEGASortOrderTypeCreationDesc,
    MEGASortOrderTypeModificationAsc,
    MEGASortOrderTypeModificationDesc,
    MEGASortOrderTypeAlphabeticalAsc,
    MEGASortOrderTypeAlphabeticalDesc,
    MEGASortOrderTypePhotoAsc,
    MEGASortOrderTypePhotoDesc,
    MEGASortOrderTypeVideoAsc,
    MEGASortOrderTypeVideoDesc,
    MEGASortOrderTypeLinkCreationAsc,
    MEGASortOrderTypeLinkCreationDesc
};

typedef NS_ENUM (NSInteger, MEGAEventType) {
    MEGAEventTypeFeedback = 0,
    MEGAEventTypeDebug,
    MEGAEventTypeInvalid
};

typedef NS_ENUM (NSInteger, MEGALogLevel) {
    MEGALogLevelFatal = 0,
    MEGALogLevelError,      // Error information but will continue application to keep running.
    MEGALogLevelWarning,    // Information representing errors in application but application will keep running
    MEGALogLevelInfo,       // Mainly useful to represent current progress of application.
    MEGALogLevelDebug,      // Informational logs, that are useful for developers. Only applicable if DEBUG is defined.
    MEGALogLevelMax
};

typedef NS_ENUM (NSInteger, MEGAAttributeType) {
    MEGAAttributeTypeThumbnail = 0,
    MEGAAttributeTypePreview
};

typedef NS_ENUM(NSInteger, MEGAUserAttribute) {
    MEGAUserAttributeAvatar                  = 0, // public - char array
    MEGAUserAttributeFirstname               = 1, // public - char array
    MEGAUserAttributeLastname                = 2, // public - char array
    MEGAUserAttributeAuthRing                = 3, // private - byte array
    MEGAUserAttributeLastInteraction         = 4, // private - byte array
    MEGAUserAttributeED25519PublicKey        = 5, // public - byte array
    MEGAUserAttributeCU25519PublicKey        = 6, // public - byte array
    MEGAUserAttributeKeyring                 = 7, // private - byte array
    MEGAUserAttributeSigRsaPublicKey         = 8, // public - byte array
    MEGAUserAttributeSigCU255PublicKey       = 9, // public - byte array
    MEGAUserAttributeLanguage                = 14, // private - char array
    MEGAUserAttributePwdReminder             = 15, // private - char array
    MEGAUserAttributeDisableVersions         = 16, // private - byte array
    MEGAUserAttributeContactLinkVerification = 17, // private - byte array
    MEGAUserAttributeRichPreviews            = 18, // private - byte array
    MEGAUserAttributeRubbishTime             = 19, // private - byte array
    MEGAUserAttributeLastPSA                 = 20, // private - char array
    MEGAUserAttributeStorageState            = 21, // private - char array
    MEGAUserAttributeGeolocation             = 22, // private - byte array
    MEGAUserAttributeCameraUploadsFolder     = 23, // private - byte array
    MEGAUserAttributeMyChatFilesFolder       = 24, // private - byte array
    MEGAUserAttributePushSettings            = 25, // private - char array
    MEGAUserAttributeAlias                   = 27 // private - char array
};

typedef NS_ENUM(NSInteger, MEGANodeAttribute) {
    MEGANodeAttributeDuration       = 0,
    MEGANodeAttributeCoordinates    = 1
};

typedef NS_ENUM(NSInteger, MEGAPaymentMethod) {
    MEGAPaymentMethodBalance      = 0,
    MEGAPaymentMethodPaypal       = 1,
    MEGAPaymentMethodItunes       = 2,
    MEGAPaymentMethodGoogleWallet = 3,
    MEGAPaymentMethodBitcoin      = 4,
    MEGAPaymentMethodUnionPay     = 5,
    MEGAPaymentMethodFortumo      = 6,
    MEGAPaymentMethodCreditCard   = 8,
    MEGAPaymentMethodCentili      = 9,
    MEGAPaymentMethodWindowsStore = 13
};

typedef NS_ENUM(NSInteger, HTTPServer) {
    HTTPServerDenyAll                = -1,
    HTTPServerAllowAll               = 0,
    HTTPServerAllowCreatedLocalLinks = 1,
    HTTPServerAllowLastLocalLink     = 2
};

typedef NS_ENUM(NSUInteger, PushNotificationTokenType) {
    PushNotificationTokenTypeAndroid = 1,
    PushNotificationTokenTypeiOSVoIP = 2,
    PushNotificationTokenTypeiOSStandard = 3
};

typedef NS_ENUM(NSUInteger, PasswordStrength) {
    PasswordStrengthVeryWeak = 0,
    PasswordStrengthWeak = 1,
    PasswordStrengthMedium = 2,
    PasswordStrengthGood = 3,
    PasswordStrengthStrong = 4
};

typedef NS_ENUM(NSUInteger, Retry) {
    RetryNone = 0,
    RetryConnectivity = 1,
    RetryServersBusy = 2,
    RetryApiLock = 3,
    RetryRateLimit = 4,
    RetryLocalLock = 5,
    RetryUnknown = 6
};

typedef NS_ENUM(NSInteger, KeepMeAlive) {
    KeepMeAliveCameraUploads = 0
};

typedef NS_ENUM(NSUInteger, StorageState) {
    StorageStateGreen = 0,
    StorageStateOrange = 1,
    StorageStateRed = 2,
    StorageStateChange = 3
};

typedef NS_ENUM(NSInteger, SMSState) {
    SMSStateNotAllowed = 0,
    SMSStateOnlyUnblock = 1,
    SMSStateOptInAndUnblock = 2,
};

typedef NS_ENUM(NSInteger, AccountSuspensionType) {
    AccountSuspensionTypeNone = 0, // The account is not blocked
    AccountSuspensionTypeNonCopyright = 200, // suspension for any type of suspension, but copyright suspension
    AccountSuspensionTypeCopyright = 300, // suspension only for multiple copyright violations
    AccountSuspensionTypeBusinessDisabled = 400, // the subuser of a business account has been disabled
    AccountSuspensionTypeBusinessRemoved = 401, // the subuser of a business account has been removed
    AccountSuspensionTypeSMSVerification = 500, // The account needs to be verified by an SMS code.
    AccountSuspensionTypeEmailVerification = 700, // The account needs to be verified by password change trough email.
};

typedef NS_ENUM(NSInteger, BusinessStatus) {
    BusinessStatusExpired = -1,
    BusinessStatusInactive = 0, // no business subscription
    BusinessStatusActive = 1,
    BusinessStatusGracePeriod = 2
};

typedef NS_ENUM(NSInteger, AffiliateType) {
    AffiliateTypeInvalid = 0, // legacy mode
    AffiliateTypeId = 1,
    AffiliateTypeFileFolder = 2,
    AffiliateTypeChat = 3,
    AffiliateTypeContact = 4
};

/**
 * @brief Allows to control a MEGA account or a public folder.
 *
 * You must provide an appKey to use this SDK. You can generate an appKey for your app for free here:
 * - https://mega.co.nz/#sdk
 *
 * You can enable local node caching by passing a local path in the constructor of this class. That saves many data usage
 * and many time starting your app because the entire filesystem won't have to be downloaded each time. The persistent
 * node cache will only be loaded by logging in with a session key. To take advantage of this feature, apart of passing the
 * local path to the constructor, your application have to save the session key after login ([MEGASdk dumpSession]) and use
 * it to log in the next time. This is highly recommended also to enhance the security, because in this was the access password
 * doesn't have to be stored by the application.
 *
 * To access MEGA using this SDK, you have to create an object of this class and use one of the [MEGASdk loginWithEmail:password:]
 * options (to log in to a MEGA account or a public folder). If the login request succeed, you must call [MEGASdk fetchnodes] to get the
 * filesystem in MEGA.
 * After that, you can use all other requests, manage the files and start transfers.
 *
 * After using [MEGASdk logout] you can reuse the same MEGASdk object to log in to another MEGA account or a public folder.
 *
 */
@interface MEGASdk : NSObject 

#pragma mark - Properties

/**
 * @brief Email of the currently open account.
 *
 * If the MEGASdk object isn't logged in or the email isn't available,
 * this property is nil.
 *
 */
@property (readonly, nonatomic, nullable) NSString *myEmail;

/**
 * @brief Root node of the account.
 *
 * If you haven't successfully called [MEGASdk fetchNodes] before,
 * this property is nil.
 *
 */
@property (readonly, nonatomic, nullable) MEGANode *rootNode;

/**
 * @brief Rubbish node of the account.
 *
 * If you haven't successfully called [MEGASdk fetchNodes] before,
 * this property is nil.
 *
 */
@property (readonly, nonatomic, nullable) MEGANode *rubbishNode;

/**
 * @brief Inbox node of the account.
 *
 * If you haven't successfully called [MEGASdk fetchNodes] before,
 * this property is nil.
 *
 */
@property (readonly, nonatomic, nullable) MEGANode *inboxNode;

/**
 * @brief All active transfers.
 */
@property (readonly, nonatomic) MEGATransferList *transfers;

/**
 * @brief Download active transfers.
 */
@property (readonly, nonatomic) MEGATransferList *downloadTransfers;

/**
 * @brief Upload active transfers.
 */
@property (readonly, nonatomic) MEGATransferList *uploadTransfers;

/**
 * @brief Check if the SDK is waiting to complete a request and get the reason
 * @return State of SDK.
 *
 * Valid values are:
 * - RetryNone = 0
 * SDK is not waiting for the server to complete a request
 *
 * - RetryConnectivity = 1
 * SDK is waiting for the server to complete a request due to connectivity issues
 *
 * - RetryServersBusy = 2
 * SDK is waiting for the server to complete a request due to a HTTP error 500
 *
 * - RetryApiLock = 3
 * SDK is waiting for the server to complete a request due to an API lock (API error -3)
 *
 * - RetryRateLimit = 4,
 * SDK is waiting for the server to complete a request due to a rate limit (API error -4)
 *
 * - RetryLocalLock = 5
 * SDK is waiting for a local locked file
 *
 * - RetryUnknown = 6
 * SDK is waiting for the server to complete a request with unknown reason
 *
 */
@property (readonly, nonatomic) Retry waiting;

/**
 * @brief Total downloaded bytes since the creation of the MEGASdk object.
 *
 * @deprecated Property related to statistics will be reviewed in future updates to
 * provide more data and avoid race conditions. They could change or be removed in the current form.
 */
@property (readonly, nonatomic) NSNumber *totalsDownloadedBytes __attribute__((deprecated("They could change or be removed in the current form.")));

/**
 * @brief Total uploaded bytes since the creation of the MEGASdk object.
 *
 * @deprecated Property related to statistics will be reviewed in future updates to
 * provide more data and avoid race conditions. They could change or be removed in the current form.
 *
 */
@property (readonly, nonatomic) NSNumber *totalsUploadedBytes __attribute__((deprecated("They could change or be removed in the current form.")));

/**
 * @brief The total number of nodes in the account
 */
@property (readonly, nonatomic) NSUInteger totalNodes;

/**
 * @brief The master key of the account.
 *
 * The value is a Base64-encoded string.
 *
 * With the master key, it's possible to start the recovery of an account when the
 * password is lost:
 * - https://mega.co.nz/#recovery
 *
 */
@property (readonly, nonatomic, nullable) NSString *masterKey;

/**
 * @brief User-Agent header used by the SDK
 *
 * The User-Agent used by the SDK
 */
@property (readonly, nonatomic, nullable) NSString *userAgent;

/**
 * @brief MEGAUser of the currently open account
 *
 * If the MEGASdk object isn't logged in, this property is nil.
 */
@property (readonly, nonatomic, nullable) MEGAUser *myUser;

/**
 * @brief Returns whether MEGA Achievements are enabled for the open account
 * YES if enabled, NO otherwise.
 */
@property (readonly, nonatomic, getter=isAchievementsEnabled) BOOL achievementsEnabled;

#pragma mark - Business

/**
 * @brief Returns YES if it's a business account, otherwise NO.
 *
 * @note This function must be called only if we have received the callback
 * [MEGAGlobalDelegate onEvent:event:] and the callback [MEGADelegate onEvent:event:]
 * with the event type EventBusinessStatus
 *
 */
@property (readonly, nonatomic, getter=isBusinessAccount) BOOL businessAccount;

/**
 * @brief Returns YES if it's a master account, NO if it's a sub-user account.
 *
 * When a business account is a sub-user, not the master, some user actions will be blocked.
 * In result, the API will return the error code MEGAErrorTypeApiEMasterOnly. Some examples of
 * requests that may fail with this error are:
 *  - [MEGASdk cancelAccount]
 *  - [MEGASdk changeEmail]
 *  - [MEGASdk remove]
 *  - [MEGASdk removeVersion]
 *
 * @note This function must be called only if we have received the callback
 * [MEGAGlobalDelegate onEvent:event:] and the callback [MEGADelegate onEvent:event:]
 * with the event type EventBusinessStatus
 *
 */
@property (readonly, nonatomic, getter=isMasterBusinessAccount) BOOL masterBusinessAccount;

/**
 * @brief Returns YES if it is an active business account, otherwise NO.
 *
 * When a business account is not active, some user actions will be blocked. In result, the API
 * will return the error code MEGAErrorTypeApiEBusinessPastDue. Some examples of requests
 * that may fail with this error are:
 *  - [MEGASdk startDownload]
 *  - [MEGASdk startUpload]
 *  - [MEGASdk copyNode]
 *  - [MEGASdk shareNode]
 *  - [MEGASdk cleanRubbishBin]
 *
 * @note This function must be called only if we have received the callback
 * [MEGAGlobalDelegate onEvent:event:] and the callback [MEGADelegate onEvent:event:]
 * with the event type EventBusinessStatus
 */
@property (readonly, nonatomic, getter=isBusinessAccountActive) BOOL businessAccountActive;

/**
 * @brief Get the status of a business account.
 *
 * @note This function must be called only if we have received the callback
 * [MEGAGlobalDelegate onEvent:event:] and the callback [MEGADelegate onEvent:event:]
 * with the event type EventBusinessStatus
 *
 * @return Returns the business account status, possible values:
 *      BusinessStatusExpired = -1
 *      BusinessStatusInactive = 0
 *      BusinessStatusActive = 1
 *      BusinessStatusGracePeriod = 2
 */
@property (readonly, nonatomic) BusinessStatus businessStatus;

/**
 * @brief The number of unread user alerts for the logged in user
 */
@property (readonly, nonatomic) NSInteger numUnreadUserAlerts;

/**
 * @brief The time (in seconds) during which transfers will be stopped due to a bandwidth overquota, otherwise 0
 */
@property (readonly, nonatomic) long long bandwidthOverquotaDelay;

#pragma mark - Init

/**
 * @brief Constructor suitable for most applications.
 * @param appKey AppKey of your application.
 * You can generate your AppKey for free here:
 * - https://mega.co.nz/#sdk
 *
 * @param userAgent User agent to use in network requests.
 * If you pass nil to this parameter, a default user agent will be used[].
 *
 */
- (nullable instancetype)initWithAppKey:(NSString *)appKey userAgent:(nullable NSString *)userAgent;

/**
 * @brief Constructor suitable for most applications.
 * @param appKey AppKey of your application.
 * You can generate your AppKey for free here:
 * - https://mega.co.nz/#sdk
 *
 * @param userAgent User agent to use in network requests.
 * If you pass nil to this parameter, a default user agent will be used.
 *
 * @param basePath Base path to store the local cache.
 * If you pass nil to this parameter, the SDK won't use any local cache.
 *
 */
- (nullable instancetype)initWithAppKey:(NSString *)appKey userAgent:(nullable NSString *)userAgent basePath:(nullable NSString *)basePath;

#pragma mark - Add and remove delegates

/**
 * @brief Register a delegate to receive all events (requests, transfers, global).
 *
 * You can use [MEGASdk removeMEGADelegate:] to stop receiving events.
 *
 * @param delegate Delegate that will receive all events (requests, transfers, global).
 */
- (void)addMEGADelegate:(id<MEGADelegate>)delegate;

/**
 * @brief Register a delegate to receive all events about requests.
 *
 * You can use [MEGASdk removeMEGARequestDelegate:] to stop receiving events.
 *
 * @param delegate Delegate that will receive all events about requests.
 */
- (void)addMEGARequestDelegate:(id<MEGARequestDelegate>)delegate;

/**
 * @brief Register a delegate to receive all events about transfers.
 *
 * You can use [MEGASdk removeMEGATransferDelegate:] to stop receiving events.
 *
 * @param delegate Delegate that will receive all events about transfers.
 */
- (void)addMEGATransferDelegate:(id<MEGATransferDelegate>)delegate;

/**
 * @brief Register a delegate to receive global events.
 *
 * You can use [MEGASdk removeMEGAGlobalDelegate:] to stop receiving events.
 *
 * @param delegate Delegate that will receive global events.
 */
- (void)addMEGAGlobalDelegate:(id<MEGAGlobalDelegate>)delegate;

/**
 * @brief Unregister a delegate.
 *
 * This delegate won't receive more events.
 *
 * @param delegate Delegate that is unregistered.
 */
- (void)removeMEGADelegate:(id<MEGADelegate>)delegate;

/**
 * @brief Unregister a MEGARequestDelegate.
 *
 * This delegate won't receive more events.
 *
 * @param delegate Delegate that is unregistered.
 */
- (void)removeMEGARequestDelegate:(id<MEGARequestDelegate>)delegate;

/**
 * @brief Unregister a MEGATransferDelegate.
 *
 * This delegate won't receive more events.
 *
 * @param delegate Delegate that is unregistered.
 */
- (void)removeMEGATransferDelegate:(id<MEGATransferDelegate>)delegate;

/**
 * @brief Unregister a MEGAGlobalDelegate.
 *
 * This delegate won't receive more events.
 *
 * @param delegate Delegate that is unregistered.
 */
- (void)removeMEGAGlobalDelegate:(id<MEGAGlobalDelegate>)delegate;


/**
 * @brief Add a MEGALoggerDelegate implementation to receive SDK logs
 *
 * Logs received by this objects depends on the active log level.
 * By default, it is MEGALogLevelInfo. You can change it
 * using [MEGASdk setLogLevel].
 *
 * You can remove the existing logger by using [MEGASdk removeLoggerObject:].
 *
 * @param delegate Delegate implementation
 */
- (void)addLoggerDelegate:(id<MEGALoggerDelegate>)delegate;

/**
 * @brief Remove a MEGALoggerDelegate implementation to stop receiving SDK logs
 *
 * If the logger was registered in the past, it will stop receiving log
 * messages after the call to this function.
 *
 * @param delegate Previously registered MegaLogger implementation
 */
- (void)removeLoggerDelegate:(id<MEGALoggerDelegate>)delegate;

#pragma mark - Utils

/**
 * @brief Generates a hash based in the provided private key and email.
 *
 * This is a time consuming operation (specially for low-end mobile devices). Since the resulting key is
 * required to log in, this function allows to do this step in a separate function. You should run this function
 * in a background thread, to prevent UI hangs. The resulting key can be used in 
 * [MEGASdk fastLoginWithEmail:stringHash:base64pwKey:].
 *
 * @param base64pwkey Private key returned by [MEGARequest privateKey] in the onRequestFinish callback of createAccount
 * @param email Email to create the hash
 * @return Base64-encoded hash
 *
 * @deprecated This function is only useful for old accounts. Once enabled the new registration logic,
 * this function will return an empty string for new accounts and will be removed few time after.
 */
- (nullable NSString *)hashForBase64pwkey:(NSString *)base64pwkey email:(NSString *)email __attribute__((deprecated("This function will return an empty string for new accounts and will be removed few time after")));

/**
 * @brief Converts a Base64-encoded node handle to a MegaHandle.
 *
 * The returned value can be used to recover a MEGANode using [MEGASdk nodeForHandle:].
 * You can revert this operation using [MEGASdk base64handleForHandle:].
 *
 * @param base64Handle Base64-encoded node handle.
 * @return Node handle.
 */
+ (uint64_t)handleForBase64Handle:(NSString *)base64Handle;

/**
 * @brief Converts a Base64-encoded user handle to a MegaHandle
 *
 * You can revert this operation using [MEGASdk base64handleForUserHandle:].
 *
 * @param base64UserHandle Base64-encoded user handle
 * @return User handle
 */
+ (uint64_t)handleForBase64UserHandle:(NSString *)base64UserHandle;

/**
 * @brief Converts the handle of a node to a Base64-encoded NSString
 *
 * You take the ownership of the returned value
 * You can revert this operation using [MEGASdk handleForBase64Handle:]
 *
 * @param handle Node handle to be converted
 * @return Base64-encoded node handle
 */
+ (nullable NSString *)base64HandleForHandle:(uint64_t)handle;

/**
 * @brief Converts the handle of a user to a Base64-encoded string
 *
 * @param userhandle User handle to be converted
 * @return Base64-encoded user handle
 */
+ (nullable NSString *)base64HandleForUserHandle:(uint64_t)userhandle;

/**
 * @brief Retry all pending requests.
 *
 * When requests fails they wait some time before being retried. That delay grows exponentially if the request
 * fails again.
 *
 * The associated request type with this request is MEGARequestTypeRetryPendingConnections.
 * Valid data in the MEGARequest object received on callbacks:
 * - [MEGARequest flag] - Returns the first parameter
 * - [MEGARequest number] - Returns the second parameter
 */
- (void)retryPendingConnections;

/**
 * @brief Retry all pending requests and transfers.
 *
 * When requests and/or transfers fails they wait some time before being retried. That delay grows exponentially 
 * if the request or transfers fails again.
 *
 * Disconnect already connected requests and transfers
 *
 * The associated request type with this request is MEGARequestTypeRetryPendingConnections.
 * Valid data in the MEGARequest object received on callbacks:
 * - [MEGARequest flag] - Returns the first parameter
 * - [MEGARequest number] - Returns the second parameter
 */
- (void)reconnect;

/**
 * @brief Check if server-side Rubbish Bin autopurging is enabled for the current account
 * @return YES if this feature is enabled. Otherwise NO.
 */
- (BOOL)serverSideRubbishBinAutopurgeEnabled;

/**
 * @brief Check if the account has VOIP push enabled
 * @return YES if this feature is enabled. Otherwise NO.
 */
- (BOOL)appleVoipPushEnabled;

#pragma mark - Login Requests

/**
 * @brief Check if multi-factor authentication can be enabled for the current account.
 *
 * It's needed to be logged into an account and with the nodes loaded (login + fetchNodes) before
 * using this function. Otherwise it will always return NO.
 *
 * @return YES if multi-factor authentication can be enabled for the current account, otherwise NO.
 */
- (BOOL)multiFactorAuthAvailable;

/**
 * @brief Check if multi-factor authentication is enabled for an account
 *
 * The associated request type with this request is MEGARequestTypeMultiFactorAuthCheck
 * Valid data in the MEGARequest object received on callbacks:
 * - [MEGARequest email] - Returns the email sent in the first parameter
 *
 * Valid data in the MEGARequest object received in onRequestFinish when the error code
 * is MEGAErrorTypeApiOk:
 * - [MEGARequest flag] - Returns YES if multi-factor authentication is enabled or NO if it's disabled.
 *
 * @param email Email to check
 * @param delegate MEGARequestDelegate to track this request
 */
- (void)multiFactorAuthCheckWithEmail:(NSString *)email delegate:(id<MEGARequestDelegate>)delegate;

/**
 * @brief Check if multi-factor authentication is enabled for an account
 *
 * The associated request type with this request is MEGARequestTypeMultiFactorAuthCheck
 * Valid data in the MEGARequest object received on callbacks:
 * - [MEGARequest email] - Returns the email sent in the first parameter
 *
 * Valid data in the MEGARequest object received in onRequestFinish when the error code
 * is MEGAErrorTypeApiOk:
 * - [MEGARequest flag] - Returns YES if multi-factor authentication is enabled or NO if it's disabled.
 *
 * @param email Email to check
 */
- (void)multiFactorAuthCheckWithEmail:(NSString *)email;

/**
 * @brief Get the secret code of the account to enable multi-factor authentication
 * The MEGASdk object must be logged into an account to successfully use this function.
 *
 * The associated request type with this request is MEGARequestTypeMultiFactorAuthGet
 *
 * Valid data in the MEGARequest object received in onRequestFinish when the error code
 * is MEGAErrorTypeApiOk:
 * - [MEGARequest text] - Returns the Base32 secret code needed to configure multi-factor authentication.
 *
 * @param delegate MEGARequestDelegate to track this request
 */
- (void)multiFactorAuthGetCodeWithDelegate:(id<MEGARequestDelegate>)delegate;

/**
 * @brief Get the secret code of the account to enable multi-factor authentication
 * The MEGASdk object must be logged into an account to successfully use this function.
 *
 * The associated request type with this request is MEGARequestTypeMultiFactorAuthGet
 *
 * Valid data in the MEGARequest object received in onRequestFinish when the error code
 * is MEGAErrorTypeApiOk:
 * - [MEGARequest text] - Returns the Base32 secret code needed to configure multi-factor authentication.
 *
 */
- (void)multiFactorAuthGetCode;

/**
 * @brief Enable multi-factor authentication for the account
 * The MEGASdk object must be logged into an account to successfully use this function.
 *
 * The associated request type with this request is MEGARequestTypeMultiFactorAuthSet
 * Valid data in the MEGARequest object received on callbacks:
 * - [MEGARequest flag] - Returns YES
 * - [MEGARequest password] - Returns the pin sent in the first parameter
 *
 * @param pin Valid pin code for multi-factor authentication
 * @param delegate MEGARequestDelegate to track this request
 */
- (void)multiFactorAuthEnableWithPin:(NSString *)pin delegate:(id<MEGARequestDelegate>)delegate;

/**
 * @brief Enable multi-factor authentication for the account
 * The MEGASdk object must be logged into an account to successfully use this function.
 *
 * The associated request type with this request is MEGARequestTypeMultiFactorAuthSet
 * Valid data in the MEGARequest object received on callbacks:
 * - [MEGARequest flag] - Returns YES
 * - [MEGARequest password] - Returns the pin sent in the first parameter
 *
 * @param pin Valid pin code for multi-factor authentication
 */
- (void)multiFactorAuthEnableWithPin:(NSString *)pin;

/**
 * @brief Disable multi-factor authentication for the account
 * The MEGASdk object must be logged into an account to successfully use this function.
 *
 * The associated request type with this request is MEGARequestTypeMultiFactorAuthSet
 * Valid data in the MEGARequest object received on callbacks:
 * - [MEGARequest flag] - Returns NO
 * - [MEGARequest password] - Returns the pin sent in the first parameter
 *
 * @param pin Valid pin code for multi-factor authentication
 * @param delegate MEGARequestDelegate to track this request
 */
- (void)multiFactorAuthDisableWithPin:(NSString *)pin delegate:(id<MEGARequestDelegate>)delegate;

/**
 * @brief Disable multi-factor authentication for the account
 * The MEGASdk object must be logged into an account to successfully use this function.
 *
 * The associated request type with this request is MEGARequestTypeMultiFactorAuthSet
 * Valid data in the MEGARequest object received on callbacks:
 * - [MEGARequest flag] - Returns NO
 * - [MEGARequest password] - Returns the pin sent in the first parameter
 *
 * @param pin Valid pin code for multi-factor authentication
 */
- (void)multiFactorAuthDisableWithPin:(NSString *)pin;

/**
 * @brief Log in to a MEGA account with multi-factor authentication enabled
 *
 * The associated request type with this request is MEGARequestTypeLogin.
 * Valid data in the MEGARequest object received on callbacks:
 * - [MEGARequest email] - Returns the first parameter
 * - [MEGARequest password] - Returns the second parameter
 * - [MEGARequest text] - Returns the third parameter
 *
 * If the email/password aren't valid the error code provided in onRequestFinish is
 * MEGAErrorTypeApiENoent.
 *
 * @param email Email of the user
 * @param password Password
 * @param pin Pin code for multi-factor authentication
 * @param delegate MEGARequestDelegate to track this request
 */
- (void)multiFactorAuthLoginWithEmail:(NSString *)email password:(NSString *)password pin:(NSString *)pin delegate:(id<MEGARequestDelegate>)delegate;

/**
 * @brief Log in to a MEGA account with multi-factor authentication enabled
 *
 * The associated request type with this request is MEGARequestTypeLogin.
 * Valid data in the MEGARequest object received on callbacks:
 * - [MEGARequest email] - Returns the first parameter
 * - [MEGARequest password] - Returns the second parameter
 * - [MEGARequest text] - Returns the third parameter
 *
 * If the email/password aren't valid the error code provided in onRequestFinish is
 * MEGAErrorTypeApiENoent.
 *
 * @param email Email of the user
 * @param password Password
 * @param pin Pin code for multi-factor authentication
 */
- (void)multiFactorAuthLoginWithEmail:(NSString *)email password:(NSString *)password pin:(NSString *)pin;

/**
 * @brief Change the password of a MEGA account with multi-factor authentication enabled
 *
 * The associated request type with this request is MEGARequestTypeChangePassword
 * Valid data in the MEGARequest object received on callbacks:
 * - [MEGARequest password] - Returns the old password (if it was passed as parameter)
 * - [MEGARequest newPassword] - Returns the new password
 * - [MEGARequest text] - Returns the pin code for multi-factor authentication
 *
 * @param oldPassword Old password (optional, it can be nil to not check the old password)
 * @param newPassword New password
 * @param pin Pin code for multi-factor authentication
 * @param delegate MEGARequestDelegate to track this request
 */
- (void)multiFactorAuthChangePassword:(nullable NSString *)oldPassword newPassword:(NSString *)newPassword pin:(NSString *)pin delegate:(id<MEGARequestDelegate>)delegate;

/**
 * @brief Change the password of a MEGA account with multi-factor authentication enabled
 *
 * The associated request type with this request is MEGARequestTypeChangePassword
 * Valid data in the MEGARequest object received on callbacks:
 * - [MEGARequest password] - Returns the old password (if it was passed as parameter)
 * - [MEGARequest newPassword] - Returns the new password
 * - [MEGARequest text] - Returns the pin code for multi-factor authentication
 *
 * @param oldPassword Old password (optional, it can be nil to not check the old password)
 * @param newPassword New password
 * @param pin Pin code for multi-factor authentication
 */
- (void)multiFactorAuthChangePassword:(nullable NSString *)oldPassword newPassword:(NSString *)newPassword pin:(NSString *)pin;

/**
 * @brief Initialize the change of the email address associated to an account with multi-factor authentication enabled.
 *
 * The associated request type with this request is MEGARequestTypeGetChangeEmailLink.
 * Valid data in the MEGARequest object received on all callbacks:
 * - [MEGARequest email] - Returns the email for the account
 * - [MEGARequest text] - Returns the pin code for multi-factor authentication
 *
 * If this request succeeds, a change-email link will be sent to the specified email address.
 * If no user is logged in, you will get the error code MEGAErrorTypeApiEAccess in onRequestFinish().
 *
 * If the MEGA account is a sub-user business account, onRequestFinish will
 * be called with the error code MEGAErrorTypeApiEMasterOnly.
 *
 * @param email The new email to be associated to the account.
 * @param pin Pin code for multi-factor authentication
 * @param delegate MEGARequestDelegate to track this request
 */
- (void)multiFactorAuthChangeEmail:(NSString *)email pin:(NSString *)pin delegate:(id<MEGARequestDelegate>)delegate;

/**
 * @brief Initialize the change of the email address associated to an account with multi-factor authentication enabled.
 *
 * The associated request type with this request is MEGARequestTypeGetChangeEmailLink.
 * Valid data in the MEGARequest object received on all callbacks:
 * - [MEGARequest email] - Returns the email for the account
 * - [MEGARequest text] - Returns the pin code for multi-factor authentication
 *
 * If this request succeeds, a change-email link will be sent to the specified email address.
 * If no user is logged in, you will get the error code MEGAErrorTypeApiEAccess in onRequestFinish().
 *
 * If the MEGA account is a sub-user business account, onRequestFinish will
 * be called with the error code MEGAErrorTypeApiEMasterOnly.
 *
 * @param email The new email to be associated to the account.
 * @param pin Pin code for multi-factor authentication
 */
- (void)multiFactorAuthChangeEmail:(NSString *)email pin:(NSString *)pin;

/**
 * @brief Initialize the cancellation of an account.
 *
 * The associated request type with this request is MEGARequestTypeGetCancelLink.
 *
 * If this request succeeds, a cancellation link will be sent to the email address of the user.
 * If no user is logged in, you will get the error code MEGAErrorTypeApiEAccess in onRequestFinish().
 *
 * Valid data in the MEGARequest object received on all callbacks:
 * - [MEGARequest text] - Returns the pin code for multi-factor authentication
 *
 * If the MEGA account is a sub-user business account, onRequestFinish will
 * be called with the error code MEGAErrorTypeApiEMasterOnly.
 *
 * @see [MEGASdk confirmCancelAccountWithLink:password:]
 *
 * @param pin Pin code for multi-factor authentication
 * @param delegate MEGARequestDelegate to track this request
 */
- (void)multiFactorAuthCancelAccountWithPin:(NSString *)pin delegate:(id<MEGARequestDelegate>)delegate;

/**
 * @brief Initialize the cancellation of an account.
 *
 * The associated request type with this request is MEGARequestTypeGetCancelLink.
 *
 * If this request succeeds, a cancellation link will be sent to the email address of the user.
 * If no user is logged in, you will get the error code MEGAErrorTypeApiEAccess in onRequestFinish().
 *
 * Valid data in the MEGARequest object received on all callbacks:
 * - [MEGARequest text] - Returns the pin code for multi-factor authentication
 *
 * If the MEGA account is a sub-user business account, onRequestFinish will
 * be called with the error code MEGAErrorTypeApiEMasterOnly.
 *
 * @see [MEGASdk confirmCancelAccountWithLink:password:]
 *
 * @param pin Pin code for multi-factor authentication
 */
- (void)multiFactorAuthCancelAccountWithPin:(NSString *)pin;

/**
 * @brief Fetch details related to time zones and the current default
 *
 * The associated request type with this request is MEGARequestTypeFetchTimeZone.
 *
 * Valid data in the MEGARequest object received in onRequestFinish when the error code
 * is MEGAErrorTypeApiOk:
 * - [MEGARequest megaTimeZoneDetails] - Returns details about timezones and the current default
 *
 * @param delegate MEGARequestDelegate to track this request
 */
- (void)fetchTimeZoneWithDelegate:(id<MEGARequestDelegate>)delegate;

/**
 * @brief Fetch details related to time zones and the current default
 *
 * The associated request type with this request is MEGARequestTypeFetchTimeZone.
 *
 * Valid data in the MEGARequest object received in onRequestFinish when the error code
 * is MEGAErrorTypeApiOk:
 * - [MEGARequest megaTimeZoneDetails] - Returns details about timezones and the current default
 *
 */
- (void)fetchTimeZone;

/**
 * @brief Log in to a MEGA account.
 *
 * The associated request type with this request is MEGARequestTypeLogin.
 * Valid data in the MEGARequest object received on callbacks:
 * - [MEGARequest email] - Returns the first parameter
 * - [MEGARequest password] - Returns the second parameter
 *
 * If the email/password aren't valid the error code provided in onRequestFinish is
 * MEGAErrorTypeApiENoent.
 *
 * @param email Email of the user.
 * @param password Password.
 * @param delegate Delegate to track this request.
 */
- (void)loginWithEmail:(NSString *)email password:(NSString *)password delegate:(id<MEGARequestDelegate>)delegate;

/**
 * @brief Log in to a MEGA account.
 *
 * The associated request type with this request is MEGARequestTypeLogin.
 * Valid data in the MEGARequest object received on callbacks:
 * - [MEGARequest email] - Returns the first parameter
 * - [MEGARequest password] - Returns the second parameter
 *
 * If the email/password aren't valid the error code provided in onRequestFinish is
 * MEGAErrorTypeApiENoent.
 *
 * @param email Email of the user.
 * @param password Password.
 */
- (void)loginWithEmail:(NSString *)email password:(NSString *)password;

/**
 * @brief Log in to a MEGA account using precomputed keys.
 *
 * The associated request type with this request is MEGARequestTypeLogin.
 * Valid data in the MEGARequest object received on callbacks:
 * - [MEGARequest email] - Returns the first parameter
 * - [MEGARequest password] - Returns the second parameter
 * - [MEGARequest privateKey] - Returns the third parameter
 *
 * If the email/stringHash/base64pwKey aren't valid the error code provided in onRequestFinish is
 * MEGAErrorTypeApiENoent.
 *
 * @param email Email of the user.
 * @param stringHash Hash of the email returned by [MEGASdk hashForBase64pwkey:email:].
 * @param base64pwKey Private key calculated using [MEGASdk base64PwKeyWithPassword:].
 * @param delegate Delegate to track this request.
 *
 * @deprecated The parameter stringHash is no longer for new accounts so this function will be replaced by another
 * one soon. Please use [MEGASdk loginWithEmail:password:delegate:] or [MEGASdk fastLoginWithSession:delegate]
 * instead when possible.
 */
- (void)fastLoginWithEmail:(NSString *)email stringHash:(NSString *)stringHash base64pwKey:(NSString *)base64pwKey delegate:(id<MEGARequestDelegate>)delegate __attribute__((deprecated("The parameter stringHash is no longer for new accounts so this function will be replaced by another one soon. Please use [MEGASdk loginWithEmail:password:delegate:] or [MEGASdk fastLoginWithSession:delegate:] instead when possible.")));

/**
 * @brief Log in to a MEGA account using precomputed keys.
 *
 * The associated request type with this request is MEGARequestTypeLogin.
 * Valid data in the MEGARequest object received on callbacks:
 * - [MEGARequest email] - Returns the first parameter
 * - [MEGARequest password] - Returns the second parameter
 * - [MEGARequest privateKey] - Returns the third parameter
 *
 * If the email/stringHash/base64pwKey aren't valid the error code provided in onRequestFinish is
 * MEGAErrorTypeApiENoent.
 *
 * @param email Email of the user.
 * @param stringHash Hash of the email returned by [MEGASdk hashForBase64pwkey:email:].
 * @param base64pwKey Private key calculated using [MEGASdk base64PwKeyWithPassword:].
 *
 * @deprecated The parameter stringHash is no longer for new accounts so this function will be replaced by another
 * one soon. Please use [MEGASdk loginWithEmail:password:] or [MEGASdk fastLoginWithSession:] instead when possible.
 */
- (void)fastLoginWithEmail:(NSString *)email stringHash:(NSString *)stringHash base64pwKey:(NSString *)base64pwKey __attribute__((deprecated("The parameter stringHash is no longer for new accounts so this function will be replaced by another one soon. Please use [MEGASdk loginWithEmail:password:] or [MEGASdk fastLoginWithSession:] instead when possible.")));

/**
 * @brief Log in to a MEGA account using a session key.
 *
 * The associated request type with this request is MEGARequestTypeFastLogin.
 * Valid data in the MEGARequest object received on callbacks:
 * - [MEGARequest sessionKey] - Returns the session key.
 *
 * @param session Session key previously dumped with [MEGASdk dumpSession].
 * @param delegate Delegate to track this request.
 */
- (void)fastLoginWithSession:(NSString *)session delegate:(id<MEGARequestDelegate>)delegate;

/**
 * @brief Log in to a MEGA account using a session key.
 *
 * The associated request type with this request is MEGARequestTypeFastLogin.
 * Valid data in the MEGARequest object received on callbacks:
 * - [MEGARequest sessionKey] - Returns the session key
 *
 * @param session Session key previously dumped with [MEGASdk dumpSession].
 */
- (void)fastLoginWithSession:(NSString *)session;

/**
 * @brief Log in to a public folder using a folder link.
 *
 * After a successful login, you should call [MEGAsdk fetchnodes] to get filesystem and
 * start working with the folder.
 *
 * The associated request type with this request is MEGARequestTypeLogin.
 * Valid data in the MEGARequest object received on callbacks:
 * - [MEGARequest email] - Retuns the string "FOLDER"
 * - [MEGARequest link] - Returns the public link to the folder
 *
 * @param folderLink Link to a folder in MEGA.
 * @param delegate Delegate to track this request.
 */
- (void)loginToFolderLink:(NSString *)folderLink delegate:(id<MEGARequestDelegate>)delegate;

/**
 * @brief Log in to a public folder using a folder link.
 *
 * After a successful login, you should call [MEGAsdk fetchnodes] to get filesystem and
 * start working with the folder.
 *
 * The associated request type with this request is MEGARequestTypeLogin.
 * Valid data in the MEGARequest object received on callbacks:
 * - [MEGARequest email] - Retuns the string "FOLDER"
 * - [MEGARequest link] - Returns the public link to the folder
 *
 * @param folderLink Link to a folder in MEGA.
 */
- (void)loginToFolderLink:(NSString *)folderLink;

/**
 * @brief Returns the current session key.
 *
 * You have to be logged in to get a valid session key. Otherwise,
 * this function returns nil.
 *
 * @return Current session key.
 */
- (nullable NSString *)dumpSession;

/**
<<<<<<< HEAD
 * @brief Set proxy settings
 *
 * The SDK will start using the provided proxy settings as soon as this function returns.
 *
 * @param proxySettings Proxy settings
 * @see MEGAProxy
 */
- (void)setProxySettings:(MEGAProxy *)proxySettings;

/**
 * @brief Try to detect the system's proxy settings
 *
 * This fuction will return a MEGAProxy object
 * of type MEGAProxyNone
 *
 * @return MEGAProxy object with the detected proxy settings
 */
- (MEGAProxy *)getAutoProxySettings;
=======
 * @brief Returns the current sequence number
 *
 * The sequence number indicates the state of a MEGA account known by the SDK.
 * When external changes are received via actionpackets, the sequence number is
 * updated and changes are commited to the local cache.
 *
 * @return The current sequence number
*/
- (nullable NSString *)sequenceNumber;
>>>>>>> 71a4819b

/**
 * @brief Check if the MEGASdk object is logged in.
 * @return 0 if not logged in, Otherwise, a number >= 0.
 */
- (NSInteger)isLoggedIn;

/**
 * @brief Fetch the filesystem in MEGA.
 *
 * The MEGASdk object must be logged in in an account or a public folder
 * to successfully complete this request.
 *
 * The associated request type with this request is MEGARequestTypeFetchNodes.
 *
 * @param delegate Delegate to track this request.
 */
- (void)fetchNodesWithDelegate:(id<MEGARequestDelegate>)delegate;

/**
 * @brief Fetch the filesystem in MEGA.
 *
 * The MEGASdk object must be logged in in an account or a public folder
 * to successfully complete this request.
 *
 * The associated request type with this request is MEGARequestTypeFetchNodes.
 *
 */
- (void)fetchNodes;

/**
 * @brief Logout of the MEGA account.
 *
 * The associated request type with this request is MEGARequestTypeLogout.
 *
 * @param delegate Delegate to track this request.
 */
- (void)logoutWithDelegate:(id<MEGARequestDelegate>)delegate;

/**
 * @brief Logout of the MEGA account.
 *
 * The associated request type with this request is MEGARequestTypeLogout.
 *
 */
- (void)logout;

/**
 * @brief Logout of the MEGA account without invalidating the session
 *
 * The associated request type with this request is MEGARequestTypeLogout
 *
 * @param delegate Delegate to track this request.
 */
- (void)localLogoutWithDelegate:(id<MEGARequestDelegate>)delegate;

/**
 * @brief Logout of the MEGA account without invalidating the session
 *
 * The associated request type with this request is MEGARequestTypeLogout
 *
 */
- (void)localLogout;

/**
 * @brief Invalidate the existing cache and create a fresh one
 */
- (void)invalidateCache;

/**
 * @brief Estimate the strength of a password
 *
 * Possible return values are:
 * - PasswordStrengthVeryWeak = 0
 * - PasswordStrengthWeak = 1
 * - PasswordStrengthMedium = 2
 * - PasswordStrengthGood = 3
 * - PasswordStrengthStrong = 4
 *
 * @param password Password to check
 * @return Estimated strength of the password
 */
- (PasswordStrength)passwordStrength:(NSString *)password;

/**
 * @brief Check if the password is correct for the current account
 * @param password Password to check
 * @return YES if the password is correct for the current account, otherwise NO.
 */
- (BOOL)checkPassword:(NSString *)password;

/**
 * @brief Returns the credentials of the currently open account
 *
 * If the MEGASdk object isn't logged in or there's no signing key available,
 * this function returns nil
 *
 * @return Fingerprint of the signing key of the current account
 */
- (NSString *)myCredentials;

/**
 * Returns the credentials of a given user
 *
 * The associated request type with this request is MEGARequestTypeGetAttrUser
 * Valid data in the MEGARequest object received on callbacks:
 * - [MEGARequest paramType] - Returns MEGAUserAttributeED25519PublicKey
 * - [MEGARequest flag] - Returns YES
 *
 * Valid data in the MEGARequest object received in onRequestFinish when the error code
 * is MEGAErrorTypeApiOk:
 * - [MEGARequest password] - Returns the credentials in hexadecimal format
 *
 * @param user MEGAUser of the contact (@see [MEGASDK contactForEmail:]) to get the fingerprint
 * @param delegate MEGARequestDelegate to track this request
 */
- (void)getUserCredentials:(MEGAUser *)user delegate:(id<MEGARequestDelegate>)delegate;

/**
 * @brief Checks if credentials are verified for the given user
 *
 * @param user MEGAUser of the contact whose credentiasl want to be checked
 * @return YES if verified, NO otherwise
 */
- (BOOL)areCredentialsVerifiedOfUser:(MEGAUser *)user;

/**
 * @brief Verify credentials of a given user
 *
 * This function allow to tag credentials of a user as verified. It should be called when the
 * logged in user compares the fingerprint of the user (provided by an independent and secure
 * method) with the fingerprint shown by the app (@see [MEGASDK getUserCredentials:]).
 *
 * The associated request type with this request is MEGARequestTypeVerifyCredentials
 * Valid data in the MEGARequest object received on callbacks:
 * - [MEGARequest nodeHandle] - Returns userhandle
 *
 * @param user MEGAUser of the contact whose credentials want to be verified
 * @param delegate MEGARequestDelegate to track this request
 */
- (void)verifyCredentialsOfUser:(MEGAUser *)user delegate:(id<MEGARequestDelegate>)delegate;

/**
 * @brief Reset credentials of a given user
 *
 * Call this function to forget the existing authentication of keys and signatures for a given
 * user. A full reload of the account will start the authentication process again.
 *
 * The associated request type with this request is MEGARequestTypeVerifyCredentials
 * Valid data in the MEGARequest object received on callbacks:
 * - [MEGARequest  nodeHandle] - Returns userhandle
 * - [MEGARequest flag] - Returns YES
 *
 * @param user MEGAUser of the contact whose credentials want to be reset
 * @param delegate MEGARequestDelegate to track this request
 */
- (void)resetCredentialsOfUser:(MEGAUser *)user delegate:(id<MEGARequestDelegate>)delegate;

/**
 * @brief Reset credentials of a given user
 *
 * Call this function to forget the existing authentication of keys and signatures for a given
 * user. A full reload of the account will start the authentication process again.
 *
 * The associated request type with this request is MEGARequestTypeVerifyCredentials
 * Valid data in the MEGARequest object received on callbacks:
 * - [MEGARequest  nodeHandle] - Returns userhandle
 * - [MEGARequest flag] - Returns YES
 *
 * @param user MEGAUser of the contact whose credentials want to be reset
 */
- (void)resetCredentialsOfUser:(MEGAUser *)user;

#pragma mark - Create account and confirm account Requests

/**
 * @brief Initialize the creation of a new MEGA account.
 *
 * The associated request type with this request is MEGARequestTypeCreateAccount.
 * Valid data in the MEGARequest object received on callbacks:
 * - [MEGARequest email] - Returns the email for the account
 * - [MEGARequest password] - Returns the password for the account
 * - [MEGARequest name] - Returns the firstname of the user
 * - [MEGARequest text] - Returns the lastname of the user
 *
 * Valid data in the MEGARequest object received in onRequestFinish when the error code
 * is MEGAErrorTypeApiOk:
 * - [MEGARequest sessionKey] - Returns the session id to resume the process
 *
 * If this request succeed, a new ephemeral session will be created for the new user
 * and a confirmation email will be sent to the specified email address. The app may
 * resume the create-account process by using [MEGASdk resumeCreateAccountWithSessionId:].
 *
 * If an account with the same email already exists, you will get the error code
 * MEGAErrorTypeApiEExist in onRequestFinish
 *
 * @param email Email for the account
 * @param password Password for the account
 * @param firstname Firstname of the user
 * @param lastname Lastname of the user
 * @param delegate Delegate to track this request.
 */
- (void)createAccountWithEmail:(NSString *)email password:(NSString *)password firstname:(NSString *)firstname lastname:(NSString *)lastname delegate:(id<MEGARequestDelegate>)delegate;

/**
 * @brief Initialize the creation of a new MEGA account.
 *
 * The associated request type with this request is MEGARequestTypeCreateAccount.
 * Valid data in the MEGARequest object received on callbacks:
 * - [MEGARequest email] - Returns the email for the account
 * - [MEGARequest password] - Returns the password for the account
 * - [MEGARequest name] - Returns the firstname of the user
 * - [MEGARequest text] - Returns the lastname of the user
 *
 * Valid data in the MEGARequest object received in onRequestFinish when the error code
 * is MEGAErrorTypeApiOk:
 * - [MEGARequest sessionKey] - Returns the session id to resume the process
 *
 * If this request succeed, a new ephemeral session will be created for the new user
 * and a confirmation email will be sent to the specified email address. The app may
 * resume the create-account process by using [MEGASdk resumeCreateAccountWithSessionId:].
 *
 * If an account with the same email already exists, you will get the error code
 * MEGAErrorTypeApiEExist in onRequestFinish
 *
 * @param email Email for the account
 * @param password Password for the account
 * @param firstname Firstname of the user
 * @param lastname Lastname of the user
 */
- (void)createAccountWithEmail:(NSString *)email password:(NSString *)password firstname:(NSString *)firstname lastname:(NSString *)lastname;

/**
 * @brief Initialize the creation of a new MEGA account, with firstname and lastname
 *
 * The associated request type with this request is MEGARequestTypeCreateAccount.
 * Valid data in the MEGARequest object received on callbacks:
 * - [MEGARequest email] - Returns the email for the account
 * - [MEGARequest password] - Returns the password for the account
 * - [MEGARequest name] - Returns the firstname of the user
 * - [MEGARequest text] - Returns the lastname of the user
 * - [MEGARequest nodeHandle] - Returns the last public node handle accessed
 * - [MEGARequest access] - Returns the type of lastPublicHandle
 * - [MEGARequest transferredBytes] - Returns the timestamp of the last access
 *
 * Valid data in the MEGARequest object received in onRequestFinish when the error code
 * is MEGAErrorTypeApiOk:
 * - [MEGARequest sessionKey] - Returns the session id to resume the process
 *
 * If this request succeed, a new ephemeral session will be created for the new user
 * and a confirmation email will be sent to the specified email address. The app may
 * resume the create-account process by using [MEGASdk resumeCreateAccountWithSessionId:].
 *
 * If an account with the same email already exists, you will get the error code
 * MEGAErrorTypeApiEExist in onRequestFinish
 *
 * @param email Email for the account
 * @param password Password for the account
 * @param firstname Firstname of the user
 * @param lastname Lastname of the user
 * @param lastPublicHandle Last public node handle accessed by the user in the last 24h
 * @param lastPublicHandleType Indicates the type of lastPublicHandle, valid values are:
 *      - AffiliateTypeId = 1
 *      - AffiliateTypeFileFolder = 2
 *      - AffiliateTypeChat = 3
 *      - AffiliateTypeContact = 4
 *
 * @param lastAccessTimestamp Timestamp of the last access
 * @param delegate Delegate to track this request.
 */
- (void)createAccountWithEmail:(NSString *)email password:(NSString *)password firstname:(NSString *)firstname lastname:(NSString *)lastname lastPublicHandle:(uint64_t)lastPublicHandle lastPublicHandleType:(AffiliateType)lastPublicHandleType lastAccessTimestamp:(uint64_t)lastAccessTimestamp delegate:(id<MEGARequestDelegate>)delegate;

/**
 * @brief Initialize the creation of a new MEGA account, with firstname and lastname
 *
 * The associated request type with this request is MEGARequestTypeCreateAccount.
 * Valid data in the MEGARequest object received on callbacks:
 * - [MEGARequest email] - Returns the email for the account
 * - [MEGARequest password] - Returns the password for the account
 * - [MEGARequest name] - Returns the firstname of the user
 * - [MEGARequest text] - Returns the lastname of the user
 * - [MEGARequest nodeHandle] - Returns the last public node handle accessed
 * - [MEGARequest access] - Returns the type of lastPublicHandle
 * - [MEGARequest transferredBytes] - Returns the timestamp of the last access
 *
 * Valid data in the MEGARequest object received in onRequestFinish when the error code
 * is MEGAErrorTypeApiOk:
 * - [MEGARequest sessionKey] - Returns the session id to resume the process
 *
 * If this request succeed, a new ephemeral session will be created for the new user
 * and a confirmation email will be sent to the specified email address. The app may
 * resume the create-account process by using [MEGASdk resumeCreateAccountWithSessionId:].
 *
 * If an account with the same email already exists, you will get the error code
 * MEGAErrorTypeApiEExist in onRequestFinish
 *
 * @param email Email for the account
 * @param password Password for the account
 * @param firstname Firstname of the user
 * @param lastname Lastname of the user
 * @param lastPublicHandle Last public node handle accessed by the user in the last 24h
 * @param lastPublicHandleType Indicates the type of lastPublicHandle, valid values are:
 *      - AffiliateTypeId = 1
 *      - AffiliateTypeFileFolder = 2
 *      - AffiliateTypeChat = 3
 *      - AffiliateTypeContact = 4
 *
 * @param lastAccessTimestamp Timestamp of the last access
 */
- (void)createAccountWithEmail:(NSString *)email password:(NSString *)password firstname:(NSString *)firstname lastname:(NSString *)lastname lastPublicHandle:(uint64_t)lastPublicHandle lastPublicHandleType:(AffiliateType)lastPublicHandleType lastAccessTimestamp:(uint64_t)lastAccessTimestamp;

/**
 * @brief Resume a registration process
 *
 * When a user begins the account registration process by calling [MEGASdk createAccountWithEmail:
 * password:firstname:lastname:delegate:], an ephemeral account is created.
 *
 * Until the user successfully confirms the signup link sent to the provided email address,
 * you can resume the ephemeral session in order to change the email address, resend the
 * signup link (@see [MEGASdk sendSignupLinkWithEmail:name:password:delegate:]) and also
 * to receive notifications in case the user confirms the account using another client
 * ([MEGAGlobalDelegate onAccountUpdate:] or [MEGADelegate onAccountUpdate:]).It is also possible
 * to cancel the registration process by [MEGASdk cancelCreateAccount:delegate:], which invalidates
 * the signup link associated to the ephemeral session (the session will be still valid).
 *
 * The associated request type with this request is MEGARequestTypeCreateAccount.
 * Valid data in the MEGARequest object received on callbacks:
 * - [MEGARequest sessionKey] - Returns the session id to resume the process
 * - [MEGARequest paramType] - Returns the value 1
 *
 * In case the account is already confirmed, the associated request will fail with
 * error MEGAErrorTypeApiEArgs.
 *
 * @param sessionId Session id valid for the ephemeral account (@see [MEGASdk createAccountWithEmail:password:firstname:lastname:])
 * @param delegate MEGARequestDelegate to track this request
 */
- (void)resumeCreateAccountWithSessionId:(NSString *)sessionId delegate:(id<MEGARequestDelegate>)delegate;

/**
 * @brief Resume a registration process
 *
 * When a user begins the account registration process by calling [MEGASdk createAccountWithEmail:
 * password:firstname:lastname:delegate:], an ephemeral account is created.
 *
 * Until the user successfully confirms the signup link sent to the provided email address,
 * you can resume the ephemeral session in order to change the email address, resend the
 * signup link (@see [MEGASdk sendSignupLinkWithEmail:name:password:delegate:]) and also
 * to receive notifications in case the user confirms the account using another client
 * ([MEGAGlobalDelegate onAccountUpdate:] or [MEGADelegate onAccountUpdate:]).It is also possible
 * to cancel the registration process by [MEGASdk cancelCreateAccount:delegate:], which invalidates
 * the signup link associated to the ephemeral session (the session will be still valid).
 *
 * The associated request type with this request is MEGARequestTypeCreateAccount.
 * Valid data in the MEGARequest object received on callbacks:
 * - [MEGARequest sessionKey] - Returns the session id to resume the process
 * - [MEGARequest paramType] - Returns the value 1
 *
 * In case the account is already confirmed, the associated request will fail with
 * error MEGAErrorTypeApiEArgs.
 *
 * @param sessionId Session id valid for the ephemeral account (@see [MEGASdk createAccountWithEmail:password:firstname:lastname:])
 */
- (void)resumeCreateAccountWithSessionId:(NSString *)sessionId;

/**
 * @brief Cancel a registration process
 *
 * If a signup link has been generated during registration process, call this function
 * to invalidate it. The ephemeral session will not be invalidated, only the signup link.
 *
 * The associated request type with this request is MEGARequestTypeCreateAccount.
 * Valid data in the MegaRequest object received on callbacks:
 * - [MEGARequest paramType] - Returns the value 2
 *
 * @param delegate MEGARequestDelegate to track this request
 */
- (void)cancelCreateAccountWithDelegate:(id<MEGARequestDelegate>)delegate;

/**
 * @brief Cancel a registration process
 *
 * If a signup link has been generated during registration process, call this function
 * to invalidate it. The ephemeral session will not be invalidated, only the signup link.
 *
 * The associated request type with this request is MEGARequestTypeCreateAccount.
 * Valid data in the MegaRequest object received on callbacks:
 * - [MEGARequest paramType] - Returns the value 2
 *
 */
- (void)cancelCreateAccount;

/**
 * @brief Sends the confirmation email for a new account
 *
 * This function is useful to send the confirmation link again or to send it to a different
 * email address, in case the user mistyped the email at the registration form.
 *
 * @param email Email for the account
 * @param name Firstname of the user
 * @param password Password for the account
 * @param delegate MEGARequestDelegate to track this request
 */
- (void)sendSignupLinkWithEmail:(NSString *)email name:(NSString *)name password:(NSString *)password delegate:(id<MEGARequestDelegate>)delegate;

/**
 * @brief Sends the confirmation email for a new account
 *
 * This function is useful to send the confirmation link again or to send it to a different
 * email address, in case the user mistyped the email at the registration form.
 *
 * @param email Email for the account
 * @param name Firstname of the user
 * @param password Password for the account
 */
- (void)sendSignupLinkWithEmail:(NSString *)email name:(NSString *)name password:(NSString *)password;

/**
 * @brief Sends the confirmation email for a new account
 *
 * This function is useful to send the confirmation link again or to send it to a different
 * email address, in case the user mistyped the email at the registration form.
 *
 * @param email Email for the account
 * @param name Firstname of the user
 * @param base64pwkey key returned by [MEGARequest privateKey] in the onRequestFinish callback of createAccount
 * @param delegate MEGARequestDelegate to track this request
 *
 * @deprecated This function only works using the old registration method and will be removed soon.
 * Please use [MEGASdk sendSignupLinkWithEmail:name:password:delegate:] instead.
 */
- (void)fastSendSignupLinkWithEmail:(NSString *)email base64pwkey:(NSString *)base64pwkey name:(NSString *)name delegate:(id<MEGARequestDelegate>)delegate __attribute__((deprecated("This function only works using the old registration method and will be removed soon. Please use [MEGASdk sendSignupLinkWithEmail:name:password:delegate:] instead.")));

/**
 * @brief Sends the confirmation email for a new account
 *
 * This function is useful to send the confirmation link again or to send it to a different
 * email address, in case the user mistyped the email at the registration form.
 *
 * @param email Email for the account
 * @param name Firstname of the user
 * @param base64pwkey key returned by [MEGARequest privateKey] in the onRequestFinish callback of createAccount
 *
 * @deprecated This function only works using the old registration method and will be removed soon.
 * Please use [MEGASdk sendSignupLinkWithEmail:name:password:] instead.
 */
- (void)fastSendSignupLinkWithEmail:(NSString *)email base64pwkey:(NSString *)base64pwkey name:(NSString *)name __attribute__((deprecated("This function only works using the old registration method and will be removed soon. Please use [MEGASdk sendSignupLinkWithEmail:name:password:] instead.")));

/**
 * @brief Get information about a confirmation link.
 *
 * The associated request type with this request is MEGARequestTypeQuerySignUpLink.
 * Valid data in the MEGARequest object received on all callbacks:
 * - [MEGARequest link] - Returns the confirmation link
 *
 * Valid data in the MEGARequest object received in onRequestFinish when the error code
 * is MEGAErrorTypeApiOk:
 * - [MEGARequest email] - Return the email associated with the confirmation link.
 * - [MEGARequest name] - Returns the name associated with the confirmation link.
 *
 * @param link Confirmation link
 * @param delegate Delegate to track this request
 */
- (void)querySignupLink:(NSString *)link delegate:(id<MEGARequestDelegate>)delegate;

/**
 * @brief Get information about a confirmation link.
 *
 * The associated request type with this request is MEGARequestTypeQuerySignUpLink.
 * Valid data in the MEGARequest object received on all callbacks:
 * - [MEGARequest link] - Returns the confirmation link
 *
 * Valid data in the MEGARequest object received in onRequestFinish when the error code
 * is MEGAErrorTypeApiOk:
 * - [MEGARequest email] - Return the email associated with the confirmation link.
 * - [MEGARequest name] - Returns the name associated with the confirmation link.
 *
 * @param link Confirmation link.
 */
- (void)querySignupLink:(NSString *)link;

/**
 * @brief Confirm a MEGA account using a confirmation link and the user password.
 *
 * The associated request type with this request is MEGARequestTypeConfirmAccount.
 * Valid data in the MEGARequest object received on callbacks:
 * - [MEGARequest link] - Returns the confirmation link
 * - [MEGARequest password] - Returns the password
 *
 * Valid data in the MEGARequest object received in onRequestFinish when the error code
 * is MEGAErrorTypeApiOk:
 * - [MEGARequest email] - Email of the account
 * - [MEGARequest name] - Name of the user
 *
 * @param link Confirmation link.
 * @param password Password for the account.
 * @param delegate Delegate to track this request.
 */
- (void)confirmAccountWithLink:(NSString *)link password:(NSString *)password delegate:(id<MEGARequestDelegate>)delegate;

/**
 * @brief Confirm a MEGA account using a confirmation link and the user password.
 *
 * The associated request type with this request is MEGARequestTypeConfirmAccount.
 * Valid data in the MEGARequest object received on callbacks:
 * - [MEGARequest link] - Returns the confirmation link
 * - [MEGARequest password] - Returns the password
 *
 * Valid data in the MEGARequest object received in onRequestFinish when the error code
 * is MEGAErrorTypeApiOk:
 * - [MEGARequest email] - Email of the account
 * - [MEGARequest name] - Name of the user
 *
 * @param link Confirmation link.
 * @param password Password for the account.
 */
- (void)confirmAccountWithLink:(NSString *)link password:(NSString *)password;

/**
 * @brief Confirm a MEGA account using a confirmation link and a precomputed key.
 *
 * The associated request type with this request is MEGARequestTypeConfirmAccount.
 * Valid data in the MEGARequest object received on callbacks:
 * - [MEGARequest link] - Returns the confirmation link
 * - [MEGARequest privateKey] - Returns the base64pwkey parameter
 *
 * Valid data in the MEGARequest object received in onRequestFinish when the error code
 * is MEGAErrorTypeApiOk:
 * - [MEGARequest email] - Email of the account
 * - [MEGARequest name] - Name of the user
 *
 * @param link Confirmation link.
 * @param base64pwkey Private key precomputed with [MEGASdk base64pwkeyForPassword:].
 * @param delegate Delegate to track this request.
 * @deprecated This function only works using the old registration method and will be removed soon.
 * Please use [MEGASdk confirmAccountWithLink:password:delegate] instead.
 */
- (void)fastConfirmAccountWithLink:(NSString *)link base64pwkey:(NSString *)base64pwkey delegate:(id<MEGARequestDelegate>)delegate __attribute__((deprecated("This function only works using the old registration method and will be removed soon.")));

/**
 * @brief Confirm a MEGA account using a confirmation link and a precomputed key.
 *
 * The associated request type with this request is MEGARequestTypeConfirmAccount.
 * Valid data in the MEGARequest object received on callbacks:
 * - [MEGARequest link] - Returns the confirmation link
 * - [MEGARequest privateKey] - Returns the base64pwkey parameter
 *
 * Valid data in the MEGARequest object received in onRequestFinish when the error code
 * is MEGAErrorTypeApiOk:
 * - [MEGARequest email] - Email of the account
 * - [MEGARequest name] - Name of the user
 *
 * @param link Confirmation link.
 * @param base64pwkey Private key precomputed with [MEGASdk base64pwkeyForPassword:].
 * @deprecated This function only works using the old registration method and will be removed soon.
 * Please use [MEGASdk confirmAccountWithLink:password] instead.
 */
- (void)fastConfirmAccountWithLink:(NSString *)link base64pwkey:(NSString *)base64pwkey __attribute__((deprecated("This function only works using the old registration method and will be removed soon.")));

/**
 * @brief Initialize the reset of the existing password, with and without the Master Key.
 *
 * The associated request type with this request is MEGARequestTypeGetRecoveryLink.
 * Valid data in the MEGARequest object received on callbacks:
 * - [MEGARequest email] - Returns the email for the account
 * - [MEGARequest flag] - Returns whether the user has a backup of the master key or not.
 *
 * If this request succeed, a recovery link will be sent to the user.
 * If no account is registered under the provided email, you will get the error code
 * MEGAErrorTypeApiENoent in onRequestFinish
 *
 * @param email Email used to register the account whose password wants to be reset.
 * @param hasMasterKey YES if the user has a backup of the master key. Otherwise, NO.
 * @param delegate Delegate to track this request.
 */
- (void)resetPasswordWithEmail:(NSString *)email hasMasterKey:(BOOL)hasMasterKey delegate:(id<MEGARequestDelegate>)delegate;

/**
 * @brief Initialize the reset of the existing password, with and without the Master Key.
 *
 * The associated request type with this request is MEGARequestTypeGetRecoveryLink.
 * Valid data in the MEGARequest object received on callbacks:
 * - [MEGARequest email] - Returns the email for the account
 * - [MEGARequest flag] - Returns whether the user has a backup of the master key or not.
 *
 * If this request succeed, a recovery link will be sent to the user.
 * If no account is registered under the provided email, you will get the error code
 * MEGAErrorTypeApiENoent in onRequestFinish
 *
 * @param email Email used to register the account whose password wants to be reset.
 * @param hasMasterKey YES if the user has a backup of the master key. Otherwise, NO.
 */
- (void)resetPasswordWithEmail:(NSString *)email hasMasterKey:(BOOL)hasMasterKey;

/**
 * @brief Get information about a recovery link created by [MEGASdk resetPasswordWithEmail:hasMasterKey:].
 *
 * The associated request type with this request is MEGARequestTypeQueryRecoveryLink
 * Valid data in the MEGARequest object received on all callbacks:
 * - [MEGARequest link] - Returns the recovery link
 *
 * Valid data in the MEGARequest object received in onRequestFinish when the error code
 * is MEGAErrorTypeApiOk:
 * - [MEGARequest email] - Return the email associated with the link
 * - [MEGARequest flag] - Return whether the link requires masterkey to reset password.
 *
 * @param link Recovery link (#recover)
 * @param delegate Delegate to track this request
 */
- (void)queryResetPasswordLink:(NSString *)link delegate:(id<MEGARequestDelegate>)delegate;

/**
 * @brief Get information about a recovery link created by [MEGASdk resetPasswordWithEmail:hasMasterKey:].
 *
 * The associated request type with this request is MEGARequestTypeQueryRecoveryLink
 * Valid data in the MEGARequest object received on all callbacks:
 * - [MEGARequest link] - Returns the recovery link
 *
 * Valid data in the MEGARequest object received in onRequestFinish when the error code
 * is MEGAErrorTypeApiOk:
 * - [MEGARequest email] - Return the email associated with the link
 * - [MEGARequest flag] - Return whether the link requires masterkey to reset password.
 *
 * @param link Recovery link (#recover)
 */
- (void)queryResetPasswordLink:(NSString *)link;

/**
 * @brief Set a new password for the account pointed by the recovery link.
 *
 * Recovery links are created by calling [MEGASdk resetPasswordWithEmail:hasMasterKey:] and may or may not
 * require to provide the master key.
 *
 * @see The flag of the MEGARequestTypeQueryRecoveryLink in [MEGASdk queryResetPasswordLink:]
 *
 * The associated request type with this request is MEGARequestTypeConfirmRecoveryLink
 * Valid data in the MEGARequest object received on all callbacks:
 * - [MEGARequest link] - Returns the recovery link
 * - [MEGARequest password] - Returns the new password
 * - [MEGARequest privateKey] - Returns the Master Key, when provided
 *
 * Valid data in the MEGARequest object received in onRequestFinish when the error code
 * is MEGAErrorTypeApiOk:
 * - [MEGARequest email] - Return the email associated with the link
 * - [MEGARequest flag] - Return whether the link requires masterkey to reset password.
 *
 * @param link The recovery link sent to the user's email address.
 * @param newPassword The new password to be set.
 * @param masterKey Base64-encoded string containing the master key (optional).
 * @param delegate Delegate to track this request
 */
- (void)confirmResetPasswordWithLink:(NSString *)link newPassword:(NSString *)newPassword masterKey:(nullable NSString *)masterKey delegate:(id<MEGARequestDelegate>)delegate;

/**
 * @brief Set a new password for the account pointed by the recovery link.
 *
 * Recovery links are created by calling [MEGASdk resetPasswordWithEmail:hasMasterKey:] and may or may not
 * require to provide the master key.
 *
 * @see The flag of the MEGARequestTypeQueryRecoveryLink in [MEGASdk queryResetPasswordLink:]
 *
 * The associated request type with this request is MEGARequestTypeConfirmRecoveryLink
 * Valid data in the MEGARequest object received on all callbacks:
 * - [MEGARequest link] - Returns the recovery link
 * - [MEGARequest password] - Returns the new password
 * - [MEGARequest privateKey] - Returns the Master Key, when provided
 *
 * Valid data in the MEGARequest object received in onRequestFinish when the error code
 * is MEGAErrorTypeApiOk:
 * - [MEGARequest email] - Return the email associated with the link
 * - [MEGARequest flag] - Return whether the link requires masterkey to reset password.
 *
 * @param link The recovery link sent to the user's email address.
 * @param newPassword The new password to be set.
 * @param masterKey Base64-encoded string containing the master key (optional).
 */
- (void)confirmResetPasswordWithLink:(NSString *)link newPassword:(NSString *)newPassword masterKey:(nullable NSString *)masterKey;

/**
 * @brief Initialize the cancellation of an account.
 *
 * The associated request type with this request is MEGARequestTypeGetCancelLink.
 *
 * If this request succeed, a cancellation link will be sent to the email address of the user.
 * If no user is logged in, you will get the error code MEGAErrorTypeApiEAccess in onRequestFinish.
 *
 * If the MEGA account is a sub-user business account, onRequestFinish will
 * be called with the error code MEGAErrorTypeApiEMasterOnly.
 *
 * @see [MEGASdk confirmCancelAccountWithLink:password:]
 *
 * @param delegate Delegate to track this request
 */
- (void)cancelAccountWithDelegate:(id<MEGARequestDelegate>)delegate;

/**
 * @brief Initialize the cancellation of an account.
 *
 * The associated request type with this request is MEGARequestTypeGetCancelLink.
 *
 * If this request succeed, a cancellation link will be sent to the email address of the user.
 * If no user is logged in, you will get the error code MEGAErrorTypeApiEAccess in onRequestFinish.
 *
 * If the MEGA account is a sub-user business account, onRequestFinish will
 * be called with the error code MEGAErrorTypeApiEMasterOnly.
 *
 * @see [MEGASdk confirmCancelAccountWithLink:password:]
 *
 */
- (void)cancelAccount;

/**
 * @brief Get information about a cancel link created by [MEGASdk cancelAccount].
 *
 * The associated request type with this request is MEGARequestTypeQueryRecoveryLink
 * Valid data in the MEGARequest object received on all callbacks:
 * - [MEGARequest link] - Returns the cancel link
 *
 * Valid data in the MEGARequest object received in onRequestFinish when the error code
 * is MEGAErrorTypeApiOk:
 * - [MEGARequest email] - Return the email associated with the link
 *
 * @param link Cancel link (#cancel)
 * @param delegate Delegate to track this request
 */
- (void)queryCancelLink:(NSString *)link delegate:(id<MEGARequestDelegate>)delegate;

/**
* @brief Get information about a cancel link created by [MEGASdk cancelAccount].
*
* The associated request type with this request is MEGARequestTypeQueryRecoveryLink
* Valid data in the MEGARequest object received on all callbacks:
* - [MEGARequest link] - Returns the cancel link
*
* Valid data in the MEGARequest object received in onRequestFinish when the error code
* is MEGAErrorTypeApiOk:
* - [MEGARequest email] - Return the email associated with the link
*
* @param link Cancel link (#cancel)
*/
- (void)queryCancelLink:(NSString *)link;

/**
 * @brief Effectively parks the user's account without creating a new fresh account.
 *
 * If no user is logged in, you will get the error code MEGAErrorTypeApiEAccess in onRequestFinish.
 *
 * The contents of the account will then be purged after 60 days. Once the account is
 * parked, the user needs to contact MEGA support to restore the account.
 *
 * The associated request type with this request is MEGARequestTypeConfirmCancelLink.
 * Valid data in the MEGARequest object received on all callbacks:
 * - [MEGARequest link] - Returns the recovery link
 * - [MEGARequest password] - Returns the new password
 *
 * Valid data in the MEGARequest object received in onRequestFinish when the error code
 * is MEGAErrorTypeApiOk:
 * - [MEGARequest email] - Return the email associated with the link
 *
 * @param link Cancellation link sent to the user's email address;
 * @param password Password for the account.
 * @param delegate Delegate to track this request
 */
- (void)confirmCancelAccountWithLink:(NSString *)link password:(NSString *)password delegate:(id<MEGARequestDelegate>)delegate;

/**
 * @brief Effectively parks the user's account without creating a new fresh account.
 *
 * If no user is logged in, you will get the error code MEGAErrorTypeApiEAccess in onRequestFinish.
 *
 * The contents of the account will then be purged after 60 days. Once the account is
 * parked, the user needs to contact MEGA support to restore the account.
 *
 * The associated request type with this request is MEGARequestTypeConfirmCancelLink.
 * Valid data in the MEGARequest object received on all callbacks:
 * - [MEGARequest link] - Returns the recovery link
 * - [MEGARequest password] - Returns the new password
 *
 * Valid data in the MEGARequest object received in onRequestFinish when the error code
 * is MEGAErrorTypeApiOk:
 * - [MEGARequest email] - Return the email associated with the link
 *
 * @param link Cancellation link sent to the user's email address;
 * @param password Password for the account.
 */
- (void)confirmCancelAccountWithLink:(NSString *)link password:(NSString *)password;

/**
* @brief Allow to resend the verification email for Weak Account Protection
*
* The verification email will be resent to the same address as it was previously sent to.
*
* This function can be called if the the reason for being blocked is:
*      700: the account is supended for Weak Account Protection.
*
* If the logged in account is not suspended or is suspended for some other reason,
* onRequestFinish will be called with the error code MEGAErrorTypeApiEAccess.
*
* If the logged in account has not been sent the unlock email before,
* onRequestFinish will be called with the error code MEGAErrorTypeApiEArgs.
*
* @param delegate MEGARequestDelegate to track this request
*/
- (void)resendVerificationEmailWithDelegate:(id<MEGARequestDelegate>)delegate;

/**
* @brief Allow to resend the verification email for Weak Account Protection
*
* The verification email will be resent to the same address as it was previously sent to.
*
* This function can be called if the the reason for being blocked is:
*      700: the account is supended for Weak Account Protection.
*
* If the logged in account is not suspended or is suspended for some other reason,
* onRequestFinish will be called with the error code MEGAErrorTypeApiEAccess.
*
* If the logged in account has not been sent the unlock email before,
* onRequestFinish will be called with the error code MEGAErrorTypeApiEArgs.
*/
- (void)resendVerificationEmail;

/**
 * @brief Initialize the change of the email address associated to the account.
 *
 * The associated request type with this request is MEGARequestTypeGetChangeEmailLink.
 * Valid data in the MEGARequest object received on all callbacks:
 * - [MEGARequest email] - Return the email associated with the link
 *
 * If this request succeed, a change-email link will be sent to the specified email address.
 * If no user is logged in, you will get the error code MEGAErrorTypeApiEAccess in onRequestFinish.
 *
 * If the MEGA account is a sub-user business account, onRequestFinish will
 * be called with the error code MEGAErrorTypeApiEMasterOnly.
 *
 * @param email The new email to be associated to the account.
 * @param delegate Delegate to track this request
 */
- (void)changeEmail:(NSString *)email delegate:(id<MEGARequestDelegate>)delegate;

/**
 * @brief Initialize the change of the email address associated to the account.
 *
 * The associated request type with this request is MEGARequestTypeGetChangeEmailLink.
 * Valid data in the MEGARequest object received on all callbacks:
 * - [MEGARequest email] - Return the email associated with the link
 *
 * If this request succeed, a change-email link will be sent to the specified email address.
 * If no user is logged in, you will get the error code MEGAErrorTypeApiEAccess in onRequestFinish.
 *
 * @param email The new email to be associated to the account.
 */
- (void)changeEmail:(NSString *)email;

/**
 * @brief Get information about a change-email link created by [MEGASdk changeEmail:].
 *
 * If no user is logged in, you will get the error code MEGAErrorTypeApiEAccess in onRequestFinish.
 *
 * The associated request type with this request is MEGARequestTypeQueryRecoveryLink
 * Valid data in the MEGARequest object received on all callbacks:
 * - [MEGARequest link] - Returns the recovery link
 *
 * Valid data in the MEGARequest object received in onRequestFinish when the error code
 * is MEGAErrorTypeApiOk:
 * - [MEGARequest email] - Return the email associated with the link
 *
 * @param link Change-email link (#verify)
 * @param delegate Delegate to track this request
 */
- (void)queryChangeEmailLink:(NSString *)link delegate:(id<MEGARequestDelegate>)delegate;

/**
 * @brief Get information about a change-email link created by [MEGASdk changeEmail:].
 *
 * If no user is logged in, you will get the error code MEGAErrorTypeApiEAccess in onRequestFinish.
 *
 * The associated request type with this request is MEGARequestTypeQueryRecoveryLink
 * Valid data in the MEGARequest object received on all callbacks:
 * - [MEGARequest link] - Returns the recovery link
 *
 * Valid data in the MEGARequest object received in onRequestFinish when the error code
 * is MEGAErrorTypeApiOk:
 * - [MEGARequest email] - Return the email associated with the link
 *
 * If the account logged-in is different account than the one for which the link
 * was generated, onRequestFinish will be called with the error code MEGAErrorTypeApiEAccess.
 *
 * @param link Change-email link (#verify)
 */
- (void)queryChangeEmailLink:(NSString *)link;

/**
 * @brief Effectively changes the email address associated to the account.
 *
 * If no user is logged in, you will get the error code MEGAErrorTypeApiEAccess in onRequestFinish.
 *
 * The associated request type with this request is MEGARequestTypeConfirmChangeEmailLink.
 * Valid data in the MEGARequest object received on all callbacks:
 * - [MEGARequest link] - Returns the recovery link
 * - [MEGARequest password] - Returns the new password
 *
 * Valid data in the MEGARequest object received in onRequestFinish when the error code
 * is MEGAErrorTypeApiOk:
 * - [MEGARequest email] - Return the email associated with the link
 *
 * @param link Change-email link sent to the user's email address.
 * @param password Password for the account.
 * @param delegate Delegate to track this request
 */
- (void)confirmChangeEmailWithLink:(NSString *)link password:(NSString *)password delegate:(id<MEGARequestDelegate>)delegate;

/**
 * @brief Effectively changes the email address associated to the account.
 *
 * If no user is logged in, you will get the error code MEGAErrorTypeApiEAccess in onRequestFinish.
 *
 * The associated request type with this request is MEGARequestTypeConfirmChangeEmailLink.
 * Valid data in the MEGARequest object received on all callbacks:
 * - [MEGARequest link] - Returns the recovery link
 * - [MEGARequest password] - Returns the new password
 *
 * Valid data in the MEGARequest object received in onRequestFinish when the error code
 * is MEGAErrorTypeApiOk:
 * - [MEGARequest email] - Return the email associated with the link
 *
 * @param link Change-email link sent to the user's email address.
 * @param password Password for the account.
 */
- (void)confirmChangeEmailWithLink:(NSString *)link password:(NSString *)password;

/**
 * @brief Create a contact link
 *
 * The associated request type with this request is MEGARequestTypeContactLinkCreate.
 *
 * Valid data in the MEGARequest object received on all callbacks:
 * - [MEGARequest flag] - Returns the value of \c renew parameter
 *
 * Valid data in the MEGARequest object received in onRequestFinish when the error code
 * is MEGAErrorTypeApiOk:
 * - [MEGARequest nodeHandle] - Return the handle of the new contact link
 *
 * @param renew YES to invalidate the previous contact link (if any).
 * @param delegate Delegate to track this request
 */
- (void)contactLinkCreateRenew:(BOOL)renew delegate:(id<MEGARequestDelegate>)delegate;

/**
 * @brief Create a contact link
 *
 * The associated request type with this request is MEGARequestTypeContactLinkCreate.
 *
 * Valid data in the MEGARequest object received on all callbacks:
 * - [MEGARequest flag] - Returns the value of \c renew parameter
 *
 * Valid data in the MEGARequest object received in onRequestFinish when the error code
 * is MEGAErrorTypeApiOk:
 * - [MEGARequest nodeHandle] - Return the handle of the new contact link
 *
 * @param renew YES to invalidate the previous contact link (if any).
 */
- (void)contactLinkCreateRenew:(BOOL)renew;

/**
 * @brief Get information about a contact link
 *
 * The associated request type with this request is MEGARequestTypeContactLinkQuery.
 *
 * Valid data in the MEGARequest object received on all callbacks:
 * - [MEGARequest nodeHandle] - Returns the handle of the contact link
 *
 * Valid data in the MEGARequest object received in onRequestFinish when the error code
 * is MEGAErrorTypeApiOk:
 * - [MEGARequest parentHandle] - Returns the userhandle of the contact
 * - [MEGARequest email] - Returns the email of the contact
 * - [MEGARequest name] - Returns the first name of the contact
 * - [MEGARequest text] - Returns the last name of the contact
 *
 * @param handle Handle of the contact link to check
 * @param delegate Delegate to track this request
 */
- (void)contactLinkQueryWithHandle:(uint64_t)handle delegate:(id<MEGARequestDelegate>)delegate;

/**
 * @brief Get information about a contact link
 *
 * The associated request type with this request is MEGARequestTypeContactLinkQuery.
 *
 * Valid data in the MEGARequest object received on all callbacks:
 * - [MEGARequest nodeHandle] - Returns the handle of the contact link
 *
 * Valid data in the MEGARequest object received in onRequestFinish when the error code
 * is MEGAErrorTypeApiOk:
 * - [MEGARequest parentHandle] - Returns the userhandle of the contact
 * - [MEGARequest email] - Returns the email of the contact
 * - [MEGARequest name] - Returns the first name of the contact
 * - [MEGARequest text] - Returns the last name of the contact
 *
 * @param handle Handle of the contact link to check
 */
- (void)contactLinkQueryWithHandle:(uint64_t)handle;

/**
 * @brief Delete the active contact link
 *
 * The associated request type with this request is MEGARequestTypeContactLinkDelete.
 *
 * Valid data in the MEGARequest object received on all callbacks:
 * - [MEGARequest nodeHandle] - Returns the handle of the contact link
 *
 * @param delegate Delegate to track this request
 */
- (void)contactLinkDeleteWithDelegate:(id<MEGARequestDelegate>)delegate;

/**
 * @brief Delete the active contact link
 *
 * The associated request type with this request is MEGARequestTypeContactLinkDelete.
 *
 * Valid data in the MEGARequest object received on all callbacks:
 * - [MEGARequest nodeHandle] - Returns the handle of the contact link
 */
- (void)contactLinkDelete;

/**
 * @brief Command to keep mobile apps alive when needed
 *
 * When this feature is enabled, API servers will regularly send push notifications
 * to keep the application running. Before using this function, it's needed to register
 * a notification token using [MEGASdk registeriOSdeviceToken:]
 *
 * The associated request type with this request is MEGARequestTypeKeepMeAlive.
 *
 * Valid data in the MEGARequest object received on all callbacks:
 * - MEGARequest.paramType - Returns the type send in the first parameter
 * - MEGARequest.flag - Returns YES when the feature is being enabled, otherwise NO
 *
 * @param type Type of keep alive desired
 * Valid values for this parameter:
 * - KeepMeAliveCameraUploads = 0
 *
 * @param enable YES to enable this feature, NO to disable it
 * @param delegate MEGARequestDelegate to track this request
 *
 * @see [MEGASdk registeriOSdeviceToken:]
 */
- (void)keepMeAliveWithType:(KeepMeAlive)type enable:(BOOL)enable delegate:(id<MEGARequestDelegate>)delegate;

/**
 * @brief Command to keep mobile apps alive when needed
 *
 * When this feature is enabled, API servers will regularly send push notifications
 * to keep the application running. Before using this function, it's needed to register
 * a notification token using [MEGASdk registeriOSdeviceToken:]
 *
 * The associated request type with this request is MEGARequestTypeKeepMeAlive.
 *
 * Valid data in the MEGARequest object received on all callbacks:
 * - MEGARequest.paramType - Returns the type send in the first parameter
 * - MEGARequest.flag - Returns YES when the feature is being enabled, otherwise NO
 *
 * @param type Type of keep alive desired
 * Valid values for this parameter:
 * - KeepMeAliveCameraUploads = 0
 *
 * @param enable YES to enable this feature, NO to disable it
 *
 * @see [MEGASdk registeriOSdeviceToken:]
 */
- (void)keepMeAliveWithType:(KeepMeAlive)type enable:(BOOL)enable;

/**
 * @brief Check the reason of being blocked.
 *
 * The associated request type with this request is MEGARequestTypeWhyAmIBlocked.
 *
 * This request can be sent internally at anytime (whenever an account gets blocked), so
 * a MEGAGlobalListener should process the result, show the reason and logout.
 *
 * Valid data in the MegaRequest object received in onRequestFinish when the error code
 * is MEGAErrorTypeApiOk:
 * - MEGARequest.text - Returns the reason string (in English)
 * - MEGARequest.number - Returns the reason code. Possible values:
 *     0: The account is not blocked
 *     200: suspension message for any type of suspension, but copyright suspension.
 *     300: suspension only for multiple copyright violations.
 *     400: the subuser account has been disabled.
 *     401: the subuser account has been removed.
 *     500: The account needs to be verified by an SMS code.
 *     700: the account is supended for Weak Account Protection.
 *
 * If the error code in the MEGARequest object received in onRequestFinish
 * is MEGAErrorTypeApiOk, the user is not blocked.
 *
 * @param delegate MEGARequestDelegate to track this request
 */
- (void)whyAmIBlockedWithDelegate:(id<MEGARequestDelegate>)delegate;

/**
 * @brief Check the reason of being blocked.
 *
 * The associated request type with this request is MEGARequestTypeWhyAmIBlocked.
 *
 * This request can be sent internally at anytime (whenever an account gets blocked), so
 * a MEGAGlobalListener should process the result, show the reason and logout.
 *
 * Valid data in the MegaRequest object received in onRequestFinish when the error code
 * is MEGAErrorTypeApiOk:
 * - MEGARequest.text - Returns the reason string (in English)
 * - MEGARequest.number - Returns the reason code. Possible values:
 *     0: The account is not blocked
 *     200: suspension message for any type of suspension, but copyright suspension.
 *     300: suspension only for multiple copyright violations.
 *     400: the subuser account has been disabled.
 *     401: the subuser account has been removed.
 *     500: The account needs to be verified by an SMS code.
 *     700: the account is supended for Weak Account Protection.
 *
 * If the error code in the MEGARequest object received in onRequestFinish
 * is MEGAErrorTypeApiOk, the user is not blocked.
*/
- (void)whyAmIBlocked;

/**
 * @brief Get the next PSA (Public Service Announcement) that should be shown to the user
 *
 * After the PSA has been accepted or dismissed by the user, app should
 * use [MEGASdk setPSAWithIdentifier:] [MEGASdk setPSAWithIdentifier:delegate:] to notify API servers about
 * this event and do not get the same PSA again in the next call to this function.
 *
 * The associated request type with this request is MEGARequestTypeGetPSA.
 *
 * Valid data in the MEGARequest object received in onRequestFinish when the error code
 * is MEGAErrorTypeApiOk:
 * - [MEGARequest number] - Returns the id of the PSA (useful to call [MEGASdk setPSAWithIdentifier:]
 *                          [MEGASdk setPSAWithIdentifier:delegate:] later)
 * - [MEGARequest name] - Returns the title of the PSA
 * - [MEGARequest text] - Returns the text of the PSA
 * - [MEGARequest file] - Returns the URL of the image of the PSA
 * - [MEGARequest password] - Returns the text for the possitive button (or an empty string)
 * - [MEGARequest link] - Returns the link for the possitive button (or an empty string)
 *
 * If there isn't any new PSA to show, onRequestFinish will be called with the error
 * code MEGAErrorTypeApiENoent
 *
 * @param delegate MEGARequestDelegate to track this request
 * @see [MEGASdk setPSAWithIdentifier:] [MEGASdk setPSAWithIdentifier:delegate:]
 */
- (void)getPSAWithDelegate:(id<MEGARequestDelegate>)delegate;

/**
 * @brief Get the next PSA (Public Service Announcement) that should be shown to the user
 *
 * After the PSA has been accepted or dismissed by the user, app should
 * use [MEGASdk setPSAWithIdentifier:] [MEGASdk setPSAWithIdentifier:delegate:] to notify API servers about
 * this event and do not get the same PSA again in the next call to this function.
 *
 * The associated request type with this request is MEGARequestTypeGetPSA.
 *
 * Valid data in the MEGARequest object received in onRequestFinish when the error code
 * is MEGAErrorTypeApiOk:
 * - [MEGARequest number] - Returns the id of the PSA (useful to call [MEGASdk setPSAWithIdentifier:]
 *                          [MEGASdk setPSAWithIdentifier:delegate:] later)
 * - [MEGARequest name] - Returns the title of the PSA
 * - [MEGARequest text] - Returns the text of the PSA
 * - [MEGARequest file] - Returns the URL of the image of the PSA
 * - [MEGARequest password] - Returns the text for the possitive button (or an empty string)
 * - [MEGARequest link] - Returns the link for the possitive button (or an empty string)
 *
 * If there isn't any new PSA to show, onRequestFinish will be called with the error
 * code MEGAErrorTypeApiENoent
 *
 * @see [MEGASdk setPSAWithIdentifier:] [MEGASdk setPSAWithIdentifier:delegate:]
 */
- (void)getPSA;

/**
 * @brief Notify API servers that a PSA (Public Service Announcement) has been already seen
 *
 * The associated request type with this request is MEGARequestTypeSetAttrUser.
 *
 * Valid data in the MEGARequest object received on callbacks:
 * - [MEGARequest paramType] - Returns the value MEGAUserAttributeLastPSA
 * - [MEGARequest text] - Returns the id passed in the first parameter (as a string)
 *
 * @param identifier Identifier of the PSA
 * @param delegate MEGARequestDelegate to track this request
 *
 * @see [MEGASdk getPSA] [MEGASdk getPSAWithDelegate:]
 */
- (void)setPSAWithIdentifier:(NSInteger)identifier delegate:(id<MEGARequestDelegate>)delegate;

/**
 * @brief Notify API servers that a PSA (Public Service Announcement) has been already seen
 *
 * The associated request type with this request is MEGARequestTypeSetAttrUser.
 *
 * Valid data in the MEGARequest object received on callbacks:
 * - [MEGARequest paramType] - Returns the value MEGAUserAttributeLastPSA
 * - [MEGARequest text] - Returns the id passed in the first parameter (as a string)
 *
 * @param identifier Identifier of the PSA
 *
 * @see [MEGASdk getPSA] [MEGASdk getPSAWithDelegate:]
 */
- (void)setPSAWithIdentifier:(NSInteger)identifier;

/**
 * @brief Command to acknowledge user alerts.
 *
 * Other clients will be notified that alerts to this point have been seen.
 *
 * @see [MEGASdk userAlertList]
 */
- (void)acknowledgeUserAlertsWithDelegate:(id<MEGARequestDelegate>)delegate;

/**
 * @brief Command to acknowledge user alerts.
 *
 * Other clients will be notified that alerts to this point have been seen.
 *
 * @see [MEGASdk userAlertList]
 */
- (void)acknowledgeUserAlerts;

#pragma mark - Filesystem changes Requests

/**
 * @brief Create a folder in the MEGA account.
 *
 * The associated request type with this request is MEGARequestTypeCreateAccount.
 * Valid data in the MEGARequest object received on callbacks:
 * - [MEGARequest parentHandle] - Returns the handle of the parent folder
 * - [MEGARequest name] - Returns the name of the new folder
 *
 * Valid data in the MEGARequest object received in onRequestFinish when the error code
 * is MEGAErrorTypeApiOk:
 * - [MEGARequest nodeHandle] - Handle of the new folder
 *
 * If the MEGA account is a business account and it's status is expired, onRequestFinish will
 * be called with the error code MEGAErrorTypeApiEBusinessPastDue.
 *
 * @param name Name of the new folder.
 * @param parent Parent folder.
 * @param delegate Delegate to track this request.
 */
- (void)createFolderWithName:(NSString *)name parent:(MEGANode *)parent delegate:(id<MEGARequestDelegate>)delegate;

/**
 * @brief Create a folder in the MEGA account.
 *
 * The associated request type with this request is MEGARequestTypeCreateAccount.
 * Valid data in the MEGARequest object received on callbacks:
 * - [MEGARequest parentHandle] - Returns the handle of the parent folder
 * - [MEGARequest name] - Returns the name of the new folder
 *
 * Valid data in the MEGARequest object received in onRequestFinish when the error code
 * is MEGAErrorTypeApiOk:
 * - [MEGARequest nodeHandle] - Handle of the new folder
 *
 * If the MEGA account is a business account and it's status is expired, onRequestFinish will
 * be called with the error code MEGAErrorTypeApiEBusinessPastDue.
 *
 * @param name Name of the new folder.
 * @param parent Parent folder.
 */
- (void)createFolderWithName:(NSString *)name parent:(MEGANode *)parent;

/**
 * @brief Move a node in the MEGA account.
 *
 * The associated request type with this request is MEGARequestTypeMove.
 * Valid data in the MEGARequest object received on callbacks:
 * - [MEGARequest nodeHandle] - Returns the handle of the node to move
 * - [MEGARequest parentHandle] - Returns the handle of the new parent for the node
 *
 * If the MEGA account is a business account and it's status is expired, onRequestFinish will
 * be called with the error code MEGAErrorTypeApiEBusinessPastDue.
 *
 * @param node Node to move.
 * @param newParent New parent for the node.
 * @param delegate Delegate to track this request.
 */
- (void)moveNode:(MEGANode *)node newParent:(MEGANode *)newParent delegate:(id<MEGARequestDelegate>)delegate;

/**
 * @brief Move a node in the MEGA account.
 *
 * The associated request type with this request is MEGARequestTypeMove.
 * Valid data in the MEGARequest object received on callbacks:
 * - [MEGARequest nodeHandle] - Returns the handle of the node to move
 * - [MEGARequest parentHandle] - Returns the handle of the new parent for the node
 *
 * If the MEGA account is a business account and it's status is expired, onRequestFinish will
 * be called with the error code MEGAErrorTypeApiEBusinessPastDue.
 *
 * @param node Node to move.
 * @param newParent New parent for the node.
 */
- (void)moveNode:(MEGANode *)node newParent:(MEGANode *)newParent;

/**
 * @brief Move a node in the MEGA account.
 *
 * The associated request type with this request is MEGARequestTypeMove.
 * Valid data in the MEGARequest object received on callbacks:
 * - [MEGARequest nodeHandle] - Returns the handle of the node to move
 * - [MEGARequest parentHandle] - Returns the handle of the new parent for the node
 * - [MEGARequest name] - Returns the name for the new node
 *
 * If the MEGA account is a business account and it's status is expired, onRequestFinish will
 * be called with the error code MEGAErrorTypeApiEBusinessPastDue.
 *
 * @param node Node to move.
 * @param newParent New parent for the node.
 * @param newName Name for the new node.
 * @param delegate Delegate to track this request.
 */
- (void)moveNode:(MEGANode *)node newParent:(MEGANode *)newParent newName:(NSString *)newName delegate:(id<MEGARequestDelegate>)delegate;

/**
 * @brief Move a node in the MEGA account.
 *
 * The associated request type with this request is MEGARequestTypeMove.
 * Valid data in the MEGARequest object received on callbacks:
 * - [MEGARequest nodeHandle] - Returns the handle of the node to move
 * - [MEGARequest parentHandle] - Returns the handle of the new parent for the node
 * - [MEGARequest name] - Returns the name for the new node
 *
 * If the MEGA account is a business account and it's status is expired, onRequestFinish will
 * be called with the error code MEGAErrorTypeApiEBusinessPastDue.
 *
 * @param node Node to move.
 * @param newParent New parent for the node.
 * @param newName Name for the new node.
 */
- (void)moveNode:(MEGANode *)node newParent:(MEGANode *)newParent newName:(NSString *)newName;

/**
 * @brief Copy a node in the MEGA account.
 *
 * The associated request type with this request is MEGARequestTypeCopy.
 * Valid data in the MEGARequest object received on callbacks:
 * - [MEGARequest nodeHandle] - Returns the handle of the node to move
 * - [MEGARequest parentHandle] - Returns the handle of the new parent for the node
 * - [MEGARequest publicNode] - Returns the node to copy (if it is a public node)
 *
 * If the MEGA account is a business account and it's status is expired, onRequestFinish will
 * be called with the error code MEGAErrorTypeApiEBusinessPastDue.
 *
 * @param node Node to copy.
 * @param newParent New parent for the node.
 * @param delegate Delegate to track this request.
 */
- (void)copyNode:(MEGANode *)node newParent:(MEGANode *)newParent delegate:(id<MEGARequestDelegate>)delegate;

/**
 * @brief Copy a node in the MEGA account.
 *
 * The associated request type with this request is MEGARequestTypeCopy.
 * Valid data in the MEGARequest object received on callbacks:
 * - [MEGARequest nodeHandle] - Returns the handle of the node to move
 * - [MEGARequest parentHandle] - Returns the handle of the new parent for the node
 * - [MEGARequest publicNode] - Returns the node to copy (if it is a public node)
 *
 * If the MEGA account is a business account and it's status is expired, onRequestFinish will
 * be called with the error code MEGAErrorTypeApiEBusinessPastDue.
 *
 * @param node Node to copy.
 * @param newParent New parent for the node.
 */
- (void)copyNode:(MEGANode *)node newParent:(MEGANode *)newParent;

/**
 * @brief Copy a node in the MEGA account changing the file name
 *
 * The associated request type with this request is MEGARequestTypeCopy
 * Valid data in the MEGARequest object received on callbacks:
 * - [MEGARequest nodeHandle] - Returns the handle of the node to copy
 * - [MEGARequest parentHandle] - Returns the handle of the new parent for the new node
 * - [MEGARequest publicNode] - Returns the node to copy
 * - [MEGARequest name] - Returns the name for the new node
 *
 * Valid data in the MEGARequest object received in onRequestFinish when the error code
 * is MEGAErrorTypeApiOk:
 * - [MEGARequest nodeHandle] - Handle of the new node
 *
 * If the MEGA account is a business account and it's status is expired, onRequestFinish will
 * be called with the error code MEGAErrorTypeApiEBusinessPastDue.
 *
 * @param node Node to copy
 * @param newParent Parent for the new node
 * @param newName Name for the new node
 *
 * This parameter is only used if the original node is a file and it isn't a public node,
 * otherwise, it's ignored.
 *
 * @param delegate Delegate to track this request
 */
- (void)copyNode:(MEGANode *)node newParent:(MEGANode *)newParent newName:(NSString *)newName delegate:(id<MEGARequestDelegate>)delegate;

/**
 * @brief Copy a node in the MEGA account changing the file name
 *
 * The associated request type with this request is MEGARequestTypeCopy
 * Valid data in the MEGARequest object received on callbacks:
 * - [MEGARequest nodeHandle] - Returns the handle of the node to copy
 * - [MEGARequest parentHandle] - Returns the handle of the new parent for the new node
 * - [MEGARequest publicNode] - Returns the node to copy
 * - [MEGARequest name] - Returns the name for the new node
 *
 * Valid data in the MEGARequest object received in onRequestFinish when the error code
 * is MEGAErrorTypeApiOk:
 * - [MEGARequest nodeHandle] - Handle of the new node
 *
 * If the MEGA account is a business account and it's status is expired, onRequestFinish will
 * be called with the error code MEGAErrorTypeApiEBusinessPastDue.
 *
 * @param node Node to copy
 * @param newParent Parent for the new node
 * @param newName Name for the new node
 *
 * This parameter is only used if the original node is a file and it isn't a public node,
 * otherwise, it's ignored.
 */
- (void)copyNode:(MEGANode *)node newParent:(MEGANode *)newParent newName:(NSString *)newName;

/**
 * @brief Rename a node in the MEGA account.
 *
 * The associated request type with this request is MEGARequestTypeRename.
 * Valid data in the MEGARequest object received on callbacks:
 * - [MEGARequest nodeHandle] - Returns the handle of the node to rename
 * - [MEGARequest name] - Returns the new name for the node
 *
 * If the MEGA account is a business account and it's status is expired, onRequestFinish will
 * be called with the error code MEGAErrorTypeApiEBusinessPastDue.
 *
 * @param node Node to modify.
 * @param newName New name for the node.
 * @param delegate Delegate to track this request.
 */
- (void)renameNode:(MEGANode *)node newName:(NSString *)newName delegate:(id<MEGARequestDelegate>)delegate;

/**
 * @brief Rename a node in the MEGA account.
 *
 * The associated request type with this request is MEGARequestTypeRename.
 * Valid data in the MEGARequest object received on callbacks:
 * - [MEGARequest nodeHandle] - Returns the handle of the node to rename
 * - [MEGARequest name] - Returns the new name for the node
 *
 * If the MEGA account is a business account and it's status is expired, onRequestFinish will
 * be called with the error code MEGAErrorTypeApiEBusinessPastDue.
 *
 * @param node Node to modify.
 * @param newName New name for the node.
 */
- (void)renameNode:(MEGANode *)node newName:(NSString *)newName;

/**
 * @brief Remove a node from the MEGA account.
 *
 * This function doesn't move the node to the Rubbish Bin, it fully removes the node. To move
 * the node to the Rubbish Bin use [MEGASdk moveNode:newParent:delegate:].
 *
 * If the node has previous versions, they will be deleted too.
 *
 * The associated request type with this request is MEGARequestTypeRemove.
 * Valid data in the MEGARequest object received on callbacks:
 * - [MEGARequest nodeHandle] - Returns the handle of the node to rename
 * - [MEGARequest flag] - Returns NO because previous versions won't be preserved
 *
 * If the MEGA account is a sub-user business account, onRequestFinish will
 * be called with the error code MEGAErrorTypeApiEMasterOnly.
 *
 * @param node Node to remove.
 * @param delegate Delegate to track this request.
 */
- (void)removeNode:(MEGANode *)node delegate:(id<MEGARequestDelegate>)delegate;

/**
 * @brief Remove a node from the MEGA account.
 *
 * This function doesn't move the node to the Rubbish Bin, it fully removes the node. To move
 * the node to the Rubbish Bin use [MEGASdk moveNode:newParent:delegate:].
 *
 * If the node has previous versions, they will be deleted too.
 *
 * The associated request type with this request is MEGARequestTypeRemove.
 * Valid data in the MEGARequest object received on callbacks:
 * - [MEGARequest nodeHandle] - Returns the handle of the node to rename
 * - [MEGARequest flag] - Returns NO because previous versions won't be preserved
 *
 * If the MEGA account is a sub-user business account, onRequestFinish will
 * be called with the error code MEGAErrorTypeApiEMasterOnly.
 *
 * @param node Node to remove.
 */
- (void)removeNode:(MEGANode *)node;

/**
 * @brief Remove all versions from the MEGA account
 *
 * The associated request type with this request is MEGARequestTypeRemoveVersions
 *
 * When the request finishes, file versions might not be deleted yet.
 * Deletions are notified using onNodesUpdate callbacks.
 *
 * @param delegate MEGARequestDelegate Delegate to track this request
 */
- (void)removeVersionsWithDelegate:(id<MEGARequestDelegate>)delegate;

/**
 * @brief Remove all versions from the MEGA account
 *
 * The associated request type with this request is MEGARequestTypeRemoveVersions
 *
 * When the request finishes, file versions might not be deleted yet.
 * Deletions are notified using onNodesUpdate callbacks.
 *
 */
- (void)removeVersions;

/**
 * @brief Remove a version of a file from the MEGA account
 *
 * This function doesn't move the node to the Rubbish Bin, it fully removes the node. To move
 * the node to the Rubbish Bin use [MEGASdk moveNode:newParent:delegate:].
 *
 * If the node has previous versions, they won't be deleted.
 *
 * The associated request type with this request is MEGARequestTypeRemove
 * Valid data in the MEGARequest object received on callbacks:
 * - [MEGARequest nodeHandle] - Returns the handle of the node to remove
 * - [MEGARequest flag] - Returns YES because previous versions will be preserved
 *
 * If the MEGA account is a sub-user business account, onRequestFinish will
 * be called with the error code MEGAErrorTypeApiEMasterOnly.
 *
 * @param node Node to remove
 * @param delegate MEGARequestDelegate to track this request
 */
- (void)removeVersionNode:(MEGANode *)node delegate:(id<MEGARequestDelegate>)delegate;

/**
 * @brief Remove a version of a file from the MEGA account
 *
 * This function doesn't move the node to the Rubbish Bin, it fully removes the node. To move
 * the node to the Rubbish Bin use [MEGASdk moveNode:newParent:delegate:].
 *
 * If the node has previous versions, they won't be deleted.
 *
 * The associated request type with this request is MEGARequestTypeRemove
 * Valid data in the MEGARequest object received on callbacks:
 * - [MEGARequest nodeHandle] - Returns the handle of the node to remove
 * - [MEGARequest flag] - Returns YES because previous versions will be preserved
 *
 * If the MEGA account is a sub-user business account, onRequestFinish will
 * be called with the error code MEGAErrorTypeApiEMasterOnly.
 *
 * @param node Node to remove
 */
- (void)removeVersionNode:(MEGANode *)node;

/**
 * @brief Restore a previous version of a file
 *
 * Only versions of a file can be restored, not the current version (because it's already current).
 * The node will be copied and set as current. All the version history will be preserved without changes,
 * being the old current node the previous version of the new current node, and keeping the restored
 * node also in its previous place in the version history.
 *
 * The associated request type with this request is MEGARequestTypeRestore
 * Valid data in the MEGARequest object received on callbacks:
 * - [MEGARequest nodeHandle] - Returns the handle of the node to restore
 *
 * If the MEGA account is a business account and it's status is expired, onRequestFinish will
 * be called with the error code MEGAErrorTypeApiEBusinessPastDue.
 *
 * @param node Node with the version to restore
 * @param delegate MEGARequestDelegate to track this request
 */
- (void)restoreVersionNode:(MEGANode *)node delegate:(id<MEGARequestDelegate>)delegate;

/**
 * @brief Restore a previous version of a file
 *
 * Only versions of a file can be restored, not the current version (because it's already current).
 * The node will be copied and set as current. All the version history will be preserved without changes,
 * being the old current node the previous version of the new current node, and keeping the restored
 * node also in its previous place in the version history.
 *
 * The associated request type with this request is MEGARequestTypeRestore
 * Valid data in the MEGARequest object received on callbacks:
 * - [MEGARequest nodeHandle] - Returns the handle of the node to restore
 *
 * If the MEGA account is a business account and it's status is expired, onRequestFinish will
 * be called with the error code MEGAErrorTypeApiEBusinessPastDue.
 *
 * @param node Node with the version to restore
 */
- (void)restoreVersionNode:(MEGANode *)node;

/**
 * @brief Clean the Rubbish Bin in the MEGA account
 *
 * This function effectively removes every node contained in the Rubbish Bin. In order to
 * avoid accidental deletions, you might want to warn the user about the action.
 *
 * The associated request type with this request is MEGARequestTypeCleanRubbishBin. This
 * request returns MEGAErrorTypeApiENoent if the Rubbish bin is already empty.
 *
 * If the MEGA account is a business account and it's status is expired, onRequestFinish will
 * be called with the error code MEGAErrorTypeApiEBusinessPastDue.
 *
 * @param delegate MEGARequestDelegate to track this request
 */
- (void)cleanRubbishBinWithDelegate:(id<MEGARequestDelegate>)delegate;

/**
 * @brief Clean the Rubbish Bin in the MEGA account
 *
 * This function effectively removes every node contained in the Rubbish Bin. In order to
 * avoid accidental deletions, you might want to warn the user about the action.
 *
 * The associated request type with this request is MEGARequestTypeCleanRubbishBin. This
 * request returns MEGAErrorTypeApiENoent if the Rubbish bin is already empty.
 *
 * If the MEGA account is a business account and it's status is expired, onRequestFinish will
 * be called with the error code MEGAErrorTypeApiEBusinessPastDue.
 *
 */
- (void)cleanRubbishBin;

#pragma mark - Sharing Requests

/**
 * @brief Share or stop sharing a folder in MEGA with another user using a MEGAUser.
 *
 * To share a folder with an user, set the desired access level in the level parameter. If you
 * want to stop sharing a folder use the access level MEGAShareTypeAccessUnknown.
 *
 * The associated request type with this request is MEGARequestTypeShare.
 * Valid data in the MEGARequest object received on callbacks:
 * - [MEGARequest nodeHandle] - Returns the handle of the folder to share
 * - [MEGARequest email] - Returns the email of the user that receives the shared folder
 * - [MEGARequest access] - Returns the access that is granted to the user
 *
 * If the MEGA account is a business account and it's status is expired, onRequestFinish will
 * be called with the error code MEGAErrorTypeApiEBusinessPastDue.
 *
 * @param node The folder to share. It must be a non-root folder.
 * @param user User that receives the shared folder.
 * @param level Permissions that are granted to the user.
 * Valid values for this parameter:
 * - MEGAShareTypeAccessUnknown = -1
 * Stop sharing a folder with this user
 *
 * - MEGAShareTypeAccessRead = 0
 * - MEGAShareTypeAccessReadWrite = 1
 * - MEGAShareTypeAccessFull = 2
 * - MEGAShareTypeAccessOwner = 3
 *
 * @param delegate Delegate to track this request.
 */
- (void)shareNode:(MEGANode *)node withUser:(MEGAUser *)user level:(NSInteger)level delegate:(id<MEGARequestDelegate>)delegate;

/**
 * @brief Share or stop sharing a folder in MEGA with another user using a MEGAUser.
 *
 * To share a folder with an user, set the desired access level in the level parameter. If you
 * want to stop sharing a folder use the access level MEGAShareTypeAccessUnknown.
 *
 * The associated request type with this request is MEGARequestTypeShare.
 * Valid data in the MEGARequest object received on callbacks:
 * - [MEGARequest nodeHandle] - Returns the handle of the folder to share
 * - [MEGARequest email] - Returns the email of the user that receives the shared folder
 * - [MEGARequest access] - Returns the access that is granted to the user
 *
 * If the MEGA account is a business account and it's status is expired, onRequestFinish will
 * be called with the error code MEGAErrorTypeApiEBusinessPastDue.
 *
 * @param node The folder to share. It must be a non-root folder.
 * @param user User that receives the shared folder.
 * @param level Permissions that are granted to the user.
 * Valid values for this parameter:
 * - MEGAShareTypeAccessUnknown = -1
 * Stop sharing a folder with this user
 *
 * - MEGAShareTypeAccessRead = 0
 * - MEGAShareTypeAccessReadWrite = 1
 * - MEGAShareTypeAccessFull = 2
 * - MEGAShareTypeAccessOwner = 3
 *
 */
- (void)shareNode:(MEGANode *)node withUser:(MEGAUser *)user level:(NSInteger)level;

/**
 * @brief Share or stop sharing a folder in MEGA with another user using his email
 *
 * To share a folder with an user, set the desired access level in the level parameter. If you
 * want to stop sharing a folder use the access level MEGAShareTypeAccessUnknown
 *
 * The associated request type with this request is MEGARequestTypeShare
 * Valid data in the MEGARequest object received on callbacks:
 * - [MEGARequest nodeHandle] - Returns the handle of the folder to share
 * - [MEGARequest email] - Returns the email of the user that receives the shared folder
 * - [MEGARequest access] - Returns the access that is granted to the user
 *
 * If the MEGA account is a business account and it's status is expired, onRequestFinish will
 * be called with the error code MEGAErrorTypeApiEBusinessPastDue.
 *
 * @param node The folder to share. It must be a non-root folder
 * @param email Email of the user that receives the shared folder. If it doesn't have a MEGA account, the folder will be shared anyway
 * and the user will be invited to register an account.
 *
 * @param level Permissions that are granted to the user
 * Valid values for this parameter:
 * - MEGAShareTypeAccessUnknown = -1
 * Stop sharing a folder with this user
 *
 * - MEGAShareTypeAccessRead = 0
 * - MEGAShareTypeAccessReadWrite = 1
 * - MEGAShareTypeAccessFull = 2
 * - MEGAShareTypeAccessOwner = 3
 *
 * @param delegate MEGARequestDelegate to track this request
 */
- (void)shareNode:(MEGANode *)node withEmail:(NSString *)email level:(NSInteger)level delegate:(id<MEGARequestDelegate>)delegate;

/**
 * @brief Share or stop sharing a folder in MEGA with another user using his email
 *
 * To share a folder with an user, set the desired access level in the level parameter. If you
 * want to stop sharing a folder use the access level MEGAShareTypeAccessUnknown
 *
 * The associated request type with this request is MEGARequestTypeShare
 * Valid data in the MEGARequest object received on callbacks:
 * - [MEGARequest nodeHandle] - Returns the handle of the folder to share
 * - [MEGARequest email] - Returns the email of the user that receives the shared folder
 * - [MEGARequest access] - Returns the access that is granted to the user
 *
 * If the MEGA account is a business account and it's status is expired, onRequestFinish will
 * be called with the error code MEGAErrorTypeApiEBusinessPastDue.
 *
 * @param node The folder to share. It must be a non-root folder
 * @param email Email of the user that receives the shared folder. If it doesn't have a MEGA account, the folder will be shared anyway
 * and the user will be invited to register an account.
 *
 * @param level Permissions that are granted to the user
 * Valid values for this parameter:
 * - MEGAShareTypeAccessUnknown = -1
 * Stop sharing a folder with this user
 *
 * - MEGAShareTypeAccessRead = 0
 * - MEGAShareTypeAccessReadWrite = 1
 * - MEGAShareTypeAccessFull = 2
 * - MEGAShareTypeAccessOwner = 3
 *
 */
- (void)shareNode:(MEGANode *)node withEmail:(NSString *)email level:(NSInteger)level;

/**
 * @brief Import a public link to the account.
 *
 * The associated request type with this request is MEGARequestTypeImportLink.
 * Valid data in the MEGARequest object received on callbacks:
 * - [MEGARequest link] - Returns the public link to the file
 * - [MEGARequest parentHandle] - Returns the folder that receives the imported file
 *
 * Valid data in the MEGARequest object received in onRequestFinish when the error code
 * is MEGAErrorTypeApiOk:
 * - [MEGARequest nodeHandle] - Handle of the new node in the account
 *
 * If the MEGA account is a business account and it's status is expired, onRequestFinish will
 * be called with the error code MEGAErrorTypeApiEBusinessPastDue.
 *
 * @param megaFileLink Public link to a file in MEGA.
 * @param parent Parent folder for the imported file.
 * @param delegate Delegate to track this request.
 */
- (void)importMegaFileLink:(NSString *)megaFileLink parent:(MEGANode *)parent delegate:(id<MEGARequestDelegate>)delegate;

/**
 * @brief Import a public link to the account.
 *
 * The associated request type with this request is MEGARequestTypeImportLink.
 * Valid data in the MEGARequest object received on callbacks:
 * - [MEGARequest link] - Returns the public link to the file
 * - [MEGARequest parentHandle] - Returns the folder that receives the imported file
 *
 * If the MEGA account is a business account and it's status is expired, onRequestFinish will
 * be called with the error code MEGAErrorTypeApiEBusinessPastDue.
 *
 * Valid data in the MEGARequest object received in onRequestFinish when the error code
 * is MEGAErrorTypeApiOk:
 * - [MEGARequest nodeHandle] - Handle of the new node in the account
 *
 * @param megaFileLink Public link to a file in MEGA.
 * @param parent Parent folder for the imported file.
 */
- (void)importMegaFileLink:(NSString *)megaFileLink parent:(MEGANode *)parent;

/**
 * @brief Decrypt password-protected public link
 *
 * The associated request type with this request is MEGARequestTypePasswordLink
 * Valid data in the MEGARequest object received on callbacks:
 * - [MEGARequest link] - Returns the encrypted public link to the file/folder
 * - [MEGARequest password] - Returns the password to decrypt the link
 *
 * Valid data in the MEGARequest object received in onRequestFinish when the error code
 * is MEGAErrorTypeApiOk:
 * - [MEGARequest text] - Decrypted public link
 *
 * @param link Password/protected public link to a file/folder in MEGA
 * @param password Password to decrypt the link
 * @param delegate MEGARequestDelegate to track this request
 */
- (void)decryptPasswordProtectedLink:(NSString *)link password:(NSString *)password delegate:(id<MEGARequestDelegate>)delegate;

/**
 * @brief Decrypt password-protected public link
 *
 * The associated request type with this request is MEGARequestTypePasswordLink
 * Valid data in the MEGARequest object received on callbacks:
 * - [MEGARequest link] - Returns the encrypted public link to the file/folder
 * - [MEGARequest password] - Returns the password to decrypt the link
 *
 * Valid data in the MEGARequest object received in onRequestFinish when the error code
 * is MEGAErrorTypeApiOk:
 * - [MEGARequest text] - Decrypted public link
 *
 * @param link Password/protected public link to a file/folder in MEGA
 * @param password Password to decrypt the link
 */
- (void)decryptPasswordProtectedLink:(NSString *)link password:(NSString *)password;

/**
 * @brief Encrypt public link with password
 *
 * The associated request type with this request is MEGARequestTypePasswordLink
 * Valid data in the MEGARequest object received on callbacks:
 * - [MEGARequest link] - Returns the public link to be encrypted
 * - [MEGARequest password] - Returns the password to encrypt the link
 * - [MEGARequest flag] - Returns YES
 *
 * Valid data in the MEGARequest object received in onRequestFinish when the error code
 * is MEGAErrorTypeApiOk:
 * - [MEGARequest text] - Encrypted public link
 *
 * @param link Public link to be encrypted, including encryption key for the link
 * @param password Password to encrypt the link
 * @param delegate MEGARequestDelegate to track this request
 */
- (void)encryptLinkWithPassword:(NSString *)link password:(NSString *)password delegate:(id<MEGARequestDelegate>)delegate;

/**
 * @brief Encrypt public link with password
 *
 * The associated request type with this request is MEGARequestTypePasswordLink
 * Valid data in the MEGARequest object received on callbacks:
 * - [MEGARequest link] - Returns the public link to be encrypted
 * - [MEGARequest password] - Returns the password to encrypt the link
 * - [MEGARequest flag] - Returns YES
 *
 * Valid data in the MEGARequest object received in onRequestFinish when the error code
 * is MEGAErrorTypeApiOk:
 * - [MEGARequest text] - Encrypted public link
 *
 * @param link Public link to be encrypted, including encryption key for the link
 * @param password Password to encrypt the link
 */
- (void)encryptLinkWithPassword:(NSString *)link password:(NSString *)password;

/**
 * @brief Get a MEGANode from a public link to a file.
 *
 * A public node can be imported using [MEGASdk copyNode:newParent:] or downloaded using [MEGASdk startDownloadNode:localPath:]
 *
 * The associated request type with this request is MEGARequestTypeGetPublicNode.
 * Valid data in the MEGARequest object received on callbacks:
 * - [MEGARequest link] - Returns the public link to the file
 *
 * If the MEGA account is a business account and it's status is expired, onRequestFinish will
 * be called with the error code MEGAErrorTypeApiEBusinessPastDue.
 *
 * Valid data in the MEGARequest object received in onRequestFinish when the error code
 * is MEGAErrorTypeApiOk:
 * - [MEGARequest publicNode] - Public MEGANode corresponding to the public link
 *
 * @param megaFileLink Public link to a file in MEGA.
 * @param delegate Delegate to track this request.
 */
- (void)publicNodeForMegaFileLink:(NSString *)megaFileLink delegate:(id<MEGARequestDelegate>)delegate;

/**
 * @brief Get a MEGANode from a public link to a file.
 *
 * A public node can be imported using [MEGASdk copyNode:newParent:] or downloaded using [MEGASdk startDownloadNode:localPath:].
 *
 * The associated request type with this request is MEGARequestTypeGetPublicNode.
 * Valid data in the MEGARequest object received on callbacks:
 * - [MEGARequest link] - Returns the public link to the file
 *
 * If the MEGA account is a business account and it's status is expired, onRequestFinish will
 * be called with the error code MEGAErrorTypeApiEBusinessPastDue.
 *
 * Valid data in the MEGARequest object received in onRequestFinish when the error code
 * is MEGAErrorTypeApiOk:
 * - [MEGARequest publicNode] - Public MEGANode corresponding to the public link
 *
 * @param megaFileLink Public link to a file in MEGA.
 */
- (void)publicNodeForMegaFileLink:(NSString *)megaFileLink;

/**
* @brief Build the URL for a public link
*
* @note This function does not create the public link itself. It simply builds the URL
* from the provided data.
*
* @param publicHandle Public handle of the link, in B64url encoding.
* @param key Encryption key of the link.
* @param isFolder True for folder links, false for file links.
* @return The public link for the provided data
*/
- (NSString *)buildPublicLinkForHandle:(NSString *)publicHandle key:(NSString *)key isFolder:(BOOL)isFolder;

/**
 * @brief Set the GPS coordinates of image files as a node attribute.
 *
 * To remove the existing coordinates, set both the latitude and longitude to nil.
 *
 * The associated request type with this request is MEGARequestTypeSetAttrNode
 * Valid data in the MEGARequest object received on callbacks:
 * - [MEGARequest nodeHandle] - Returns the handle of the node that receive the attribute
 * - [MEGARequest flag] - Returns YES (official attribute)
 * - [MEGARequest paramType] - Returns MEGANodeAttributeCoordinates
 * - [MEGARequest numDetails] - Returns the longitude, scaled to integer in the range of [0, 2^24]
 * - [MEGARequest transferTag] - Returns the latitude, scaled to integer in the range of [0, 2^24)
 *
 * If the MEGA account is a business account and it's status is expired, onRequestFinish will
 * be called with the error code MEGAErrorTypeApiEBusinessPastDue.
 *
 * @param node MEGANode that will receive the information.
 * @param latitude Latitude in signed decimal degrees notation.
 * @param longitude Longitude in signed decimal degrees notation.
 * @param delegate Delegate to track this request.
 */
- (void)setNodeCoordinates:(MEGANode *)node latitude:(nullable NSNumber *)latitude longitude:(nullable NSNumber *)longitude delegate:(id<MEGARequestDelegate>)delegate;

/**
 * @brief Set the GPS coordinates of image files as a node attribute.
 *
 * To remove the existing coordinates, set both the latitude and longitude to nil.
 *
 * The associated request type with this request is MEGARequestTypeSetAttrNode
 * Valid data in the MEGARequest object received on callbacks:
 * - [MEGARequest nodeHandle] - Returns the handle of the node that receive the attribute
 * - [MEGARequest flag] - Returns YES (official attribute)
 * - [MEGARequest paramType] - Returns MEGANodeAttributeCoordinates
 * - [MEGARequest numDetails] - Returns the longitude, scaled to integer in the range of [0, 2^24]
 * - [MEGARequest transferTag] - Returns the latitude, scaled to integer in the range of [0, 2^24)
 *
 * If the MEGA account is a business account and it's status is expired, onRequestFinish will
 * be called with the error code MEGAErrorTypeApiEBusinessPastDue.
 *
 * @param node MEGANode that will receive the information.
 * @param latitude Latitude in signed decimal degrees notation.
 * @param longitude Longitude in signed decimal degrees notation.
 */
- (void)setNodeCoordinates:(MEGANode *)node latitude:(nullable NSNumber *)latitude longitude:(nullable NSNumber *)longitude;

/**
 * @brief Set the GPS coordinates of image files as a node attribute.
 *
 * To remove the existing coordinates, set both the latitude and longitude to nil.
 *
 * The 'unshareable' variant of this function stores the coordinates with an extra
 * layer of encryption which only this user can decrypt, so that even if this node is shared
 * with others, they cannot read the coordinates.
 *
 * The associated request type with this request is MEGARequestTypeSetAttrNode
 * Valid data in the MEGARequest object received on callbacks:
 * - [MEGARequest nodeHandle] - Returns the handle of the node that receive the attribute
 * - [MEGARequest flag] - Returns YES (official attribute)
 * - [MEGARequest paramType] - Returns MEGANodeAttributeCoordinates
 * - [MEGARequest numDetails] - Returns the longitude, scaled to integer in the range of [0, 2^24]
 * - [MEGARequest transferTag] - Returns the latitude, scaled to integer in the range of [0, 2^24)
 *
 * @param node MEGANode that will receive the information.
 * @param latitude Latitude in signed decimal degrees notation.
 * @param longitude Longitude in signed decimal degrees notation.
 * @param delegate Delegate to track this request.
 */
- (void)setUnshareableNodeCoordinates:(MEGANode *)node latitude:(nullable NSNumber *)latitude longitude:(nullable NSNumber *)longitude delegate:(id<MEGARequestDelegate>)delegate;

/**
 * @brief Generate a public link of a file/folder in MEGA.
 *
 * The associated request type with this request is MEGARequestTypeExport.
 * Valid data in the MEGARequest object received on callbacks:
 * - [MEGARequest nodeHandle] - Returns the handle of the node
 * - [MEGARequest access] - Returns YES
 *
 * Valid data in the MEGARequest object received in onRequestFinish when the error code
 * is MEGAErrorTypeApiOk:
 * - [MEGARequest link] - Public link
 *
 * If the MEGA account is a business account and it's status is expired, onRequestFinish will
 * be called with the error code MEGAErrorTypeApiEBusinessPastDue.
 *
 * @param node MEGANode to get the public link.
 * @param delegate Delegate to track this request.
 */
- (void)exportNode:(MEGANode *)node delegate:(id<MEGARequestDelegate>)delegate;

/**
 * @brief Generate a public link of a file/folder in MEGA.
 *
 * The associated request type with this request is MEGARequestTypeExport.
 * Valid data in the MEGARequest object received on callbacks:
 * - [MEGARequest nodeHandle] - Returns the handle of the node
 * - [MEGARequest access] - Returns YES
 *
 * Valid data in the MEGARequest object received in onRequestFinish when the error code
 * is MEGAErrorTypeApiOk:
 * - [MEGARequest link] - Public link
 *
 * If the MEGA account is a business account and it's status is expired, onRequestFinish will
 * be called with the error code MEGAErrorTypeApiEBusinessPastDue.
 *
 * @param node MEGANode to get the public link.
 */
- (void)exportNode:(MEGANode *)node;

/**
 * @brief Generate a public link of a file/folder in MEGA.
 *
 * The associated request type with this request is MEGARequestTypeExport.
 * Valid data in the MEGARequest object received on callbacks:
 * - [MEGARequest nodeHandle] - Returns the handle of the node
 * - [MEGARequest access] - Returns YES
 *
 * Valid data in the MEGARequest object received in onRequestFinish when the error code
 * is MEGAErrorTypeApiOk:
 * - [MEGARequest link] - Public link
 *
 * If the MEGA account is a business account and it's status is expired, onRequestFinish will
 * be called with the error code MEGAErrorTypeApiEBusinessPastDue.
 *
 * @param node MEGANode to get the public link.
 * @param expireTime NSDate until the public link will be valid
 * @param delegate MEGARequestDelegate to track this request.
 */
- (void)exportNode:(MEGANode *)node expireTime:(NSDate *)expireTime delegate:(id<MEGARequestDelegate>)delegate;

/**
 * @brief Generate a public link of a file/folder in MEGA.
 *
 * The associated request type with this request is MEGARequestTypeExport.
 * Valid data in the MEGARequest object received on callbacks:
 * - [MEGARequest nodeHandle] - Returns the handle of the node
 * - [MEGARequest access] - Returns YES
 *
 * Valid data in the MEGARequest object received in onRequestFinish when the error code
 * is MEGAErrorTypeApiOk:
 * - [MEGARequest link] - Public link
 *
 * If the MEGA account is a business account and it's status is expired, onRequestFinish will
 * be called with the error code MEGAErrorTypeApiEBusinessPastDue.
 *
 * @param node MEGANode to get the public link.
 * @param expireTime NSDate until the public link will be valid
 */
- (void)exportNode:(MEGANode *)node expireTime:(NSDate *)expireTime;

/**
 * @brief Stop sharing a file/folder.
 *
 * The associated request type with this request is MEGARequestTypeExport.
 * Valid data in the MEGARequest object received on callbacks:
 * - [MEGARequest nodeHandle] - Returns the handle of the node
 * - [MEGARequest access] - Returns NO
 *
 * If the MEGA account is a business account and it's status is expired, onRequestFinish will
 * be called with the error code MEGAErrorTypeApiEBusinessPastDue.
 *
 * @param node MEGANode to stop sharing.
 * @param delegate Delegate to track this request.
 */
- (void)disableExportNode:(MEGANode *)node delegate:(id<MEGARequestDelegate>)delegate;

/**
 * @brief Stop sharing a file/folder.
 *
 * The associated request type with this request is MEGARequestTypeExport.
 * Valid data in the MEGARequest object received on callbacks:
 * - [MEGARequest nodeHandle] - Returns the handle of the node
 * - [MEGARequest access] - Returns NO
 *
 * If the MEGA account is a business account and it's status is expired, onRequestFinish will
 * be called with the error code MEGAErrorTypeApiEBusinessPastDue.
 *
 * @param node MEGANode to stop sharing.
 */
- (void)disableExportNode:(MEGANode *)node;

#pragma mark - Attributes Requests

/**
 * @brief Get the thumbnail of a node.
 *
 * If the node doesn't have a thumbnail the request fails with the MEGAErrorTypeApiENoent
 * error code.
 *
 * The associated request type with this request is MEGARequestTypeGetAttrFile.
 * Valid data in the MEGARequest object received on callbacks:
 * - [MEGARequest nodeHandle] - Returns the handle of the node
 * - [MEGARequest file] - Returns the destination path
 * - [MEGARequest paramType] - Returns MEGAAttributeTypeThumbnail
 *
 * @param node Node to get the thumbnail.
 * @param destinationFilePath Destination path for the thumbnail.
 * If this path is a local folder, it must end with a '\' or '/' character and (Base64-encoded handle + "0.jpg")
 * will be used as the file name inside that folder. If the path doesn't finish with
 * one of these characters, the file will be downloaded to a file in that path.
 *
 * @param delegate Delegate to track this request.
 */
- (void)getThumbnailNode:(MEGANode *)node destinationFilePath:(NSString *)destinationFilePath delegate:(id<MEGARequestDelegate>)delegate;

/**
 * @brief Get the thumbnail of a node.
 *
 * If the node doesn't have a thumbnail the request fails with the MEGAErrorTypeApiENoent
 * error code.
 *
 * The associated request type with this request is MEGARequestTypeGetAttrFile.
 * Valid data in the MEGARequest object received on callbacks:
 * - [MEGARequest nodeHandle] - Returns the handle of the node
 * - [MEGARequest file] - Returns the destination path
 * - [MEGARequest paramType] - Returns MEGAAttributeTypeThumbnail
 *
 * @param node Node to get the thumbnail.
 * @param destinationFilePath Destination path for the thumbnail.
 * If this path is a local folder, it must end with a '\' or '/' character and (Base64-encoded handle + "0.jpg")
 * will be used as the file name inside that folder. If the path doesn't finish with
 * one of these characters, the file will be downloaded to a file in that path.
 *
 */
- (void)getThumbnailNode:(MEGANode *)node destinationFilePath:(NSString *)destinationFilePath;

/**
 * @brief Cancel the retrieval of a thumbnail.
 *
 * The associated request type with this request is MEGARequestTypeGetAttrFile.
 * Valid data in the MEGARequest object received on callbacks:
 * - [MEGARequest nodeHandle] - Returns the handle of the node
 * - [MEGARequest paramType] - Returns MEGAAttributeTypeThumbnail
 *
 * @param node Node to cancel the retrieval of the thumbnail.
 * @param delegate Delegate to track this request.
 *
 * @see [MEGASdk getThumbnailNode:destinationFilePath:].
 */
- (void)cancelGetThumbnailNode:(MEGANode *)node delegate:(id<MEGARequestDelegate>)delegate;

/**
 * @brief Cancel the retrieval of a thumbnail.
 *
 * The associated request type with this request is MEGARequestTypeGetAttrFile.
 * Valid data in the MEGARequest object received on callbacks:
 * - [MEGARequest nodeHandle] - Returns the handle of the node
 * - [MEGARequest paramType] - Returns MEGAAttributeTypeThumbnail
 *
 * @param node Node to cancel the retrieval of the thumbnail.
 *
 * @see [MEGASdk getThumbnailNode:destinationFilePath:].
 */
- (void)cancelGetThumbnailNode:(MEGANode *)node;

/**
 * @brief Set the thumbnail of a MEGANode.
 *
 * The associated request type with this request is MEGARequestTypeSetAttrFile.
 * Valid data in the MEGARequest object received on callbacks:
 * - [MEGARequest nodeHandle] - Returns the handle of the node
 * - [MEGARequest file] - Returns the source path
 * - [MEGARequest paramType] - Returns MEGAAttributeTypeThumbnail
 *
 * @param node MEGANode to set the thumbnail.
 * @param sourceFilePath Source path of the file that will be set as thumbnail.
 * @param delegate Delegate to track this request.
 */
- (void)setThumbnailNode:(MEGANode *)node sourceFilePath:(NSString *)sourceFilePath delegate:(id<MEGARequestDelegate>)delegate;

/**
 * @brief Set the thumbnail of a MEGANode.
 *
 * The associated request type with this request is MEGARequestTypeSetAttrFile.
 * Valid data in the MEGARequest object received on callbacks:
 * - [MEGARequest nodeHandle] - Returns the handle of the node
 * - [MEGARequest file] - Returns the source path
 * - [MEGARequest paramType] - Returns MEGAAttributeTypeThumbnail
 *
 * @param node MEGANode to set the thumbnail.
 * @param sourceFilePath Source path of the file that will be set as thumbnail.
 */
- (void)setThumbnailNode:(MEGANode *)node sourceFilePath:(NSString *)sourceFilePath;

/**
 * @brief Get the preview of a node.
 *
 * If the node doesn't have a preview the request fails with the MEGAErrorTypeApiENoent
 * error code
 *
 * The associated request type with this request is MEGARequestTypeGetAttrFile.
 * Valid data in the MEGARequest object received on callbacks:
 * - [MEGARequest nodeHandle] - Returns the handle of the node
 * - [MEGARequest file] - Returns the destination path
 * - [MEGARequest paramType] - Returns MEGAAttributeTypePreview
 *
 * @param node Node to get the preview.
 * @param destinationFilePath Destination path for the preview.
 * If this path is a local folder, it must end with a '\' or '/' character and (Base64-encoded handle + "0.jpg")
 * will be used as the file name inside that folder. If the path doesn't finish with
 * one of these characters, the file will be downloaded to a file in that path.
 *
 * @param delegate Delegate to track this request.
 */
- (void)getPreviewNode:(MEGANode *)node destinationFilePath:(NSString *)destinationFilePath delegate:(id<MEGARequestDelegate>)delegate;

/**
 * @brief Get the preview of a node.
 *
 * If the node doesn't have a preview the request fails with the MEGAErrorTypeApiENoent
 * error code.
 *
 * The associated request type with this request is MEGARequestTypeGetAttrFile.
 * Valid data in the MEGARequest object received on callbacks:
 * - [MEGARequest nodeHandle] - Returns the handle of the node
 * - [MEGARequest file] - Returns the destination path
 * - [MEGARequest paramType] - Returns MEGAAttributeTypePreview
 *
 * @param node Node to get the preview.
 * @param destinationFilePath Destination path for the preview.
 * If this path is a local folder, it must end with a '\' or '/' character and (Base64-encoded handle + "0.jpg")
 * will be used as the file name inside that folder. If the path doesn't finish with
 * one of these characters, the file will be downloaded to a file in that path.
 */
- (void)getPreviewNode:(MEGANode *)node destinationFilePath:(NSString *)destinationFilePath;

/**
 * @brief Cancel the retrieval of a preview.
 *
 * The associated request type with this request is MEGARequestTypeGetAttrFile.
 * Valid data in the MEGARequest object received on callbacks:
 * - [MEGARequest nodeHandle] - Returns the handle of the node
 * - [MEGARequest paramType] - Returns MEGAAttributeTypePreview
 *
 * @param node Node to cancel the retrieval of the preview.
 * @param delegate Delegate to track this request.
 *
 * @see [MEGASdk getPreviewNode:destinationFilePath:].
 */
- (void)cancelGetPreviewNode:(MEGANode *)node delegate:(id<MEGARequestDelegate>)delegate;

/**
 * @brief Cancel the retrieval of a preview.
 *
 * The associated request type with this request is MEGARequestTypeGetAttrFile.
 * Valid data in the MEGARequest object received on callbacks:
 * - [MEGARequest nodeHandle] - Returns the handle of the node
 * - [MEGARequest paramType] - Returns MEGAAttributeTypePreview
 *
 * @param node Node to cancel the retrieval of the preview.
 *
 * @see [MEGASdk getPreviewNode:destinationFilePath:].
 */
- (void)cancelGetPreviewNode:(MEGANode *)node;

/**
 * @brief Set the preview of a node.
 *
 * The associated request type with this request is MEGARequestTypeSetAttrFile.
 * Valid data in the MEGARequest object received on callbacks:
 * - [MEGARequest nodeHandle] - Returns the handle of the node
 * - [MEGARequest file] - Returns the source path
 * - [MEGARequest paramType] - Returns MEGAAttributeTypePreview
 *
 * @param node Node to set the preview.
 * @param sourceFilePath Source path of the file that will be set as preview.
 * @param delegate Delegate to track this request.
 */
- (void)setPreviewNode:(MEGANode *)node sourceFilePath:(NSString *)sourceFilePath delegate:(id<MEGARequestDelegate>)delegate;

/**
 * @brief Set the preview of a MEGANode.
 *
 * The associated request type with this request is MEGARequestTypeSetAttrFile.
 * Valid data in the MEGARequest object received on callbacks:
 * - [MEGARequest nodeHandle] - Returns the handle of the node
 * - [MEGARequest file] - Returns the source path
 * - [MEGARequest paramType] - Returns MEGAAttributeTypePreview
 *
 * @param node Node to set the preview.
 * @param sourceFilePath Source path of the file that will be set as preview.
 */
- (void)setPreviewNode:(MEGANode *)node sourceFilePath:(NSString *)sourceFilePath;

/**
 * @brief Get the avatar of a MEGAUser.
 *
 * The associated request type with this request is MEGARequestTypeGetAttrUser.
 * Valid data in the MEGARequest object received on callbacks:
 * - [MEGARequest file] - Returns the destination path
 * - [MEGARequest email] - Returns the email of the user
 *
 * @param user MEGAUser to get the avatar.
 * @param destinationFilePath Destination path for the avatar. It has to be a path to a file, not to a folder.
 * If this path is a local folder, it must end with a '\' or '/' character and (email + "0.jpg")
 * will be used as the file name inside that folder. If the path doesn't finish with
 * one of these characters, the file will be downloaded to a file in that path.
 *
 * @param delegate Delegate to track this request.
 */
- (void)getAvatarUser:(MEGAUser *)user destinationFilePath:(NSString *)destinationFilePath delegate:(id<MEGARequestDelegate>)delegate;

/**
 * @brief Get the avatar of a MEGAUser.
 *
 * The associated request type with this request is MEGARequestTypeGetAttrUser.
 * Valid data in the MEGARequest object received on callbacks:
 * - [MEGARequest file] - Returns the destination path
 * - [MEGARequest email] - Returns the email of the user
 *
 * @param user MEGAUser to get the avatar.
 * @param destinationFilePath Destination path for the avatar. It has to be a path to a file, not to a folder.
 * If this path is a local folder, it must end with a '\' or '/' character and (email + "0.jpg")
 * will be used as the file name inside that folder. If the path doesn't finish with
 * one of these characters, the file will be downloaded to a file in that path.
 *
 */
- (void)getAvatarUser:(MEGAUser *)user destinationFilePath:(NSString *)destinationFilePath;

/**
 * @brief Get the avatar of any user in MEGA
 *
 * The associated request type with this request is MEGARequestTypeGetAttrUser
 * Valid data in the MEGARequest object received on callbacks:
 * - [MEGARequest file] - Returns the destination path
 * - [MEGARequest email] - Returns the email or the handle of the user (the provided one as parameter)
 *
 * @param emailOrHandle Email or user handle (Base64 encoded) to get the avatar. If this parameter is
 * set to nil, the avatar is obtained for the active account
 * @param destinationFilePath Destination path for the avatar. It has to be a path to a file, not to a folder.
 * If this path is a local folder, it must end with a '\' or '/' character and (email + "0.jpg")
 * will be used as the file name inside that folder. If the path doesn't finish with
 * one of these characters, the file will be downloaded to a file in that path.
 *
 * @param delegate MEGARequestDelegate to track this request.
 */
- (void)getAvatarUserWithEmailOrHandle:(nullable NSString *)emailOrHandle destinationFilePath:(NSString *)destinationFilePath delegate:(id<MEGARequestDelegate>)delegate;

/**
 * @brief Get the avatar of any user in MEGA
 *
 * The associated request type with this request is MEGARequestTypeGetAttrUser
 * Valid data in the MEGARequest object received on callbacks:
 * - [MEGARequest file] - Returns the destination path
 * - [MEGARequest email] - Returns the email or the handle of the user (the provided one as parameter)
 *
 * @param emailOrHandle Email or user handle (Base64 encoded) to get the avatar. If this parameter is
 * set to nil, the avatar is obtained for the active account
 * @param destinationFilePath Destination path for the avatar. It has to be a path to a file, not to a folder.
 * If this path is a local folder, it must end with a '\' or '/' character and (email + "0.jpg")
 * will be used as the file name inside that folder. If the path doesn't finish with
 * one of these characters, the file will be downloaded to a file in that path.
 *
 */
- (void)getAvatarUserWithEmailOrHandle:(nullable NSString *)emailOrHandle destinationFilePath:(NSString *)destinationFilePath;

/**
 * @brief Get the default color for the avatar.
 *
 * This color should be used only when the user doesn't have an avatar.
 *
 * @param user MEGAUser to get the color of the avatar. If this parameter is set to nil, the color
 * is obtained for the active account.
 * @return The RGB color as a string with 3 components in hex: #RGB. Ie. "#FF6A19"
 * If the user is not found, this function always returns the same color.
 */
+ (nullable NSString *)avatarColorForUser:(nullable MEGAUser *)user;

/**
 * @brief Get the default color for the avatar.
 *
 * This color should be used only when the user doesn't have an avatar.
 *
 * @param base64UserHandle User handle (Base64 encoded) to get the avatar. If this parameter is
 * set to nil, the avatar is obtained for the active account.
 * @return The RGB color as a string with 3 components in hex: #RGB. Ie. "#FF6A19"
 * If the user is not found, this function always returns the same color.
 */
+ (nullable NSString *)avatarColorForBase64UserHandle:(nullable NSString *)base64UserHandle;

/**
 * @brief Set the avatar of the MEGA account.
 *
 * The associated request type with this request is MEGARequestTypeSetAttrFile.
 * Valid data in the MEGARequest object received on callbacks:
 * - [MEGARequest file] - Returns the source path
 *
 * @param sourceFilePath Source path of the file that will be set as avatar.
 * @param delegate Delegate to track this request.
 */
- (void)setAvatarUserWithSourceFilePath:(nullable NSString *)sourceFilePath delegate:(id<MEGARequestDelegate>)delegate;

/**
 * @brief Set the avatar of the MEGA account.
 *
 * The associated request type with this request is MEGARequestTypeSetAttrFile.
 * Valid data in the MEGARequest object received on callbacks:
 * - [MEGARequest file] - Returns the source path
 *
 * @param sourceFilePath Source path of the file that will be set as avatar.
 */
- (void)setAvatarUserWithSourceFilePath:(nullable NSString *)sourceFilePath;

/**
 * @brief Get an attribute of a MEGAUser.
 *
 * User attributes can be private or public. Private attributes are accessible only by
 * your own user, while public ones are retrievable by any of your contacts.
 *
 * The associated request type with this request is MEGARequestTypeGetAttrUser
 * Valid data in the MEGARequest object received on callbacks:
 * - [MEGARequest paramType] - Returns the attribute type
 *
 * Valid data in the MEGARequest object received in onRequestFinish when the error code
 * is MEGAErrorTypeApiOk:
 * - [MEGARequest text] - Returns the value of the attribute
 *
 * @param user MEGAUser to get the attribute. If this parameter is set to nil, the attribute
 * is obtained for the active account
 * @param type Attribute type
 *
 * Valid values are:
 *
 * MEGAUserAttributeFirstname = 1
 * Get the firstname of the user (public)
 * MEGAUserAttributeLastname = 2
 * Get the lastname of the user (public)
 * MEGAUserAttributeAuthRing = 3
 * Get the authentication ring of the user (private)
 * MEGAUserAttributeLastInteraction = 4
 * Get the last interaction of the contacts of the user (private)
 * MEGAUserAttributeED25519PublicKey = 5
 * Get the public key Ed25519 of the user (public)
 * MEGAUserAttributeCU25519PublicKey = 6
 * Get the public key Cu25519 of the user (public)
 * MEGAUserAttributeKeyring = 7
 * Get the key ring of the user: private keys for Cu25519 and Ed25519 (private)
 * MEGAUserAttributeSigRsaPublicKey = 8
 * Get the signature of RSA public key of the user (public)
 * MEGAUserAttributeSigCU255PublicKey = 9
 * Get the signature of Cu25519 public key of the user (public)
 * MEGAUserAttributeLanguage = 14
 * Get the preferred language of the user (private, non-encrypted)
 * MEGAUserAttributePwdReminder = 15
 * Get the password-reminder-dialog information (private, non-encrypted)
 * MEGAUserAttributeDisableVersions = 16
 * Get whether user has versions disabled or enabled (private, non-encrypted)
 * MEGAUserAttributeRichPreviews = 18
 * Get whether user generates rich-link messages or not (private)
 * MEGAUserAttributeRubbishTime = 19
 * Get number of days for rubbish-bin cleaning scheduler (private, non-encrypted)
 * MEGAUserAttributeStorageState = 21
 * Get the state of the storage (private non-encrypted)
 * MEGAUserAttributeGeolocation = 22
 * Get whether the user has enabled send geolocation messages (private)
 *
 */
- (void)getUserAttributeForUser:(nullable MEGAUser *)user type:(MEGAUserAttribute)type;

/**
 * @brief Get an attribute of a MEGAUser.
 *
 * The associated request type with this request is MEGARequestTypeGetAttrUser
 * Valid data in the MEGARequest object received on callbacks:
 * - [MEGARequest paramType] - Returns the attribute type
 *
 * Valid data in the MEGARequest object received in onRequestFinish when the error code
 * is MEGAErrorTypeApiOk:
 * - [MEGARequest text] - Returns the value of the attribute
 *
 * @param user MEGAUser to get the attribute. If this parameter is set to nil, the attribute
 * is obtained for the active account
 * @param type Attribute type
 *
 * Valid values are:
 *
 * MEGAUserAttributeFirstname = 1
 * Get the firstname of the user (public)
 * MEGAUserAttributeLastname = 2
 * Get the lastname of the user (public)
 * MEGAUserAttributeAuthRing = 3
 * Get the authentication ring of the user (private)
 * MEGAUserAttributeLastInteraction = 4
 * Get the last interaction of the contacts of the user (private)
 * MEGAUserAttributeED25519PublicKey = 5
 * Get the public key Ed25519 of the user (public)
 * MEGAUserAttributeCU25519PublicKey = 6
 * Get the public key Cu25519 of the user (public)
 * MEGAUserAttributeKeyring = 7
 * Get the key ring of the user: private keys for Cu25519 and Ed25519 (private)
 * MEGAUserAttributeSigRsaPublicKey = 8
 * Get the signature of RSA public key of the user (public)
 * MEGAUserAttributeSigCU255PublicKey = 9
 * Get the signature of Cu25519 public key of the user (public)
 * MEGAUserAttributeLanguage = 14
 * Get the preferred language of the user (private, non-encrypted)
 * MEGAUserAttributePwdReminder = 15
 * Get the password-reminder-dialog information (private, non-encrypted)
 * MEGAUserAttributeDisableVersions = 16
 * Get whether user has versions disabled or enabled (private, non-encrypted)
 * MEGAUserAttributeRichPreviews = 18
 * Get whether user generates rich-link messages or not (private)
 * MEGAUserAttributeRubbishTime = 19
 * Get number of days for rubbish-bin cleaning scheduler (private, non-encrypted)
 * MEGAUserAttributeStorageState = 21
 * Get the state of the storage (private non-encrypted)
 * MEGAUserAttributeGeolocation = 22
 * Get whether the user has enabled send geolocation messages (private)
 *
 * @param delegate MEGARequestDelegate to track this request
 */
- (void)getUserAttributeForUser:(nullable MEGAUser *)user type:(MEGAUserAttribute)type delegate:(id<MEGARequestDelegate>)delegate;

/**
 * @brief Get an attribute of any user in MEGA.
 *
 * User attributes can be private or public. Private attributes are accessible only by
 * your own user, while public ones are retrievable by any of your contacts.
 *
 * The associated request type with this request is MEGARequestTypeGetAttrUser
 * Valid data in the MEGARequest object received on callbacks:
 * - [MEGARequest paramType] - Returns the attribute type
 * - [MEGARequest email] - Returns the email or the handle of the user (the provided one as parameter)
 *
 * Valid data in the MEGARequest object received in onRequestFinish when the error code
 * is MEGAErrorTypeApiOk:
 * - [MEGARequest text] - Returns the value for public attributes
 *
 * @param emailOrHandle Email or user handle (Base64 encoded) to get the attribute.
 * @param type Attribute type
 *
 * Valid values are:
 *
 * MEGAUserAttributeFirstname = 1
 * Get the firstname of the user (public)
 * MEGAUserAttributeLastname = 2
 * Get the lastname of the user (public)
 * MEGAUserAttributeAuthRing = 3
 * Get the authentication ring of the user (private)
 * MEGAUserAttributeLastInteraction = 4
 * Get the last interaction of the contacts of the user (private)
 * MEGAUserAttributeED25519PublicKey = 5
 * Get the public key Ed25519 of the user (public)
 * MEGAUserAttributeCU25519PublicKey = 6
 * Get the public key Cu25519 of the user (public)
 * MEGAUserAttributeKeyring = 7
 * Get the key ring of the user: private keys for Cu25519 and Ed25519 (private)
 * MEGAUserAttributeSigRsaPublicKey = 8
 * Get the signature of RSA public key of the user (public)
 * MEGAUserAttributeSigCU255PublicKey = 9
 * Get the signature of Cu25519 public key of the user (public)
 * MEGAUserAttributeLanguage = 14
 * Get the preferred language of the user (private, non-encrypted)
 * MEGAUserAttributePwdReminder = 15
 * Get the password-reminder-dialog information (private, non-encrypted)
 * MEGAUserAttributeDisableVersions = 16
 * Get whether user has versions disabled or enabled (private, non-encrypted)
 * MEGAUserAttributeRichPreviews = 18
 * Get whether user generates rich-link messages or not (private)
 * MEGAUserAttributeRubbishTime = 19
 * Get number of days for rubbish-bin cleaning scheduler (private, non-encrypted)
 * MEGAUserAttributeStorageState = 21
 * Get the state of the storage (private non-encrypted)
 * MEGAUserAttributeGeolocation = 22
 * Get whether the user has enabled send geolocation messages (private)
 *
 */
- (void)getUserAttributeForEmailOrHandle:(NSString *)emailOrHandle type:(MEGAUserAttribute)type;

/**
 * @brief Get an attribute of any user in MEGA.
 *
 * User attributes can be private or public. Private attributes are accessible only by
 * your own user, while public ones are retrievable by any of your contacts.
 *
 * The associated request type with this request is MEGARequestTypeGetAttrUser
 * Valid data in the MEGARequest object received on callbacks:
 * - [MEGARequest paramType] - Returns the attribute type
 * - [MEGARequest email] - Returns the email or the handle of the user (the provided one as parameter)
 *
 * Valid data in the MEGARequest object received in onRequestFinish when the error code
 * is MEGAErrorTypeApiOk:
 * - [MEGARequest text] - Returns the value for public attributes
 *
 * @param emailOrHandle Email or user handle (Base64 encoded) to get the attribute.
 * @param type Attribute type
 *
 * Valid values are:
 *
 * MEGAUserAttributeFirstname = 1
 * Get the firstname of the user (public)
 * MEGAUserAttributeLastname = 2
 * Get the lastname of the user (public)
 * MEGAUserAttributeAuthRing = 3
 * Get the authentication ring of the user (private)
 * MEGAUserAttributeLastInteraction = 4
 * Get the last interaction of the contacts of the user (private)
 * MEGAUserAttributeED25519PublicKey = 5
 * Get the public key Ed25519 of the user (public)
 * MEGAUserAttributeCU25519PublicKey = 6
 * Get the public key Cu25519 of the user (public)
 * MEGAUserAttributeKeyring = 7
 * Get the key ring of the user: private keys for Cu25519 and Ed25519 (private)
 * MEGAUserAttributeSigRsaPublicKey = 8
 * Get the signature of RSA public key of the user (public)
 * MEGAUserAttributeSigCU255PublicKey = 9
 * Get the signature of Cu25519 public key of the user (public)
 * MEGAUserAttributeLanguage = 14
 * Get the preferred language of the user (private, non-encrypted)
 * MEGAUserAttributePwdReminder = 15
 * Get the password-reminder-dialog information (private, non-encrypted)
 * MEGAUserAttributeDisableVersions = 16
 * Get whether user has versions disabled or enabled (private, non-encrypted)
 * MEGAUserAttributeRichPreviews = 18
 * Get whether user generates rich-link messages or not (private)
 * MEGAUserAttributeRubbishTime = 19
 * Get number of days for rubbish-bin cleaning scheduler (private, non-encrypted)
 * MEGAUserAttributeStorageState = 21
 * Get the state of the storage (private non-encrypted)
 * MEGAUserAttributeGeolocation = 22
 * Get whether the user has enabled send geolocation messages (private)
 *
 * @param delegate MEGARequestDelegate to track this request
 */
- (void)getUserAttributeForEmailOrHandle:(NSString *)emailOrHandle type:(MEGAUserAttribute)type delegate:(id<MEGARequestDelegate>)delegate;

/**
 * @brief Get an attribute of the current account.
 *
 * User attributes can be private or public. Private attributes are accessible only by
 * your own user, while public ones are retrievable by any of your contacts.
 *
 * The associated request type with this request is MEGARequestTypeGetAttrUser
 * Valid data in the MEGARequest object received on callbacks:
 * - [MEGARequest paramType] - Returns the attribute type
 *
 * Valid data in the MEGARequest object received in onRequestFinish when the error code
 * is MEGAErrorTypeApiOk:
 * - [MEGARequest text] - Returns the value of the attribute
 *
 * @param type Attribute type
 *
 * Valid values are:
 *
 * MEGAUserAttributeFirstname = 1
 * Get the firstname of the user (public)
 * MEGAUserAttributeLastname = 2
 * Get the lastname of the user (public)
 * MEGAUserAttributeAuthRing = 3
 * Get the authentication ring of the user (private)
 * MEGAUserAttributeLastInteraction = 4
 * Get the last interaction of the contacts of the user (private)
 * MEGAUserAttributeED25519PublicKey = 5
 * Get the public key Ed25519 of the user (public)
 * MEGAUserAttributeCU25519PublicKey = 6
 * Get the public key Cu25519 of the user (public)
 * MEGAUserAttributeKeyring = 7
 * Get the key ring of the user: private keys for Cu25519 and Ed25519 (private)
 * MEGAUserAttributeSigRsaPublicKey = 8
 * Get the signature of RSA public key of the user (public)
 * MEGAUserAttributeSigCU255PublicKey = 9
 * Get the signature of Cu25519 public key of the user (public)
 * MEGAUserAttributeLanguage = 14
 * Get the preferred language of the user (private, non-encrypted)
 * MEGAUserAttributePwdReminder = 15
 * Get the password-reminder-dialog information (private, non-encrypted)
 * MEGAUserAttributeDisableVersions = 16
 * Get whether user has versions disabled or enabled (private, non-encrypted)
 * MEGAUserAttributeRichPreviews = 18
 * Get whether user generates rich-link messages or not (private)
 * MEGAUserAttributeRubbishTime = 19
 * Get number of days for rubbish-bin cleaning scheduler (private, non-encrypted)
 * MEGAUserAttributeStorageState = 21
 * Get the state of the storage (private non-encrypted)
 * MEGAUserAttributeGeolocation = 22
 * Get whether the user has enabled send geolocation messages (private)
 *
 */
- (void)getUserAttributeType:(MEGAUserAttribute)type;

/**
 * @brief Get an attribute of the current account.
 *
 * User attributes can be private or public. Private attributes are accessible only by
 * your own user, while public ones are retrievable by any of your contacts.
 *
 * The associated request type with this request is MEGARequestTypeGetAttrUser
 * Valid data in the MEGARequest object received on callbacks:
 * - [MEGARequest paramType] - Returns the attribute type
 *
 * Valid data in the MEGARequest object received in onRequestFinish when the error code
 * is MEGAErrorTypeApiOk:
 * - [MEGARequest text] - Returns the value of the attribute
 *
 * @param type Attribute type
 *
 * Valid values are:
 *
 * MEGAUserAttributeFirstname = 1
 * Get the firstname of the user (public)
 * MEGAUserAttributeLastname = 2
 * Get the lastname of the user (public)
 * MEGAUserAttributeAuthRing = 3
 * Get the authentication ring of the user (private)
 * MEGAUserAttributeLastInteraction = 4
 * Get the last interaction of the contacts of the user (private)
 * MEGAUserAttributeED25519PublicKey = 5
 * Get the public key Ed25519 of the user (public)
 * MEGAUserAttributeCU25519PublicKey = 6
 * Get the public key Cu25519 of the user (public)
 * MEGAUserAttributeKeyring = 7
 * Get the key ring of the user: private keys for Cu25519 and Ed25519 (private)
 * MEGAUserAttributeSigRsaPublicKey = 8
 * Get the signature of RSA public key of the user (public)
 * MEGAUserAttributeSigCU255PublicKey = 9
 * Get the signature of Cu25519 public key of the user (public)
 * MEGAUserAttributeLanguage = 14
 * Get the preferred language of the user (private, non-encrypted)
 * MEGAUserAttributePwdReminder = 15
 * Get the password-reminder-dialog information (private, non-encrypted)
 * MEGAUserAttributeDisableVersions = 16
 * Get whether user has versions disabled or enabled (private, non-encrypted)
 * MEGAUserAttributeRichPreviews = 18
 * Get whether user generates rich-link messages or not (private)
 * MEGAUserAttributeRubbishTime = 19
 * Get number of days for rubbish-bin cleaning scheduler (private, non-encrypted)
 * MEGAUserAttributeStorageState = 21
 * Get the state of the storage (private non-encrypted)
 * MEGAUserAttributeGeolocation = 22
 * Get whether the user has enabled send geolocation messages (private)
 *
 * @param delegate MEGARequestDelegate to track this request
 */
- (void)getUserAttributeType:(MEGAUserAttribute)type delegate:(id<MEGARequestDelegate>)delegate;

/**
 * @brief Set an attribute of the current user.
 *
 * The associated request type with this request is MEGARequestTypeSetAttrUser
 * Valid data in the MEGARequest object received on callbacks:
 * - [MEGARequest paramType] - Returns the attribute type
 * - [MEGARequest text] - Return the new value for the attibute
 *
 * @param type Attribute type
 *
 * Valid values are:
 *
 * MEGAUserAttributeFirstname = 1
 * Set the firstname of the user
 * MEGAUserAttributeLastname = 2
 * Set the lastname of the user
 * MEGAUserAttributeRubbishTime = 19
 * Set the number of days for rubbish-bin cleaning scheduler (private, non-encrypted)
 *
 * If the MEGA account is a sub-user business account, and the value of the parameter
 * type is equal to MEGAUserAttributeFirstname or MEGAUserAttributeLastname
 * be called with the error code MEGAErrorTypeApiEMasterOnly.
 *
 * @param value New attribute value
 */
- (void)setUserAttributeType:(MEGAUserAttribute)type value:(NSString *)value;

/**
 * @brief Gets the alias for an user
 *
 * The associated request type with this request is MEGARequestTypeGetAttrUser
 * Valid data in the MEGARequest object received on callbacks:
 * - [MEGARequest paramType] - Returns the attribute type MEGAUserAttributeAlias
 * - [MEGARequest nodeHandle] - Returns the handle of the node as binary
 * - [MEGARequest text] - Return the handle of the node as base 64 string.
 *
 * Valid data in the MEGARequest object received in onRequestFinish when the error code
 * is MEGAErrorTypeApiOk:
 * - [MEGARequest name] - Returns the user alias.
 *
 * If the user alias doesn't exists the request will fail with the error code MEGAErrorTypeApiENoent
 *
 * @param handle Handle of the contact
 * @param delegate MEGARequestDelegate to track this request
 */
- (void)getUserAliasWithHandle:(uint64_t)handle delegate:(id<MEGARequestDelegate>)delegate;

/**
 * @brief Gets the alias for an user
 *
 * The associated request type with this request is MEGARequestTypeGetAttrUser
 * Valid data in the MEGARequest object received on callbacks:
 * - [MEGARequest paramType] - Returns the attribute type MEGAUserAttributeAlias
 * - [MEGARequest nodeHandle] - Returns the handle of the node as binary
 * - [MEGARequest text] - Return the handle of the node as base64 string.
 *
 * Valid data in the MEGARequest object received in onRequestFinish when the error code
 * is MEGAErrorTypeApiOk:
 * - [MEGARequest name] - Returns the user alias.
 *
 * If the user alias doesn't exists the request will fail with the error code MEGAErrorTypeApiENoent
 *
 * @param handle Handle of the contact
 */
- (void)getUserAliasWithHandle:(uint64_t)handle;

/**
 * @brief Set or reset an alias for a user
 *
 * The associated request type with this request is MEGARequestTypeGetAttrUser
 * Valid data in the MEGARequest object received on callbacks:
 * - [MEGARequest paramType] - Returns the attribute type MEGAUserAttributeAlias
 * - [MEGARequest nodeHandle] - Returns the handle of the node as binary
 * - [MEGARequest text] - Return the handle of the node as base 64 string.
 *
 * @param alias the user alias, or null to reset the existing
 * @param handle Handle of the contact
 * @param delegate MEGARequestDelegate to track this request
 */
- (void)setUserAlias:(nullable NSString *)alias forHandle:(uint64_t)handle delegate:(id<MEGARequestDelegate>)delegate;

/**
 * @brief Set or reset an alias for a user
 *
 * The associated request type with this request is MEGARequestTypeGetAttrUser
 * Valid data in the MEGARequest object received on callbacks:
 * - [MEGARequest paramType] - Returns the attribute type MEGAUserAttributeAlias
 * - [MEGARequest nodeHandle] - Returns the handle of the node as binary
 * - [MEGARequest text] - Return the handle of the node as base 64 string.
 *
 * @param alias the user alias, or null to reset the existing
 * @param handle Handle of the contact
 */
- (void)setUserAlias:(nullable NSString *)alias forHandle:(uint64_t)handle;

/**
 * @brief Set an attribute of the current user.
 *
 * The associated request type with this request is MEGARequestTypeSetAttrUser
 * Valid data in the MEGARequest object received on callbacks:
 * - [MEGARequest paramType] - Returns the attribute type
 * - [MEGARequest text] - Return the new value for the attibute
 *
 * @param type Attribute type
 *
 * Valid values are:
 *
 * MEGAUserAttributeFirstname = 1
 * Set the firstname of the user
 * MEGAUserAttributeLastname = 2
 * Set the lastname of the user
 * MEGAUserAttributeRubbishTime = 19
 * Set the number of days for rubbish-bin cleaning scheduler (private, non-encrypted)
 *
 * If the MEGA account is a sub-user business account, and the value of the parameter
 * type is equal to MEGAUserAttributeFirstname or MEGAUserAttributeLastname
 * be called with the error code MEGAErrorTypeApiEMasterOnly.
 *
 * @param value New attribute value
 * @param delegate MEGARequestDelegate to track this request
 */
- (void)setUserAttributeType:(MEGAUserAttribute)type value:(NSString *)value delegate:(id<MEGARequestDelegate>)delegate;

#pragma mark - Account management Requests

/**
 * @brief Get details about the MEGA account.
 *
 * The associated request type with this request is MEGARequestTypeAccountDetails.
 *
 * Valid data in the MEGARequest object received in onRequestFinish when the error code
 * is MEGAErrorTypeApiOk:
 * - [MEGARequest megaAccountDetails] - Details of the MEGA account
 *
 * @param delegate Delegate to track this request.
 */
- (void)getAccountDetailsWithDelegate:(id<MEGARequestDelegate>)delegate;

/**
 * @brief Get details about the MEGA account.
 *
 * The associated request type with this request is MEGARequestTypeAccountDetails.
 *
 * Valid data in the MEGARequest object received in onRequestFinish when the error code
 * is MEGAErrorTypeApiOk:
 * - [MEGARequest megaAccountDetails] - Details of the MEGA account.
 *
 */
- (void)getAccountDetails;

/**
 * @brief Check if the available bandwidth quota is enough to transfer an amount of bytes
 *
 * The associated request type with this request is MEGARequestTypeQueryTransferQuota
 *
 * Valid data in the MEGARequest object received on callbacks:
 * - [MEGARequest number] - Returns the amount of bytes to be transferred
 *
 * Valid data in the MEGARequest object received in onRequestFinish when the error code
 * is MEGAErrorTypeApiOk:
 * - [MEGARequest flag] - YES if it is expected to get an overquota error, otherwise NO
 *
 * @param size Amount of bytes to be transferred
 * @param delegate MEGARequestDelegate to track this request
 */
- (void)queryTransferQuotaWithSize:(long long)size delegate:(id<MEGARequestDelegate>)delegate;

/**
 * @brief Check if the available bandwidth quota is enough to transfer an amount of bytes
 *
 * The associated request type with this request is MEGARequestTypeQueryTransferQuota
 *
 * Valid data in the MEGARequest object received on callbacks:
 * - [MEGARequest number] - Returns the amount of bytes to be transferred
 *
 * Valid data in the MEGARequest object received in onRequestFinish when the error code
 * is MEGAErrorTypeApiOk:
 * - [MEGARequest flag] - YES if it is expected to get an overquota error, otherwise NO
 *
 * @param size Amount of bytes to be transferred
 */
- (void)queryTransferQuotaWithSize:(long long)size;

/**
 * @brief Get the available pricing plans to upgrade a MEGA account.
 *
 * You can get a payment URL for any of the pricing plans provided by this function
 * using [MEGASdk getPaymentIdForProductHandle:].
 *
 * The associated request type with this request is MEGARequestTypeGetPricing.
 *
 * Valid data in the MEGARequest object received in onRequestFinish when the error code
 * is MEGAErrorTypeApiOk:
 * - [MEGARequest pricing] - MEGAPricing object with all pricing plans
 *
 * @param delegate Delegate to track this request.
 *
 * @see [MEGASdk getPaymentIdForProductHandle:].
 */
- (void)getPricingWithDelegate:(id<MEGARequestDelegate>)delegate;

/**
 * @brief Get the available getPricing plans to upgrade a MEGA account.
 *
 * You can get a payment URL for any of the getPricing plans provided by this function
 * using [MEGASdk getPaymentIdForProductHandle:].
 *
 * The associated request type with this request is MEGARequestTypeGetPricing.
 *
 * Valid data in the MEGARequest object received in onRequestFinish when the error code
 * is MEGAErrorTypeApiOk:
 * - [MEGARequest pricing] - MEGAPricing object with all pricing plans
 *
 * @see [MEGASdk getPaymentIdForProductHandle:].
 */
- (void)getPricing;

/**
 * @brief Get the payment URL for an upgrade.
 *
 * The associated request type with this request is MEGARequestTypeGetPaymentId.
 * Valid data in the MEGARequest object received on callbacks:
 * - [MEGARequest nodeHandle] - Returns the handle of the product
 *
 * Valid data in the MEGARequest object received in onRequestFinish when the error code
 * is MEGAErrorTypeApiOk:
 * - [MEGARequest link] - Payment link
 *
 * @param productHandle Handle of the product (see [MEGASdk getPricing]).
 * @param delegate Delegate to track this request.
 *
 * @see [MEGASdk getPricing].
 */
- (void)getPaymentIdForProductHandle:(uint64_t)productHandle delegate:(id<MEGARequestDelegate>)delegate;

/**
 * @brief Get the payment URL for an upgrade
 *
 * The associated request type with this request is MEGARequestTypeGetPaymentId
 * Valid data in the MEGARequest object received on callbacks:
 * - [MEGARequest nodeHandle] - Returns the handle of the product
 *
 * Valid data in the MEGARequest object received in onRequestFinish when the error code
 * is MEGAErrorTypeApiOk:
 * - [MEGARequest link] - Payment ID
 * - [MEGARequest parentHandle] - Returns the last public node handle accessed
 * - [MEGARequest paramType] - Returns the type of lastPublicHandle
 * - [MEGARequest transferredBytes] - Returns the timestamp of the last access
 *
 * @param productHandle Handle of the product (see [MEGASdk getPricing])
 * @param lastPublicHandle Last public node handle accessed by the user in the last 24h
 * @param lastPublicHandleType Indicates the type of lastPublicHandle, valid values are:
 *      - AffiliateTypeId = 1
 *      - AffiliateTypeFileFolder = 2
 *      - AffiliateTypeChat = 3
 *      - AffiliateTypeContact = 4
 *
 * @param lastAccessTimestamp Timestamp of the last access
 * @param delegate Delegate to track this request
 *
 * @see [MEGASdk getPricing]
 */
- (void)getPaymentIdForProductHandle:(uint64_t)productHandle lastPublicHandle:(uint64_t)lastPublicHandle lastPublicHandleType:(AffiliateType)lastPublicHandleType lastAccessTimestamp:(uint64_t)lastAccessTimestamp delegate:(id<MEGARequestDelegate>)delegate;

/**
* @brief Get the payment URL for an upgrade
*
* The associated request type with this request is MEGARequestTypeGetPaymentId
* Valid data in the MEGARequest object received on callbacks:
* - [MEGARequest nodeHandle] - Returns the handle of the product
*
* Valid data in the MEGARequest object received in onRequestFinish when the error code
* is MEGAErrorTypeApiOk:
* - [MEGARequest link] - Payment ID
* - [MEGARequest parentHandle] - Returns the last public node handle accessed
* - [MEGARequest paramType] - Returns the type of lastPublicHandle
* - [MEGARequest transferredBytes] - Returns the timestamp of the last access
*
* @param productHandle Handle of the product (see [MEGASdk getPricing])
* @param lastPublicHandle Last public node handle accessed by the user in the last 24h
* @param lastPublicHandleType Indicates the type of lastPublicHandle, valid values are:
*      - AffiliateTypeId = 1
*      - AffiliateTypeFileFolder = 2
*      - AffiliateTypeChat = 3
*      - AffiliateTypeContact = 4
*
* @param lastAccessTimestamp Timestamp of the last access
*
* @see [MEGASdk getPricing]
*/
- (void)getPaymentIdForProductHandle:(uint64_t)productHandle lastPublicHandle:(uint64_t)lastPublicHandle lastPublicHandleType:(AffiliateType)lastPublicHandleType lastAccessTimestamp:(uint64_t)lastAccessTimestamp;

/**
 * @brief Get the payment URL for an upgrade.
 *
 * The associated request type with this request is MEGARequestTypeGetPaymentId.
 * Valid data in the MEGARequest object received on callbacks:
 * - [MEGARequest nodeHandle] - Returns the handle of the product
 *
 * Valid data in the MEGARequest object received in onRequestFinish when the error code
 * is MEGAErrorTypeApiOk:
 * - [MEGARequest link] - Payment link
 *
 * @param productHandle Handle of the product (see [MEGASdk getPricing]).
 *
 * @see [MEGASdk getPricing].
 */
- (void)getPaymentIdForProductHandle:(uint64_t)productHandle;

/**
 * @brief Submit a purchase receipt for verification
 *
 * The associated request type with this request is MEGARequestTypeSubmitPurchaseReceipt.
 * Valid data in the MEGARequest object received on callbacks:
 * - [MEGARequest number] - Returns the payment gateway
 * - [MEGARequest text] - Returns the purchase receipt
 * - [MEGARequest parentHandle] - Returns the last public node handle accessed
 *
 * @param gateway Payment gateway
 * Currently supported payment gateways are:
 * - MEGAPaymentMethodItunes = 2
 * - MEGAPaymentMethodGoogleWallet = 3
 * - MEGAPaymentMethodWindowsStore = 13
 *
 * @param receipt Purchase receipt
 * @param delegate Delegate to track this request
 */
- (void)submitPurchase:(MEGAPaymentMethod)gateway receipt:(NSString *)receipt delegate:(id<MEGARequestDelegate>)delegate;

/**
 * @brief Submit a purchase receipt for verification
 * Valid data in the MEGARequest object received on callbacks:
 * - [MEGARequest number] - Returns the payment gateway
 * - [MEGARequest text] - Returns the purchase receipt
 * - [MEGARequest parentHandle] - Returns the last public node handle accessed
 *
 * @param gateway Payment gateway
 * Currently supported payment gateways are:
 * - MEGAPaymentMethodItunes = 2
 * - MEGAPaymentMethodGoogleWallet = 3
 * - MEGAPaymentMethodWindowsStore = 13
 *
 * @param receipt Purchase receipt
 */
- (void)submitPurchase:(MEGAPaymentMethod)gateway receipt:(NSString *)receipt;

/**
 * @brief Submit a purchase receipt for verification
 *
 * The associated request type with this request is MEGARequestTypeSubmitPurchaseReceipt
 *
 * @param gateway Payment gateway
 * Currently supported payment gateways are:
 * Currently supported payment gateways are:
 * - MEGAPaymentMethodItunes = 2
 *
 * @param receipt Purchase receipt
 * @param lastPublicHandle Last public node handle accessed by the user in the last 24h
 * @param delegate Delegate to track this request
 */
- (void)submitPurchase:(MEGAPaymentMethod)gateway receipt:(NSString *)receipt lastPublicHandle:(uint64_t)lastPublicHandle delegate:(id<MEGARequestDelegate>)delegate;

/**
 * @brief Submit a purchase receipt for verification
 *
 * The associated request type with this request is MEGARequestTypeSubmitPurchaseReceipt
 *
 * @param gateway Payment gateway
 * Currently supported payment gateways are:
 * Currently supported payment gateways are:
 * - MEGAPaymentMethodItunes = 2
 *
 * @param receipt Purchase receipt
 * @param lastPublicHandle Last public node handle accessed by the user in the last 24h
 */
- (void)submitPurchase:(MEGAPaymentMethod)gateway receipt:(NSString *)receipt lastPublicHandle:(uint64_t)lastPublicHandle;

/**
 * @brief Submit a purchase receipt for verification
 *
 * The associated request type with this request is MEGARequestTypeSubmitPurchaseReceipt
 * Valid data in the MEGARequest object received on callbacks:
 * - [MEGARequest number] - Returns the payment gateway
 * - [MEGARequest text] - Returns the purchase receipt
 * - [MEGARequest parentHandle] - Returns the last public node handle accessed
 * - [MEGARequest paramType] - Returns the type of lastPublicHandle
 * - [MEGARequest transferredBytes] - Returns the timestamp of the last access
 *
 * @param gateway Payment gateway
 * Currently supported payment gateways are:
 * - MEGAPaymentMethodItunes = 2
 * - MEGAPaymentMethodGoogleWallet = 3
 * - MEGAPaymentMethodWindowsStore = 13
 *
 * @param receipt Purchase receipt
 * @param lastPublicHandle Last public node handle accessed by the user in the last 24h
 * @param lastPublicHandleType Indicates the type of lastPublicHandle, valid values are:
 *      - AffiliateTypeId = 1
 *      - AffiliateTypeFileFolder = 2
 *      - AffiliateTypeChat = 3
 *      - AffiliateTypeContact = 4
 *
 * @param lastAccessTimestamp Timestamp of the last access
 * @param delegate Delegate to track this request
 */
- (void)submitPurchase:(MEGAPaymentMethod)gateway receipt:(NSString *)receipt lastPublicHandle:(uint64_t)lastPublicHandle lastPublicHandleType:(AffiliateType)lastPublicHandleType lastAccessTimestamp:(uint64_t)lastAccessTimestamp delegate:(id<MEGARequestDelegate>)delegate;

/**
 * @brief Submit a purchase receipt for verification
 *
 * The associated request type with this request is MEGARequestTypeSubmitPurchaseReceipt
 * Valid data in the MEGARequest object received on callbacks:
 * - [MEGARequest number] - Returns the payment gateway
 * - [MEGARequest text] - Returns the purchase receipt
 * - [MEGARequest parentHandle] - Returns the last public node handle accessed
 * - [MEGARequest paramType] - Returns the type of lastPublicHandle
 * - [MEGARequest transferredBytes] - Returns the timestamp of the last access
 *
 * @param gateway Payment gateway
 * Currently supported payment gateways are:
 * - MEGAPaymentMethodItunes = 2
 * - MEGAPaymentMethodGoogleWallet = 3
 * - MEGAPaymentMethodWindowsStore = 13
 *
 * @param receipt Purchase receipt
 * @param lastPublicHandle Last public node handle accessed by the user in the last 24h
 * @param lastPublicHandleType Indicates the type of lastPublicHandle, valid values are:
 *      - AffiliateTypeId = 1
 *      - AffiliateTypeFileFolder = 2
 *      - AffiliateTypeChat = 3
 *      - AffiliateTypeContact = 4
 *
 * @param lastAccessTimestamp Timestamp of the last access
 */
- (void)submitPurchase:(MEGAPaymentMethod)gateway receipt:(NSString *)receipt lastPublicHandle:(uint64_t)lastPublicHandle lastPublicHandleType:(AffiliateType)lastPublicHandleType lastAccessTimestamp:(uint64_t)lastAccessTimestamp;

/**
 * @brief Change the password of the MEGA account.
 *
 * The associated request type with this request is MEGARequestTypeChangePassword.
 * Valid data in the MEGARequest object received on callbacks:
 * - [MEGARequest password] - Returns the old password
 * - [MEGARequest newPassword] - Returns the new password
 *
 * @param oldPassword Old password (optional, it can be nil to not check the old password).
 * @param newPassword New password.
 * @param delegate Delegate to track this request.
 */
- (void)changePassword:(nullable NSString *)oldPassword newPassword:(NSString *)newPassword delegate:(id<MEGARequestDelegate>)delegate;

/**
 * @brief Change the password of the MEGA account.
 *
 * The associated request type with this request is MEGARequestTypeChangePassword.
 * Valid data in the MEGARequest object received on callbacks:
 * - [MEGARequest password] - Returns the old password
 * - [MEGARequest newPassword] - Returns the new password
 *
 * @param oldPassword Old password (optional, it can be nil to not check the old password).
 * @param newPassword New password.
 */
- (void)changePassword:(nullable NSString *)oldPassword newPassword:(NSString *)newPassword;

/**
 * @brief Notify the user has exported the master key
 *
 * This function should be called when the user exports the master key by
 * clicking on "Copy" or "Save file" options.
 *
 * As result, the user attribute MEGAUserAttributePwdReminder will be updated
 * to remember the user has a backup of his/her master key. In consequence,
 * MEGA will not ask the user to remind the password for the account.
 *
 * The associated request type with this request is MEGARequestTypeSetAttrUser
 * Valid data in the MEGARequest object received on callbacks:
 * - [MEGARequest paramType] - Returns the attribute type MEGAUserAttributePwdReminder
 * - [MEGARequest: text] - Returns the new value for the attribute
 *
 * @param delegate MEGARequestDelegate to track this request
 */
- (void)masterKeyExportedWithDelegate:(id<MEGARequestDelegate>)delegate;

/**
 * @brief Notify the user has exported the master key
 *
 * This function should be called when the user exports the master key by
 * clicking on "Copy" or "Save file" options.
 *
 * As result, the user attribute MEGAUserAttributePwdReminder will be updated
 * to remember the user has a backup of his/her master key. In consequence,
 * MEGA will not ask the user to remind the password for the account.
 *
 * The associated request type with this request is MEGARequestTypeSetAttrUser
 * Valid data in the MEGARequest object received on callbacks:
 * - [MEGARequest paramType] - Returns the attribute type MEGAUserAttributePwdReminder
 * - [MEGARequest text] - Returns the new value for the attribute
 */
- (void)masterKeyExported;

/**
 * @brief Notify the user has successfully checked his password
 *
 * This function should be called when the user demonstrates that he remembers
 * the password to access the account
 *
 * As result, the user attribute MEGAUserAttributePwdReminder will be updated
 * to remember this event. In consequence, MEGA will not continue asking the user
 * to remind the password for the account in a short time.
 *
 * The associated request type with this request is MEGARequestTypeSetAttrUser
 * Valid data in the MEGARequest object received on callbacks:
 * - [MEGARequest paramType] - Returns the attribute type MEGAUserAttributePwdReminder
 * - [MEGARequest text] - Returns the new value for the attribute
 *
 * @param delegate MEGARequestDelegate to track this request
 */
- (void)passwordReminderDialogSucceededWithDelegate:(id<MEGARequestDelegate>)delegate;

/**
 * @brief Notify the user has successfully checked his password
 *
 * This function should be called when the user demonstrates that he remembers
 * the password to access the account
 *
 * As result, the user attribute MEGAUserAttributePwdReminder will be updated
 * to remember this event. In consequence, MEGA will not continue asking the user
 * to remind the password for the account in a short time.
 *
 * The associated request type with this request is MEGARequestTypeSetAttrUser
 * Valid data in the MEGARequest object received on callbacks:
 * - [MEGARequest paramType] - Returns the attribute type MEGAUserAttributePwdReminder
 * - [MEGARequest text] - Returns the new value for the attribute
 */
- (void)passwordReminderDialogSucceeded;

/**
 * @brief Notify the user has successfully skipped the password check
 *
 * This function should be called when the user skips the verification of
 * the password to access the account
 *
 * As result, the user attribute MEGAUserAttributePwdReminder will be updated
 * to remember this event. In consequence, MEGA will not continue asking the user
 * to remind the password for the account in a short time.
 *
 * The associated request type with this request is MEGARequestTypeSetAttrUser
 * Valid data in the MEGARequest object received on callbacks:
 * - [MEGARequest paramType] - Returns the attribute type MEGAUserAttributePwdReminder
 * - [MEGARequest text] - Returns the new value for the attribute
 *
 * @param delegate MEGARequestDelegate to track this request
 */
- (void)passwordReminderDialogSkippedWithDelegate:(id<MEGARequestDelegate>)delegate;

/**
 * @brief Notify the user has successfully skipped the password check
 *
 * This function should be called when the user skips the verification of
 * the password to access the account
 *
 * As result, the user attribute MEGAUserAttributePwdReminder will be updated
 * to remember this event. In consequence, MEGA will not continue asking the user
 * to remind the password for the account in a short time.
 *
 * The associated request type with this request is MEGARequestTypeSetAttrUser
 * Valid data in the MEGARequest object received on callbacks:
 * - [MEGARequest paramType] - Returns the attribute type MEGAUserAttributePwdReminder
 * - [MEGARequest text] - Returns the new value for the attribute
 */
- (void)passwordReminderDialogSkipped;

/**
 * @brief Notify the user wants to totally disable the password check
 *
 * This function should be called when the user rejects to verify that he remembers
 * the password to access the account and doesn't want to see the reminder again.
 *
 * As result, the user attribute MEGAUserAttributePwdReminder will be updated
 * to remember this event. In consequence, MEGA will not ask the user
 * to remind the password for the account again.
 *
 * The associated request type with this request is MEGARequestTypeSetAttrUser
 * Valid data in the MEGARequest object received on callbacks:
 * - [MEGARequest paramType] - Returns the attribute type MEGAUserAttributePwdReminder
 * - [MEGARequest text] - Returns the new value for the attribute
 *
 * @param delegate MEGARequestDelegate to track this request
 */
- (void)passwordReminderDialogBlockedWithDelegate:(id<MEGARequestDelegate>)delegate;

/**
 * @brief Notify the user wants to totally disable the password check
 *
 * This function should be called when the user rejects to verify that he remembers
 * the password to access the account and doesn't want to see the reminder again.
 *
 * As result, the user attribute MEGAUserAttributePwdReminder will be updated
 * to remember this event. In consequence, MEGA will not ask the user
 * to remind the password for the account again.
 *
 * The associated request type with this request is MEGARequestTypeSetAttrUser
 * Valid data in the MEGARequest object received on callbacks:
 * - [MEGARequest paramType] - Returns the attribute type MEGAUserAttributePwdReminder
 * - [MEGARequest text] - Returns the new value for the attribute
 */
- (void)passwordReminderDialogBlocked;

/**
 * @brief Check if the app should show the password reminder dialog to the user
 *
 * The associated request type with this request is MEGARequestTypeGetAttrUser
 * Valid data in the MEGARequest object received on callbacks:
 * - [MEGARequest paramType] - Returns the attribute type MEGAUserAttributePwdReminder
 *
 * Valid data in the MEGARequest object received in onRequestFinish when the error code
 * is MEGAErrorTypeApiOk:
 * - [MEGARequest flag] - Returns YES if the password reminder dialog should be shown
 *
 * If the corresponding user attribute is not set yet, the request will fail with the
 * error code MEGAErrorTypeApiENoent but the value of [MEGARequest flag] will still
 * be valid.
 *
 * @param atLogout YES if the check is being done just before a logout
 * @param delegate MEGARequestDelegate to track this request
 */
- (void)shouldShowPasswordReminderDialogAtLogout:(BOOL)atLogout delegate:(id<MEGARequestDelegate>)delegate;

/**
 * @brief Check if the app should show the password reminder dialog to the user
 *
 * The associated request type with this request is MEGARequestTypeGetAttrUser
 * Valid data in the MEGARequest object received on callbacks:
 * - [MEGARequest paramType] - Returns the attribute type MEGAUserAttributePwdReminder
 *
 * Valid data in the MEGARequest object received in onRequestFinish when the error code
 * is MEGAErrorTypeApiOk:
 * - [MEGARequest flag] - Returns YES if the password reminder dialog should be shown
 *
 * If the corresponding user attribute is not set yet, the request will fail with the
 * error code MEGAErrorTypeApiENoent but the value of  [MEGARequest flag] will still
 * be valid.
 *
 * @param atLogout YES if the check is being done just before a logout
 */
- (void)shouldShowPasswordReminderDialogAtLogout:(BOOL)atLogout;

/**
 * @brief Check if the master key has been exported
 *
 * The associated request type with this request is MEGARequestTypeGetAttrUser
 * Valid data in the MEGARequest object received on callbacks:
 * - [MEGARequest paramType] - Returns the attribute type MEGAUserAttributePwdReminder
 *
 * Valid data in the MEGARequest object received in onRequestFinish when the error code
 * is MEGAErrorTypeApiOk:
 * - [MEGARequest access] - Returns YES if the master key has been exported
 *
 * If the corresponding user attribute is not set yet, the request will fail with the
 * error code MEGAErrorTypeApiENoent.
 *
 * @param delegate MEGARequestDelegate to track this request
 */
- (void)isMasterKeyExportedWithDelegate:(id<MEGARequestDelegate>)delegate;

/**
 * @brief Check if the master key has been exported
 *
 * The associated request type with this request is MEGARequestTypeGetAttrUser
 * Valid data in the MEGARequest object received on callbacks:
 * - [MEGARequest paramType] - Returns the attribute type MEGAUserAttributePwdReminder
 *
 * Valid data in the MEGARequest object received in onRequestFinish when the error code
 * is MEGAErrorTypeApiOk:
 * - [MEGARequest access] - Returns YES if the master key has been exported
 *
 * If the corresponding user attribute is not set yet, the request will fail with the
 * error code MEGAErrorTypeApiENoent.
 *
 */
- (void)isMasterKeyExported;

/**
 * @brief Enable or disable the generation of rich previews
 *
 * The associated request type with this request is MEGARequestTypeSetAttrUser
 * Valid data in the MEGARequest object received on callbacks:
 * - [MEGARequest paramType] - Returns the attribute type MEGAUserAttributeRichPreviews
 *
 * @param enable YES to enable the generation of rich previews
 * @param delegate MEGARequestDelegate to track this request
 */
- (void)enableRichPreviews:(BOOL)enable delegate:(id<MEGARequestDelegate>)delegate;

/**
 * @brief Enable or disable the generation of rich previews
 *
 * The associated request type with this request is MEGARequestTypeSetAttrUser
 * Valid data in the MEGARequest object received on callbacks:
 * - [MEGARequest paramType] - Returns the attribute type MEGAUserAttributeRichPreviews
 *
 * @param enable YES to enable the generation of rich previews
 */
- (void)enableRichPreviews:(BOOL)enable;

/**
 * @brief Check if rich previews are automatically generated
 *
 * The associated request type with this request is MEGARequestTypeGetAttrUser
 * Valid data in the MEGARequest object received on callbacks:
 * - [MEGARequest paramType] - Returns the attribute type MEGAUserAttributeRichPreviews
 * - [MEGARequest numDetails] - Returns zero
 *
 * Valid data in the MEGARequest object received in onRequestFinish when the error code
 * is MEGAErrorTypeApiOk:
 * - [MEGARequest flag] - Returns YES if generation of rich previews is enabled
 *
 * If the corresponding user attribute is not set yet, the request will fail with the
 * error code MEGAErrorTypeApiENoent, but the value of [MEGARequest flag] will still be valid (NO).
 *
 * @param delegate MEGARequestDelegate to track this request
 */
- (void)isRichPreviewsEnabledWithDelegate:(id<MEGARequestDelegate>)delegate;

/**
 * @brief Check if rich previews are automatically generated
 *
 * The associated request type with this request is MEGARequestTypeGetAttrUser
 * Valid data in the MEGARequest object received on callbacks:
 * - [MEGARequest paramType] - Returns the attribute type MEGAUserAttributeRichPreviews
 * - [MEGARequest numDetails] - Returns zero
 *
 * Valid data in the MEGARequest object received in onRequestFinish when the error code
 * is MEGAErrorTypeApiOk:
 * - [MEGARequest flag] - Returns YES if generation of rich previews is enabled
 *
 * If the corresponding user attribute is not set yet, the request will fail with the
 * error code MEGAErrorTypeApiENoent, but the value of [MEGARequest flag] will still be valid (NO).
 *
 */
- (void)isRichPreviewsEnabled;

/**
 * @brief Check if the app should show the rich link warning dialog to the user
 *
 * The associated request type with this request is MEGARequestTypeGetAttrUser
 * Valid data in the MEGARequest object received on callbacks:
 * - [MEGARequest paramType] - Returns the attribute type MEGAUserAttributeRichPreviews
 * - [MEGARequest numDetails] - Returns one
 *
 * Valid data in the MEGARequest object received in onRequestFinish when the error code
 * is MEGAErrorTypeApiOk:
 * - [MEGARequest flag] - Returns YES if it is necessary to show the rich link warning
 * - [MEGARequest number] - Returns the number of times that user has indicated that doesn't want
 * modify the message with a rich link. If number is bigger than three, the extra option "Never"
 * must be added to the warning dialog.
 *
 * If the corresponding user attribute is not set yet, the request will fail with the
 * error code MEGAErrorTypeApiENoent, but the value of [MEGARequest flag] will still be valid (YES).
 *
 * @param delegate MEGARequestDelegate to track this request
 */
- (void)shouldShowRichLinkWarningWithDelegate:(id<MEGARequestDelegate>)delegate;

/**
 * @brief Check if the app should show the rich link warning dialog to the user
 *
 * The associated request type with this request is MEGARequestTypeGetAttrUser
 * Valid data in the MEGARequest object received on callbacks:
 * - [MEGARequest paramType] - Returns the attribute type MEGAUserAttributeRichPreviews
 * - [MEGARequest numDetails] - Returns one
 *
 * Valid data in the MEGARequest object received in onRequestFinish when the error code
 * is MEGAErrorTypeApiOk:
 * - [MEGARequest flag] - Returns YES if it is necessary to show the rich link warning
 * - [MEGARequest number] - Returns the number of times that user has indicated that doesn't want
 * modify the message with a rich link. If number is bigger than three, the extra option "Never"
 * must be added to the warning dialog.
 *
 * If the corresponding user attribute is not set yet, the request will fail with the
 * error code MEGAErrorTypeApiENoent, but the value of [MEGARequest flag] will still be valid (YES).
 *
 */
- (void)shouldShowRichLinkWarning;

/**
 * @brief Set the number of times "Not now" option has been selected in the rich link warning dialog
 *
 * The associated request type with this request is MEGARequestTypeSetAttrUser
 * Valid data in the MEGARequest object received on callbacks:
 * - [MEGARequest paramType] - Returns the attribute type MEGAUserAttributeRichPreviews
 *
 * @param value Number of times "Not now" option has been selected
 * @param delegate MEGARequestDelegate to track this request
 */
- (void)setRichLinkWarningCounterValue:(NSUInteger)value delegate:(id<MEGARequestDelegate>)delegate;

/**
 * @brief Set the number of times "Not now" option has been selected in the rich link warning dialog
 *
 * The associated request type with this request is MEGARequestTypeSetAttrUser
 * Valid data in the MEGARequest object received on callbacks:
 * - [MEGARequest paramType] - Returns the attribute type MEGAUserAttributeRichPreviews
 *
 * @param value Number of times "Not now" option has been selected
 */
- (void)setRichLinkWarningCounterValue:(NSUInteger)value;

/**
 * @brief Enable the sending of geolocation messages
 *
 * The associated request type with this request is MEGARequestTypeSetAttrUser
 * Valid data in the MEGARequest object received on callbacks:
 * - [MEGARequest paramType] - Returns the attribute type MEGAUserAttributeGeolocation
 *
 * @param delegate MEGARequestDelegate to track this request
 */
- (void)enableGeolocationWithDelegate:(id<MEGARequestDelegate>)delegate;

/**
 * @brief Enable the sending of geolocation messages
 *
 * The associated request type with this request is MEGARequestTypeSetAttrUser
 * Valid data in the MEGARequest object received on callbacks:
 * - [MEGARequest paramType] - Returns the attribute type MEGAUserAttributeGeolocation
 */
- (void)enableGeolocation;

/**
 * @brief Check if the sending of geolocation messages is enabled
 *
 * The associated request type with this request is MEGARequestTypeSetAttrUser
 * Valid data in the MEGARequest object received on callbacks:
 * - [MEGARequest paramType] - Returns the attribute type MEGAUserAttributeGeolocation
 *
 * Sending a Geolocation message is enabled if the MEGARequest object, received in onRequestFinish,
 * has error code MEGAErrorTypeApiOk. In other cases, send geolocation messages is not enabled and
 * the application has to answer before send a message of this type.
 *
 * @param delegate MEGARequestDelegate to track this request
 */
- (void)isGeolocationEnabledWithDelegate:(id<MEGARequestDelegate>)delegate;

/**
 * @brief Check if the sending of geolocation messages is enabled
 *
 * The associated request type with this request is MEGARequestTypeSetAttrUser
 * Valid data in the MEGARequest object received on callbacks:
 * - [MEGARequest paramType] - Returns the attribute type MEGAUserAttributeGeolocation
 *
 * Sending a Geolocation message is enabled if the MEGARequest object, received in onRequestFinish,
 * has error code MEGAErrorTypeApiOk. In other cases, send geolocation messages is not enabled and
 * the application has to answer before send a message of this type.
 */
- (void)isGeolocationEnabled;

/**
 * @brief Set My Chat Files target folder.
 *
 * The associated request type with this request is MEGARequestTypeSetAttrUser
 * Valid data in the MEGARequest object received on callbacks:
 * - [MEGARequest paramType] - Returns the attribute type MEGAUserAttributeMyChatFilesFolder
 * - [MEGARequest megaStringDictionary] - Returns a megaStringDictionary.
 * The key "h" in the map contains the nodehandle specified as parameter encoded in B64
 *
 * @param handle Handle of the node to be used as target folder
 * @param delegate MEGARequestDelegate to track this request
 */
- (void)setMyChatFilesFolderWithHandle:(uint64_t)handle delegate:(id<MEGARequestDelegate>)delegate;

/**
 * @brief Set My Chat Files target folder.
 *
 * The associated request type with this request is MEGARequestTypeSetAttrUser
 * Valid data in the MEGARequest object received on callbacks:
 * - [MEGARequest paramType] - Returns the attribute type MEGAUserAttributeMyChatFilesFolder
 * - [MEGARequest megaStringDictionary] - Returns a megaStringDictionary.
 * The key "h" in the map contains the nodehandle specified as parameter encoded in B64
 *
 * @param handle Handle of the node to be used as target folder
 */
- (void)setMyChatFilesFolderWithHandle:(uint64_t)handle;

/**
 * @brief Gets My chat files target folder.
 *
 * The associated request type with this request is MEGARequestTypeGetAttrUser
 * Valid data in the MEGARequest object received on callbacks:
 * - [MEGARequest paramType] - Returns the attribute type MEGAUserAttributeMyChatFilesFolder
 *
 * Valid data in the MEGARequest object received in onRequestFinish when the error code
 * is MEGAErrorTypeApiOk:
 * - [MEGARequest nodeHandle] - Returns the handle of the node where My Chat Files are stored
 *
 * @param delegate MEGARequestDelegate to track this request
 */
- (void)getMyChatFilesFolderWithDelegate:(id<MEGARequestDelegate>)delegate;

/**
 * @brief Gets My chat files target folder.
 *
 * The associated request type with this request is MEGARequestTypeGetAttrUser
 * Valid data in the MEGARequest object received on callbacks:
 * - [MEGARequest paramType] - Returns the attribute type MEGAUserAttributeMyChatFilesFolder
 *
 * Valid data in the MEGARequest object received in onRequestFinish when the error code
 * is MEGAErrorTypeApiOk:
 * - [MEGARequest nodeHandle] - Returns the handle of the node where My Chat Files are stored
 */
- (void)getMyChatFilesFolder;

/**
 * @brief Set Camera Uploads target folder.
 *
 * The associated request type with this request is MEGARequestTypeSetAttrUser
 * Valid data in the MEGARequest object received on callbacks:
 * - [MEGARequest paramType] - Returns the attribute type MEGAUserAttributeCameraUploadsFolder
 * - [MEGARequest megaStringDictionary] - Returns a megaStringDictionary.
 * The key "h" in the map contains the nodehandle specified as parameter encoded in B64
 *
 * @param handle Handle of the node to be used as target folder
 * @param delegate MEGARequestDelegate to track this request
 */
- (void)setCameraUploadsFolderWithHandle:(uint64_t)handle delegate:(id<MEGARequestDelegate>)delegate;

/**
 * @brief Set Camera Uploads target folder.
 *
 * The associated request type with this request is MEGARequestTypeSetAttrUser
 * Valid data in the MEGARequest object received on callbacks:
 * - [MEGARequest paramType] - Returns the attribute type MEGAUserAttributeCameraUploadsFolder
 * - [MEGARequest megaStringDictionary] - Returns a megaStringDictionary.
 * The key "h" in the map contains the nodehandle specified as parameter encoded in B64
 *
 * @param handle Handle of the node to be used as target folder
 */
- (void)setCameraUploadsFolderWithHandle:(uint64_t)handle;

/**
 * @brief Gets Camera Uploads target folder.
 *
 * The associated request type with this request is MEGARequestTypeGetAttrUser
 * Valid data in the MEGARequest object received on callbacks:
 * - [MEGARequest paramType] - Returns the attribute type MEGAUserAttributeCameraUploadsFolder
 *
 * Valid data in the MEGARequest object received in onRequestFinish when the error code
 * is MEGAErrorTypeApiOk:
 * - [MEGARequest nodeHandle] - Returns the handle of the node where Camera Uploads files are stored
 *
 * @param delegate MEGARequestDelegate to track this request
 */
- (void)getCameraUploadsFolderWithDelegate:(id<MEGARequestDelegate>)delegate;

/**
 * @brief Gets Camera Uploads target folder.
 *
 * The associated request type with this request is MEGARequestTypeGetAttrUser
 * Valid data in the MEGARequest object received on callbacks:
 * - [MEGARequest paramType] - Returns the attribute type MEGAUserAttributeCameraUploadsFolder
 *
 * Valid data in the MEGARequest object received in onRequestFinish when the error code
 * is MEGAErrorTypeApiOk:
 * - [MEGARequest nodeHandle] - Returns the handle of the node where Camera Uploads files are stored
 */
- (void)getCameraUploadsFolder;

/**
 * @brief Get the number of days for rubbish-bin cleaning scheduler
 *
 * The associated request type with this request is MEGARequestTypeGetAttrUser
 * Valid data in the MEGARequest object received on callbacks:
 * - [MEGARequest paramType] - Returns the attribute type MEGAUserAttributeRubbishTime
 *
 * Valid data in the MEGARequest object received in onRequestFinish when the error code
 * is MEGAErrorTypeApiOk:
 * - [MEGARequest number] - Returns the days for rubbish-bin cleaning scheduler.
 * Zero means that the rubbish-bin cleaning scheduler is disabled (only if the account is PRO)
 * Any negative value means that the configured value is invalid.
 *
 * @param delegate MEGARequestDelegate to track this request
 */
- (void)getRubbishBinAutopurgePeriodWithDelegate:(id<MEGARequestDelegate>)delegate;

/**
 * @brief Get the number of days for rubbish-bin cleaning scheduler
 *
 * The associated request type with this request is MEGARequestTypeGetAttrUser
 * Valid data in the MEGARequest object received on callbacks:
 * - [MEGARequest paramType] - Returns the attribute type MEGAUserAttributeRubbishTime
 *
 * Valid data in the MEGARequest object received in onRequestFinish when the error code
 * is MEGAErrorTypeApiOk:
 * - [MEGARequest number] - Returns the days for rubbish-bin cleaning scheduler.
 * Zero means that the rubbish-bin cleaning scheduler is disabled (only if the account is PRO)
 * Any negative value means that the configured value is invalid.
 *
 */
- (void)getRubbishBinAutopurgePeriod;

/**
 * @brief Set the number of days for rubbish-bin cleaning scheduler
 *
 * The associated request type with this request is MEGARequestTypeSetAttrUser
 * Valid data in the MEGARequest object received on callbacks:
 * - [MEGARequest paramType] - Returns the attribute type MEGAUserAttributeRubbishTime
 * - [MEGARequest number] - Returns the days for rubbish-bin cleaning scheduler passed as parameter
 *
 * @param days Number of days for rubbish-bin cleaning scheduler. It must be >= 0.
 * The value zero disables the rubbish-bin cleaning scheduler (only for PRO accounts).
 *
 * @param delegate MEGARequestDelegate to track this request
 */
- (void)setRubbishBinAutopurgePeriodInDays:(NSInteger)days delegate:(id<MEGARequestDelegate>)delegate;

/**
 * @brief Set the number of days for rubbish-bin cleaning scheduler
 *
 * The associated request type with this request is MEGARequestTypeSetAttrUser
 * Valid data in the MEGARequest object received on callbacks:
 * - [MEGARequest paramType] - Returns the attribute type MEGAUserAttributeRubbishTime
 * - [MEGARequest number] - Returns the days for rubbish-bin cleaning scheduler passed as parameter
 *
 * @param days Number of days for rubbish-bin cleaning scheduler. It must be >= 0.
 * The value zero disables the rubbish-bin cleaning scheduler (only for PRO accounts).
 *
 */
- (void)setRubbishBinAutopurgePeriodInDays:(NSInteger)days;

/**
 * @brief Use HTTPS communications only
 *
 * The default behavior is to use HTTP for transfers and the persistent connection
 * to wait for external events. Those communications don't require HTTPS because
 * all transfer data is already end-to-end encrypted and no data is transmitted
 * over the connection to wait for events (it's just closed when there are new events).
 *
 * This feature should only be enabled if there are problems to contact MEGA servers
 * through HTTP because otherwise it doesn't have any benefit and will cause a
 * higher CPU usage.
 *
 * See [MEGASdk usingHttpsOnly]
 *
 * @param httpsOnly YES to use HTTPS communications only
 * @param delegate MEGARequestDelegate to track this request.
 */
- (void)useHttpsOnly:(BOOL)httpsOnly delegate:(id<MEGARequestDelegate>)delegate;

/**
 * @brief Use HTTPS communications only
 *
 * The default behavior is to use HTTP for transfers and the persistent connection
 * to wait for external events. Those communications don't require HTTPS because
 * all transfer data is already end-to-end encrypted and no data is transmitted
 * over the connection to wait for events (it's just closed when there are new events).
 *
 * This feature should only be enabled if there are problems to contact MEGA servers
 * through HTTP because otherwise it doesn't have any benefit and will cause a
 * higher CPU usage.
 *
 * See [MEGASdk usingHttpsOnly]
 *
 * @param httpsOnly YES to use HTTPS communications only
 */
- (void)useHttpsOnly:(BOOL)httpsOnly;

/**
 * @brief Check if the SDK is using HTTPS communications only
 *
 * The default behavior is to use HTTP for transfers and the persistent connection
 * to wait for external events. Those communications don't require HTTPS because
 * all transfer data is already end-to-end encrypted and no data is transmitted
 * over the connection to wait for events (it's just closed when there are new events).
 *
 * See [MEGASdk useHttpsOnly:]
 *
 * @return YES if the SDK is using HTTPS communications only. Otherwise NO.
 */
- (BOOL)usingHttpsOnly;

/**
 * @brief Invite another person to be your MEGA contact
 *
 * The user doesn't need to be registered on MEGA. If the email isn't associated with
 * a MEGA account, an invitation email will be sent with the text in the "message" parameter.
 *
 * The associated request type with this request is MEGARequestTypeInviteContact
 * Valid data in the MEGARequest object received on callbacks:
 * - [MEGARequest email] - Returns the email of the contact
 * - [MEGARequest text] - Returns the text of the invitation
 * - [MEGARequest number] - Returns the action
 *
 * Sending a reminder within a two week period since you started or your last reminder will
 * fail the API returning the error code MEGAErrorTypeApiEAccess.
 *
 * @param email Email of the new contact
 * @param message Message for the user (can be nil)
 * @param action Action for this contact request. Valid values are:
 * - MEGAInviteActionAdd = 0
 * - MEGAInviteActionDelete = 1
 * - MEGAInviteActionRemind = 2
 *
 * @param delegate MEGARequestDelegate to track this request
 */
- (void)inviteContactWithEmail:(NSString *)email message:(nullable NSString *)message action:(MEGAInviteAction)action delegate:(id<MEGARequestDelegate>)delegate;

/**
 * @brief Invite another person to be your MEGA contact
 *
 * The user doesn't need to be registered on MEGA. If the email isn't associated with
 * a MEGA account, an invitation email will be sent with the text in the "message" parameter.
 *
 * The associated request type with this request is MEGARequestTypeInviteContact
 * Valid data in the MEGARequest object received on callbacks:
 * - [MEGARequest email] - Returns the email of the contact
 * - [MEGARequest text] - Returns the text of the invitation
 * - [MEGARequest number] - Returns the action
 *
 * Sending a reminder within a two week period since you started or your last reminder will
 * fail the API returning the error code MEGAErrorTypeApiEAccess.
 *
 * @param email Email of the new contact
 * @param message Message for the user (can be nil)
 * @param action Action for this contact request. Valid values are:
 * - MEGAInviteActionAdd = 0
 * - MEGAInviteActionDelete = 1
 * - MEGAInviteActionRemind = 2
 *
 */
- (void)inviteContactWithEmail:(NSString *)email message:(nullable NSString *)message action:(MEGAInviteAction)action;

/**
 * @brief Invite another person to be your MEGA contact using a contact link handle
 *
 * The associated request type with this request is MEGARequestTypeInviteContact
 * Valid data in the MEGARequest object received on callbacks:
 * - [MEGARequest email] - Returns the email of the contact
 * - [MEGARequest text] - Returns the text of the invitation
 * - [MEGARequest number] - Returns the action
 * - [MEGARequest nodeHandle] - Returns the contact link handle
 *
 * Sending a reminder within a two week period since you started or your last reminder will
 * fail the API returning the error code MEGAErrorTypeApiEAccess.
 *
 * @param email Email of the new contact
 * @param message Message for the user (can be nil)
 * @param action Action for this contact request. Valid values are:
 * - MEGAInviteActionAdd = 0
 * - MEGAInviteActionDelete = 1
 * - MEGAInviteActionRemind = 2
 *
 * @param handle Contact link handle of the other account. This parameter is considered only if the
 * \c action is MEGAInviteActionAdd. Otherwise, it's ignored and it has no effect.
 * @param delegate MEGARequestDelegate to track this request
 */
- (void)inviteContactWithEmail:(NSString *)email message:(nullable NSString *)message action:(MEGAInviteAction)action handle:(uint64_t)handle delegate:(id<MEGARequestDelegate>)delegate;

/**
 * @brief Invite another person to be your MEGA contact using a contact link handle
 *
 * The associated request type with this request is MEGARequestTypeInviteContact
 * Valid data in the MEGARequest object received on callbacks:
 * - [MEGARequest email] - Returns the email of the contact
 * - [MEGARequest text] - Returns the text of the invitation
 * - [MEGARequest number] - Returns the action
 * - [MEGARequest nodeHandle] - Returns the contact link handle
 *
 * Sending a reminder within a two week period since you started or your last reminder will
 * fail the API returning the error code MEGAErrorTypeApiEAccess.
 *
 * @param email Email of the new contact
 * @param message Message for the user (can be nil)
 * @param action Action for this contact request. Valid values are:
 * - MEGAInviteActionAdd = 0
 * - MEGAInviteActionDelete = 1
 * - MEGAInviteActionRemind = 2
 *
 * @param handle Contact link handle of the other account. This parameter is considered only if the
 * \c action is MEGAInviteActionAdd. Otherwise, it's ignored and it has no effect.
 */
- (void)inviteContactWithEmail:(NSString *)email message:(nullable NSString *)message action:(MEGAInviteAction)action handle:(uint64_t)handle;

/**
 * @brief Reply to a contact request
 * @param request Contact request. You can get your pending contact requests using [MEGASdk incomingContactRequests]
 * @param action Action for this contact request. Valid values are:
 * - MEGAReplyActionAccept = 0
 * - MEGAReplyActionDeny = 1
 * - MEGAReplyActionIgnore = 2
 *
 * The associated request type with this request is MEGARequestTypeReplyContactRequest
 * Valid data in the MEGARequest object received on callbacks:
 * - [MEGARequest nodeHandle] - Returns the handle of the contact request
 * - [MEGARequest number] - Returns the action
 *
 * @param delegate MEGARequestDelegate to track this request
 */
- (void)replyContactRequest:(MEGAContactRequest *)request action:(MEGAReplyAction)action delegate:(id<MEGARequestDelegate>)delegate;

/**
 * @brief Reply to a contact request
 * @param request Contact request. You can get your pending contact requests using [MEGASdk incomingContactRequests]
 * @param action Action for this contact request. Valid values are:
 * - MEGAReplyActionAccept = 0
 * - MEGAReplyActionDeny = 1
 * - MEGAReplyActionIgnore = 2
 *
 * The associated request type with this request is MEGARequestTypeReplyContactRequest
 * Valid data in the MEGARequest object received on callbacks:
 * - [MEGARequest nodeHandle] - Returns the handle of the contact request
 * - [MEGARequest number] - Returns the action
 *
 */
- (void)replyContactRequest:(MEGAContactRequest *)request action:(MEGAReplyAction)action;

/**
 * @brief Remove a contact from the MEGA account.
 *
 * The associated request type with this request is MEGARequestTypeRemoveContact.
 * Valid data in the MEGARequest object received on callbacks:
 * - [MEGARequest email] - Returns the email of the contact
 *
 * @param user User of the contact to be removed.
 * @param delegate Delegate to track this request.
 */
- (void)removeContactUser:(MEGAUser *)user delegate:(id<MEGARequestDelegate>)delegate;

/**
 * @brief Remove a contact from the MEGA account.
 *
 * The associated request type with this request is MEGARequestTypeRemoveContact.
 * Valid data in the MEGARequest object received on callbacks:
 * - [MEGARequest email] - Returns the email of the contact
 *
 * @param user User of the contact to be removed.
 */
- (void)removeContactUser:(MEGAUser *)user;

/**
 * @brief Submit feedback about the app.
 *
 * The User-Agent is used to identify the app. It can be set in [MEGASdk initWithAppKey:userAgent:]
 *
 * The associated request type with this request is MEGARequestTypeReportEvent.
 * Valid data in the MEGARequest object received on callbacks:
 * - [MEGARequest paramType] - Returns MEGAEventTypeFeedback
 * - [MEGARequest text] - Retuns the comment about the app
 * - [MEGARequest number] - Returns the rating for the app
 *
 * @param rating Integer to rate the app. Valid values: from 1 to 5.
 * @param comment Comment about the app.
 * @param delegate Delegate to track this request.
 *
 * @deprecated This function is for internal usage of MEGA apps. This feedback
 * is sent to MEGA servers.
 *
 */
- (void)submitFeedbackWithRating:(NSInteger)rating comment:(NSString *)comment delegate:(id<MEGARequestDelegate>)delegate __attribute__((deprecated("This function is for internal usage of MEGA apps.")));

/**
 * @brief Submit feedback about the app.
 *
 * The User-Agent is used to identify the app. It can be set in [MEGASdk initWithAppKey:userAgent:]
 *
 * The associated request type with this request is MEGARequestTypeReportEvent.
 * Valid data in the MEGARequest object received on callbacks:
 * - [MEGARequest paramType] - Returns MEGAEventTypeFeedback
 * - [MEGARequest text] - Retuns the comment about the app
 * - [MEGARequest number] - Returns the rating for the app
 *
 * @param rating Integer to rate the app. Valid values: from 1 to 5.
 * @param comment Comment about the app.
 *
 * @deprecated This function is for internal usage of MEGA apps. This feedback
 * is sent to MEGA servers.
 *
 */
- (void)submitFeedbackWithRating:(NSInteger)rating comment:(NSString *)comment __attribute__((deprecated("This function is for internal usage of MEGA apps.")));

/**
 * @brief Send a debug report.
 *
 * The User-Agent is used to identify the app. It can be set in [MEGASdk initWithAppKey:userAgent:]
 *
 * The associated request type with this request is MEGARequestTypeReportEvent.
 * Valid data in the MEGARequest object received on callbacks:
 * - [MEGARequest paramType] - Returns MEGAEventTypeFeedback
 * - [MEGARequest text] - Retuns the debug message
 *
 * @param text Debug message.
 * @param delegate Delegate to track this request.
 *
 * @deprecated This function is for internal usage of MEGA apps. This feedback
 * is sent to MEGA servers.
 */
- (void)reportDebugEventWithText:(NSString *)text delegate:(id<MEGARequestDelegate>)delegate __attribute__((deprecated("This function is for internal usage of MEGA apps.")));

/**
 * @brief Send a debug report.
 *
 * The User-Agent is used to identify the app. It can be set in [MEGASdk initWithAppKey:userAgent:]
 *
 * The associated request type with this request is MEGARequestTypeReportEvent.
 * Valid data in the MEGARequest object received on callbacks:
 * - [MEGARequest paramType] - Returns MEGAEventTypeFeedback
 * - [MEGARequest text] - Retuns the debug message
 *
 * @param text Debug message.
 *
 * @deprecated This function is for internal usage of MEGA apps. This feedback
 * is sent to MEGA servers.
 */

- (void)reportDebugEventWithText:(NSString *)text __attribute__((deprecated("This function is for internal usage of MEGA apps.")));

/**
 * @brief Get data about the logged account
 *
 * The associated request type with this request is MEGARequestTypeGetUserData.
 *
 * Valid data in the MEGARequest object received in onRequestFinish when the error code
 * is MEGAErrorTypeApiOk:
 * - [MEGARequest name] - Returns the name of the logged user
 * - [MEGARequest password] - Returns the public RSA key of the account, Base64-encoded
 * - [MEGARequest privateKey] - Returns the private RSA key of the account, Base64-encoded
 *
 * @param delegate MEGARequestDelegate to track this request
 */
- (void)getUserDataWithDelegate:(id<MEGARequestDelegate>)delegate;

/**
 * @brief Get data about the logged account
 *
 * The associated request type with this request is MEGARequestTypeGetUserData.
 *
 * Valid data in the MEGARequest object received in onRequestFinish when the error code
 * is MEGAErrorTypeApiOk:
 * - [MEGARequest name] - Returns the name of the logged user
 * - [MEGARequest password] - Returns the public RSA key of the account, Base64-encoded
 * - [MEGARequest privateKey] - Returns the private RSA key of the account, Base64-encoded
 *
 */
- (void)getUserData;

/**
 * @brief Get data about a contact
 *
 * The associated request type with this request is MEGARequestTypeGetUserData.
 * Valid data in the MEGARequest object received on callbacks:
 * - [MEGARequest email] - Returns the email of the contact
 *
 * Valid data in the MEGARequest object received in onRequestFinish when the error code
 * is MEGAErrorTypeApiOk:
 * - [MEGARequest text] - Returns the XMPP ID of the contact
 * - [MEGARequest password] - Returns the public RSA key of the contact, Base64-encoded
 *
 * @param user Contact to get the data
 * @param delegate MEGARequestDelegate to track this request
 */
- (void)getUserDataWithMEGAUser:(MEGAUser *)user delegate:(id<MEGARequestDelegate>)delegate;

/**
 * @brief Get data about a contact
 *
 * The associated request type with this request is MEGARequestTypeGetUserData.
 * Valid data in the MEGARequest object received on callbacks:
 * - [MEGARequest email] - Returns the email of the contact
 *
 * Valid data in the MEGARequest object received in onRequestFinish when the error code
 * is MEGAErrorTypeApiOk:
 * - [MEGARequest text] - Returns the XMPP ID of the contact
 * - [MEGARequest password] - Returns the public RSA key of the contact, Base64-encoded
 *
 * @param user Contact to get the data
 */
- (void)getUserDataWithMEGAUser:(MEGAUser *)user;

/**
 * @brief Get data about a contact
 *
 * The associated request type with this request is MEGARequestTypeGetUserData.
 * Valid data in the MEGARequest object received on callbacks:
 * - [MEGARequest email] - Returns the email or the Base64 handle of the contact
 *
 * Valid data in the MEGARequest object received in onRequestFinish when the error code
 * is MEGAErrorTypeApiOk:
 * - [MEGARequest text] - Returns the XMPP ID of the contact
 * - [MEGARequest password] - Returns the public RSA key of the contact, Base64-encoded
 *
 * @param user Email or Base64 handle of the contact
 * @param delegate MEGARequestDelegate to track this request
 */
- (void)getUserDataWithUser:(NSString *)user delegate:(id<MEGARequestDelegate>)delegate;

/**
 * @brief Get data about a contact
 *
 * The associated request type with this request is MEGARequestTypeGetUserData.
 * Valid data in the MEGARequest object received on callbacks:
 * - [MEGARequest email] - Returns the email or the Base64 handle of the contact
 *
 * Valid data in the MEGARequest object received in onRequestFinish when the error code
 * is MEGAErrorTypeApiOk:
 * - [MEGARequest text] - Returns the XMPP ID of the contact
 * - [MEGARequest password] - Returns the public RSA key of the contact, Base64-encoded
 *
 * @param user Email or Base64 handle of the contact
 */
- (void)getUserDataWithUser:(NSString *)user;

/**
 * @brief Close a MEGA session
 *
 * All clients using this session will be automatically logged out.
 *
 * You can get session information using [MEGASdk getExtendedAccountDetailsWithSessions:purchases:transactions:].
 * Then use [MEGAAccountDetails numSessions] and [MEGAAccountDetails session]
 * to get session info.
 * [MEGAAccountDetails handle] provides the handle that this function needs.
 *
 * If you use -1, all sessions except the current one will be closed
 *
 * @param sessionHandle Handle of the session. Use -1 to cancel all sessions except the current one
 * @param delegate Delegate to track this request
 */
- (void)killSession:(uint64_t)sessionHandle delegate:(id<MEGARequestDelegate>)delegate;

/**
 * @brief Close a MEGA session
 *
 * All clients using this session will be automatically logged out.
 *
 * You can get session information using [MEGASdk getExtendedAccountDetailsWithSessions:purchases:transactions:].
 * Then use [MEGAAccountDetails numSessions] and [MEGAAccountDetails session]
 * to get session info.
 * [MEGAAccountDetails handle] provides the handle that this function needs.
 *
 * If you use -1, all sessions except the current one will be closed
 *
 * @param sessionHandle Handle of the session. Use -1 to cancel all sessions except the current one
 */
- (void)killSession:(uint64_t)sessionHandle;

#pragma mark - Transfers

/**
 * @brief Get the transfer with a transfer tag
 *
 * That tag can be got using [MEGATransfer tag]
 *
 * You take the ownership of the returned value
 *
 * @param transferTag tag to check
 * @return MEGATransfer object with that tag, or nil if there isn't any
 * active transfer with it
 *
 */
- (nullable MEGATransfer *)transferByTag:(NSInteger)transferTag;
/**
 * @brief Upload a file.
 *
 * If the status of the business account is expired, onTransferFinish will be called with the error
 * code MEGAErrorTypeApiEBusinessPastDue. In this case, apps should show a warning message similar to
 * "Your business account is overdue, please contact your administrator."
 *
 * @param localPath Local path of the file.
 * @param parent Node for the file in the MEGA account.
 * @param delegate Delegate to track this transfer.
 */
- (void)startUploadWithLocalPath:(NSString *)localPath parent:(MEGANode *)parent delegate:(id<MEGATransferDelegate>)delegate;

/**
 * @brief Upload a file.
 *
 * If the status of the business account is expired, onTransferFinish will be called with the error
 * code MEGAErrorTypeApiEBusinessPastDue. In this case, apps should show a warning message similar to
 * "Your business account is overdue, please contact your administrator."
 *
 * @param localPath Local path of the file.
 * @param parent Node for the file in the MEGA account.
 */
- (void)startUploadWithLocalPath:(NSString *)localPath parent:(MEGANode *)parent;

/**
 * @brief Upload a file with a custom name.
 *
 * If the status of the business account is expired, onTransferFinish will be called with the error
 * code MEGAErrorTypeApiEBusinessPastDue. In this case, apps should show a warning message similar to
 * "Your business account is overdue, please contact your administrator."
 *
 * @param localPath Local path of the file.
 * @param parent Parent node for the file in the MEGA account.
 * @param filename Custom file name for the file in MEGA.
 * @param delegate Delegate to track this transfer.
 */
- (void)startUploadToFileWithLocalPath:(NSString *)localPath parent:(MEGANode *)parent filename:(NSString *)filename delegate:(id<MEGATransferDelegate>)delegate;

/**
 * @brief Upload a file with a custom name.
 *
 * If the status of the business account is expired, onTransferFinish will be called with the error
 * code MEGAErrorTypeApiEBusinessPastDue. In this case, apps should show a warning message similar to
 * "Your business account is overdue, please contact your administrator."
 *
 * @param localPath Local path of the file.
 * @param parent Parent node for the file in the MEGA account.
 * @param filename Custom file name for the file in MEGA.
 */
- (void)startUploadToFileWithLocalPath:(NSString *)localPath parent:(MEGANode *)parent filename:(NSString *)filename;

/**
 * @brief Upload a file with a custom name.
 *
 * If the status of the business account is expired, onTransferFinish will be called with the error
 * code MEGAErrorTypeApiEBusinessPastDue. In this case, apps should show a warning message similar to
 * "Your business account is overdue, please contact your administrator."
 *
 * @param localPath Local path of the file.
 * @param parent Parent node for the file in the MEGA account.
 * @param appData Custom app data to save in the MEGATransfer object
 * The data in this parameter can be accessed using [MEGATransfer appData] in delegates
 * @param delegate Delegate to track this transfer.
 */
- (void)startUploadWithLocalPath:(NSString *)localPath parent:(MEGANode *)parent appData:(nullable NSString *)appData delegate:(id<MEGATransferDelegate>)delegate;

/**
 * @brief Upload a file with a custom name.
 *
 * If the status of the business account is expired, onTransferFinish will be called with the error
 * code MEGAErrorTypeApiEBusinessPastDue. In this case, apps should show a warning message similar to
 * "Your business account is overdue, please contact your administrator."
 *
 * @param localPath Local path of the file.
 * @param parent Parent node for the file in the MEGA account.
 * @param appData Custom app data to save in the MEGATransfer object
 * The data in this parameter can be accessed using [MEGATransfer appData] in delegates
 */
- (void)startUploadWithLocalPath:(NSString *)localPath parent:(MEGANode *)parent appData:(nullable NSString *)appData;

/**
 * @brief Upload a file or a folder, saving custom app data during the transfer
 *
 * If the status of the business account is expired, onTransferFinish will be called with the error
 * code MEGAErrorTypeApiEBusinessPastDue. In this case, apps should show a warning message similar to
 * "Your business account is overdue, please contact your administrator."
 *
 * @param localPath Local path of the file or folder
 * @param parent Parent node for the file or folder in the MEGA account
 * @param appData Custom app data to save in the MEGATransfer object
 * The data in this parameter can be accessed using [MEGATransfer appData] in callbacks
 * related to the transfer.
 * @param isSourceTemporary Pass the ownership of the file to the SDK, that will DELETE it when the upload finishes.
 * This parameter is intended to automatically delete temporary files that are only created to be uploaded.
 * Use this parameter with caution. Set it to YES only if you are sure about what are you doing.
 * @param delegate MEGATransferDelegate to track this transfer
 */
- (void)startUploadWithLocalPath:(NSString *)localPath parent:(MEGANode *)parent appData:(nullable NSString *)appData isSourceTemporary:(BOOL)isSourceTemporary delegate:(id<MEGATransferDelegate>)delegate;

/**
 * @brief Upload a file or a folder, saving custom app data during the transfer
 *
 * If the status of the business account is expired, onTransferFinish will be called with the error
 * code MEGAErrorTypeApiEBusinessPastDue. In this case, apps should show a warning message similar to
 * "Your business account is overdue, please contact your administrator."
 *
 * @param localPath Local path of the file or folder
 * @param parent Parent node for the file or folder in the MEGA account
 * @param appData Custom app data to save in the MEGATransfer object
 * The data in this parameter can be accessed using [MEGATransfer appData] in callbacks
 * related to the transfer.
 * @param isSourceTemporary Pass the ownership of the file to the SDK, that will DELETE it when the upload finishes.
 * This parameter is intended to automatically delete temporary files that are only created to be uploaded.
 * Use this parameter with caution. Set it to YES only if you are sure about what are you doing.
 */
- (void)startUploadWithLocalPath:(NSString *)localPath parent:(MEGANode *)parent appData:(nullable NSString *)appData isSourceTemporary:(BOOL)isSourceTemporary;

/**
 * @brief Upload a file or a folder, putting the transfer on top of the upload queue
 *
 * If the status of the business account is expired, onTransferFinish will be called with the error
 * code MEGAErrorTypeApiEBusinessPastDue. In this case, apps should show a warning message similar to
 * "Your business account is overdue, please contact your administrator."
 *
 * @param localPath Local path of the file or folder
 * @param parent Parent node for the file or folder in the MEGA account
 * @param appData Custom app data to save in the MEGATransfer object
 * The data in this parameter can be accessed using [MEGATransfer appData] in callbacks
 * related to the transfer.
 * @param isSourceTemporary Pass the ownership of the file to the SDK, that will DELETE it when the upload finishes.
 * This parameter is intended to automatically delete temporary files that are only created to be uploaded.
 * Use this parameter with caution. Set it to YES only if you are sure about what are you doing.
 * @param delegate MEGATransferDelegate to track this transfer
 */
- (void)startUploadTopPriorityWithLocalPath:(NSString *)localPath parent:(MEGANode *)parent appData:(nullable NSString *)appData isSourceTemporary:(BOOL)isSourceTemporary delegate:(id<MEGATransferDelegate>)delegate;

/**
 * @brief Upload a file or a folder, putting the transfer on top of the upload queue
 *
 * If the status of the business account is expired, onTransferFinish will be called with the error
 * code MEGAErrorTypeApiEBusinessPastDue. In this case, apps should show a warning message similar to
 * "Your business account is overdue, please contact your administrator."
 *
 * @param localPath Local path of the file or folder
 * @param parent Parent node for the file or folder in the MEGA account
 * @param appData Custom app data to save in the MEGATransfer object
 * The data in this parameter can be accessed using [MEGATransfer appData] in callbacks
 * related to the transfer.
 * @param isSourceTemporary Pass the ownership of the file to the SDK, that will DELETE it when the upload finishes.
 * This parameter is intended to automatically delete temporary files that are only created to be uploaded.
 * Use this parameter with caution. Set it to YES only if you are sure about what are you doing.

 */
- (void)startUploadTopPriorityWithLocalPath:(NSString *)localPath parent:(MEGANode *)parent appData:(nullable NSString *)appData isSourceTemporary:(BOOL)isSourceTemporary;

/**
* @brief Upload a file or a folder
*
* This method should be used ONLY to share by chat a local file. In case the file
* is already uploaded, but the corresponding node is missing the thumbnail and/or preview,
* this method will force a new upload from the scratch (ensuring the file attributes are set),
* instead of doing a remote copy.
*
* If the status of the business account is expired, onTransferFinish will be called with the error
* code MEGAErrorTypeApiEBusinessPastDue. In this case, apps should show a warning message similar to
* "Your business account is overdue, please contact your administrator."
*
* @param localPath Local path of the file
* @param parent Parent node for the file in the MEGA account
* @param appData Custom app data to save in the MEGATransfer object
* The data in this parameter can be accessed using [MEGATransfer appData] in callbacks
* related to the transfer.
* @param isSourceTemporary Pass the ownership of the file to the SDK, that will DELETE it when the upload finishes.
* This parameter is intended to automatically delete temporary files that are only created to be uploaded.
* Use this parameter with caution. Set it to YES only if you are sure about what are you doing.
* @param delegate MEGATransferDelegate to track this transfer
*
* The custom modification time will be only applied for file transfers. If a folder
* is transferred using this function, the custom modification time won't have any effect
*/
- (void)startUploadForChatWithLocalPath:(NSString *)localPath
                                 parent:(MEGANode *)parent
                                appData:(nullable NSString *)appData
                      isSourceTemporary:(BOOL)isSourceTemporary
                               delegate:(id<MEGATransferDelegate>)delegate;

/**
 * @brief Download a file from MEGA.
 *
 * If the status of the business account is expired, onTransferFinish will be called with the error
 * code MEGAErrorTypeApiEBusinessPastDue. In this case, apps should show a warning message similar to
 * "Your business account is overdue, please contact your administrator."
 *
 * @param node MEGANode that identifies the file.
 * @param localPath Destination path for the file.
 * If this path is a local folder, it must end with a '\' or '/' character and the file name
 * in MEGA will be used to store a file inside that folder. If the path doesn't finish with
 * one of these characters, the file will be downloaded to a file in that path.
 *
 * @param delegate Delegate to track this transfer.
 */
- (void)startDownloadNode:(MEGANode *)node localPath:(NSString *)localPath delegate:(id<MEGATransferDelegate>)delegate;

/**
 * @brief Download a file from MEGA.
 *
 * If the status of the business account is expired, onTransferFinish will be called with the error
 * code MEGAErrorTypeApiEBusinessPastDue. In this case, apps should show a warning message similar to
 * "Your business account is overdue, please contact your administrator."
 *
 * @param node MEGANode that identifies the file.
 * @param localPath Destination path for the file.
 * If this path is a local folder, it must end with a '\' or '/' character and the file name
 * in MEGA will be used to store a file inside that folder. If the path doesn't finish with
 * one of these characters, the file will be downloaded to a file in that path.
 */
- (void)startDownloadNode:(MEGANode *)node localPath:(NSString *)localPath;

/**
 * @brief Download a file from MEGA.
 *
 * If the status of the business account is expired, onTransferFinish will be called with the error
 * code MEGAErrorTypeApiEBusinessPastDue. In this case, apps should show a warning message similar to
 * "Your business account is overdue, please contact your administrator."
 *
 * @param node MEGANode that identifies the file.
 * @param localPath Destination path for the file.
 * If this path is a local folder, it must end with a '\' or '/' character and the file name
 * in MEGA will be used to store a file inside that folder. If the path doesn't finish with
 * one of these characters, the file will be downloaded to a file in that path.
 * @param appData Custom app data to save in the MEGATransfer object
 * The data in this parameter can be accessed using [MEGATransfer appData] in delegates
 * related to the transfer.
 *
 * @param delegate Delegate to track this transfer.
 */
- (void)startDownloadNode:(MEGANode *)node localPath:(NSString *)localPath appData:(nullable NSString *)appData delegate:(id<MEGATransferDelegate>)delegate;

/**
 * @brief Download a file from MEGA.
 *
 * If the status of the business account is expired, onTransferFinish will be called with the error
 * code MEGAErrorTypeApiEBusinessPastDue. In this case, apps should show a warning message similar to
 * "Your business account is overdue, please contact your administrator."
 *
 * @param node MEGANode that identifies the file.
 * @param localPath Destination path for the file.
 * If this path is a local folder, it must end with a '\' or '/' character and the file name
 * in MEGA will be used to store a file inside that folder. If the path doesn't finish with
 * one of these characters, the file will be downloaded to a file in that path.
 * @param appData Custom app data to save in the MEGATransfer object
 * The data in this parameter can be accessed using [MEGATransfer appData] in delegates
 * related to the transfer.
 *
 */
- (void)startDownloadNode:(MEGANode *)node localPath:(NSString *)localPath appData:(nullable NSString *)appData;

/**
 * @brief Download a file or a folder from MEGA, putting the transfer on top of the download queue.
 *
 * If the status of the business account is expired, onTransferFinish will be called with the error
 * code MEGAErrorTypeApiEBusinessPastDue. In this case, apps should show a warning message similar to
 * "Your business account is overdue, please contact your administrator."
 *
 * @param node MEGANode that identifies the file.
 * @param localPath Destination path for the file.
 * If this path is a local folder, it must end with a '\' or '/' character and the file name
 * in MEGA will be used to store a file inside that folder. If the path doesn't finish with
 * one of these characters, the file will be downloaded to a file in that path.
 * @param appData Custom app data to save in the MEGATransfer object
 * The data in this parameter can be accessed using [MEGATransfer appData] in delegates
 * related to the transfer.
 *
 * @param delegate Delegate to track this transfer.
 */
- (void)startDownloadTopPriorityWithNode:(MEGANode *)node localPath:(NSString *)localPath appData:(nullable NSString *)appData delegate:(id<MEGATransferDelegate>)delegate;

/**
 * @brief Download a file or a folder from MEGA, putting the transfer on top of the download queue.
 *
 * If the status of the business account is expired, onTransferFinish will be called with the error
 * code MEGAErrorTypeApiEBusinessPastDue. In this case, apps should show a warning message similar to
 * "Your business account is overdue, please contact your administrator."
 *
 * @param node MEGANode that identifies the file.
 * @param localPath Destination path for the file.
 * If this path is a local folder, it must end with a '\' or '/' character and the file name
 * in MEGA will be used to store a file inside that folder. If the path doesn't finish with
 * one of these characters, the file will be downloaded to a file in that path.
 * @param appData Custom app data to save in the MEGATransfer object
 * The data in this parameter can be accessed using [MEGATransfer appData] in delegates
 * related to the transfer.
 *
 */
- (void)startDownloadTopPriorityWithNode:(MEGANode *)node localPath:(NSString *)localPath appData:(nullable NSString *)appData;

/**
 * @brief Start an streaming download for a file in MEGA
 *
 * Streaming downloads don't save the downloaded data into a local file. It is provided 
 * in the callback [MEGATransferDelegate onTransferData:transfer:]. Only the MEGATransferDelegate
 * passed to this function will receive [MEGATransferDelegate onTransferData:transfer:] callbacks.
 * MEGATransferDelegate objects registered with [MEGASdk addMEGATransferDelegate:] won't 
 * receive them for performance reasons.
 *
 * If the status of the business account is expired, onTransferFinish will be called with the error
 * code MEGAErrorTypeApiEBusinessPastDue. In this case, apps should show a warning message similar to
 * "Your business account is overdue, please contact your administrator."
 *
 * @param node MEGANode that identifies the file (public nodes aren't supported yet)
 * @param startPos First byte to download from the file
 * @param size Size of the data to download
 * @param delegate MEGATransferDelegate to track this transfer
 */
- (void)startStreamingNode:(MEGANode *)node startPos:(NSNumber *)startPos size:(NSNumber *)size delegate:(id<MEGATransferDelegate>)delegate;

/**
 * @brief Start an streaming download for a file in MEGA
 *
 * Streaming downloads don't save the downloaded data into a local file. It is provided
 * in the callback [MEGATransferDelegate onTransferData:transfer:]. Only the MEGATransferDelegate
 * passed to this function will receive [MEGATransferDelegate onTransferData:transfer:] callbacks.
 * MEGATransferDelegate objects registered with [MEGASdk addMEGATransferDelegate:] won't
 * receive them for performance reasons.
 *
 * If the status of the business account is expired, onTransferFinish will be called with the error
 * code MEGAErrorTypeApiEBusinessPastDue. In this case, apps should show a warning message similar to
 * "Your business account is overdue, please contact your administrator."
 *
 * @param node MEGANode that identifies the file (public nodes aren't supported yet)
 * @param startPos First byte to download from the file
 * @param size Size of the data to download
 */
- (void)startStreamingNode:(MEGANode *)node startPos:(NSNumber *)startPos size:(NSNumber *)size;

/**
 * @brief Cancel a transfer.
 *
 * When a transfer is cancelled, it will finish and will provide the error code
 * MEGAErrorTypeApiEIncomplete in [MEGATransferDelegate onTransferFinish:transfer:error:] and
 * [MEGADelegate onTransferFinish:transfer:error:].
 *
 * The associated request type with this request is MEGARequestTypeCancelTransfer.
 * Valid data in the MEGARequest object received on callbacks:
 * - [MEGARequest transferTag] - Returns the tag of the cancelled transfer ([MEGATransfer tag])
 *
 * @param transfer MEGATransfer object that identifies the transfer.
 * You can get this object in any MEGATransferDelegate callback or any MEGADelegate callback
 * related to transfers.
 *
 * @param delegate Delegate to track this request.
 */
- (void)cancelTransfer:(MEGATransfer *)transfer delegate:(id<MEGARequestDelegate>)delegate;

/**
 * @brief Cancel a transfer.
 *
 * When a transfer is cancelled, it will finish and will provide the error code
 * MEGAErrorTypeApiEIncomplete in [MEGATransferDelegate onTransferFinish] and
 * [MEGADelegate onTransferFinish]
 *
 * The associated request type with this request is MEGARequestTypeCancelTransfer.
 * Valid data in the MEGARequest object received on callbacks:
 * - [MEGARequest transferTag] - Returns the tag of the cancelled transfer ([MEGATransfer tag])
 *
 * @param transfer MEGATransfer object that identifies the transfer
 * You can get this object in any MEGATransferDelegate callback or any MEGADelegate callback
 * related to transfers.
 *
 */
- (void)cancelTransfer:(MEGATransfer *)transfer;

/**
* @brief Move a transfer to the top of the transfer queue
*
* If the transfer is successfully moved, onTransferUpdate will be called
* for the corresponding listeners of the moved transfer and the new priority
* of the transfer will be available using [MEGATransfer priority]
*
* The associated request type with this request is MEGARequestTypeCancelTransfer.
* Valid data in the MEGARequest object received on callbacks:
* - [MEGARequest transferTag]  - Returns the tag of the transfer to move
*
* @param transfer MEGATransfer object that identifies the transfer.
* You can get this object in any MEGATransferDelegate callback or any MEGADelegate callback
* related to transfers.
*
* @param delegate Delegate to track this request.
*/
- (void)moveTransferToFirst:(MEGATransfer *)transfer delegate:(id<MEGARequestDelegate>)delegate;

/**
 * @brief Move a transfer to the top of the transfer queue
 *
 * If the transfer is successfully moved, onTransferUpdate will be called
 * for the corresponding listeners of the moved transfer and the new priority
 * of the transfer will be available using [MEGATransfer priority]
 *
 * The associated request type with this request is MegaRequest::TYPE_MOVE_TRANSFER
 * Valid data in the MegaRequest object received on callbacks:
 * - [MEGARequest transferTag]  - Returns the tag of the transfer to move
 *
 * @param transfer MEGATransfer object that identifies the transfer
 */
- (void)moveTransferToFirst:(MEGATransfer *)transfer;

/**
* @brief Move a transfer to the bottom of the transfer queue
*
* If the transfer is successfully moved, onTransferUpdate will be called
* for the corresponding listeners of the moved transfer and the new priority
* of the transfer will be available using [MEGATransfer priority]
*
* The associated request type with this request is MEGARequestTypeCancelTransfer.
* Valid data in the MEGARequest object received on callbacks:
* - [MEGARequest transferTag]  - Returns the tag of the transfer to move
*
* @param transfer MEGATransfer object that identifies the transfer.
* You can get this object in any MEGATransferDelegate callback or any MEGADelegate callback
* related to transfers.
*
* @param delegate Delegate to track this request.
*/
- (void)moveTransferToLast:(MEGATransfer *)transfer delegate:(id<MEGARequestDelegate>)delegate;

/**
* @brief Move a transfer to the bottom of the transfer queue
*
* If the transfer is successfully moved, onTransferUpdate will be called
* for the corresponding listeners of the moved transfer and the new priority
* of the transfer will be available using [MEGATransfer priority]
*
* The associated request type with this request is MEGARequestTypeCancelTransfer.
* Valid data in the MEGARequest object received on callbacks:
* - [MEGARequest transferTag]  - Returns the tag of the transfer to move
*
* @param transfer MEGATransfer object that identifies the transfer.
* You can get this object in any MEGATransferDelegate callback or any MEGADelegate callback
* related to transfers.
*
*/
- (void)moveTransferToLast:(MEGATransfer *)transfer;

/**
* @brief Move a transfer before another one in the transfer queue
*
* If the transfer is successfully moved, onTransferUpdate will be called
* for the corresponding listeners of the moved transfer and the new priority
* of the transfer will be available using [MEGATransfer priority]
*
* The associated request type with this request is MEGARequestTypeCancelTransfer.
* Valid data in the MEGARequest object received on callbacks:
* - [MEGARequest transferTag]  - Returns the tag of the transfer to move
*
* @param transfer Transfer to move
* @param prevTransfer Transfer with the target position
* You can get this object in any MEGATransferDelegate callback or any MEGADelegate callback
* related to transfers.
*
* @param delegate Delegate to track this request.
*/
- (void)moveTransferBefore:(MEGATransfer *)transfer prevTransfer:(MEGATransfer *)prevTransfer delegate:(id<MEGARequestDelegate>)delegate;

/**
* @brief Move a transfer before another one in the transfer queue
*
* If the transfer is successfully moved, onTransferUpdate will be called
* for the corresponding listeners of the moved transfer and the new priority
* of the transfer will be available using [MEGATransfer priority]
*
* The associated request type with this request is MEGARequestTypeCancelTransfer.
* Valid data in the MEGARequest object received on callbacks:
* - [MEGARequest transferTag]  - Returns the tag of the transfer to move
*
* @param transfer Transfer to move
* @param prevTransfer Transfer with the target position
* You can get this object in any MEGATransferDelegate callback or any MEGADelegate callback
* related to transfers.
*
*/
- (void)moveTransferBefore:(MEGATransfer *)transfer prevTransfer:(MEGATransfer *)prevTransfer;

/**
 * @brief Cancel all transfers of the same type.
 *
 * The associated request type with this request is MEGARequestTypeCancelTransfers.
 * Valid data in the MEGARequest object received on callbacks:
 * - [MEGARequest paramType] - Returns the first parameter
 *
 * @param direction Type of transfers to cancel.
 * Valid values are:
 * - MEGATransferTypeDownload = 0
 * - MEGATransferTypeUpload = 1
 *
 * @param delegate Delegate to track this request.
 */
- (void)cancelTransfersForDirection:(NSInteger)direction delegate:(id<MEGARequestDelegate>)delegate;

/**
 * @brief Cancel all transfers of the same type.
 *
 * The associated request type with this request is MEGARequestTypeCancelTransfers.
 * Valid data in the MEGARequest object received on callbacks:
 * - [MEGARequest paramType] - Returns the first parameter
 *
 * @param direction Type of transfers to cancel.
 * Valid values are:
 * - MEGATransferTypeDownload = 0
 * - MEGATransferTypeUpload = 1
 *
 */
- (void)cancelTransfersForDirection:(NSInteger)direction;

/**
 * @brief Cancel the transfer with a specific tag
 *
 * When a transfer is cancelled, it will finish and will provide the error code
 * MEGAErrorTypeApiEIncomplete in [MEGATransferDelegate onTransferFinish:] and
 * [MEGADelegate onTransferFinish:]
 *
 * The associated request type with this request is MEGARequestTypeCancelTransfer
 * Valid data in the MEGARequest object received on callbacks:
 * - [MEGARequest transferTag] - Returns the tag of the cancelled transfer ([MEGATransfer tag])
 *
 * @param transferTag tag that identifies the transfer
 * You can get this tag using [MEGATransfer tag]
 *
 * @param delegate MEGARequestDelegate to track this request
 */

- (void)cancelTransferByTag:(NSInteger)transferTag delegate:(id<MEGARequestDelegate>)delegate;

/**
 * @brief Cancel the transfer with a specific tag
 *
 * When a transfer is cancelled, it will finish and will provide the error code
 * MEGAErrorTypeApiEIncomplete in [MEGATransferDelegate onTransferFinish:] and
 * [MEGADelegate onTransferFinish:]
 *
 * The associated request type with this request is MEGARequestTypeCancelTransfer
 * Valid data in the MEGARequest object received on callbacks:
 * - [MEGARequest transferTag] - Returns the tag of the cancelled transfer ([MEGATransfer tag])
 *
 * @param transferTag tag that identifies the transfer
 * You can get this tag using [MEGATransfer tag]
 *
 */

- (void)cancelTransferByTag:(NSInteger)transferTag;

/**
 * @brief Pause/resume all transfers.
 *
 * The associated request type with this request is MEGARequestTypePauseTransfers.
 * Valid data in the MEGARequest object received on callbacks:
 * - [MEGARequest flag] - Returns the first parameter
 *
 * @param pause YES to pause all transfers / NO to resume all transfers.
 * @param delegate Delegate to track this request.
 */
- (void)pauseTransfers:(BOOL)pause delegate:(id<MEGARequestDelegate>)delegate;

/**
 * @brief Pause/resume all transfers.
 *
 * The associated request type with this request is MEGARequestTypePauseTransfers.
 * Valid data in the MEGARequest object received on callbacks:
 * - [MEGARequest flag] - Returns the first parameter
 *
 * @param pause YES to pause all transfers / NO to resume all transfers.
 */
- (void)pauseTransfers:(BOOL)pause;

/**
 * @brief Pause/resume a transfer
 *
 * The associated request type with this request is MEGARequestTypePauseTransfer
 * Valid data in the MEGARequest object received on callbacks:
 * - [MEGARequest transferTag] - Returns the tag of the transfer to pause or resume
 * - [MEGARequest flag] - Returns YES if the transfer has to be pause or NO if it has to be resumed
 *
 * @param transfer Transfer to pause or resume
 * @param pause YES to pause the transfer or NO to resume it
 * @param delegate MEGARequestDelegate to track this request
 */
- (void)pauseTransfer:(MEGATransfer *)transfer pause:(BOOL)pause delegate:(id<MEGARequestDelegate>)delegate;

/**
 * @brief Pause/resume a transfer
 *
 * The associated request type with this request is MEGARequestTypePauseTransfer
 * Valid data in the MEGARequest object received on callbacks:
 * - [MEGARequest transferTag] - Returns the tag of the transfer to pause or resume
 * - [MEGARequest flag] - Returns YES if the transfer has to be pause or NO if it has to be resumed
 *
 * @param transfer Transfer to pause or resume
 * @param pause YES to pause the transfer or NO to resume it
 */
- (void)pauseTransfer:(MEGATransfer *)transfer pause:(BOOL)pause;

/**
 * @brief Pause/resume a transfer
 *
 * The associated request type with this request is MEGARequestTypePauseTransfer
 * Valid data in the MEGARequest object received on callbacks:
 * - [MEGARequest transferTag] - Returns the tag of the transfer to pause or resume
 * - [MEGARequest flag] - Returns YES if the transfer has to be pause or NO if it has to be resumed
 *
 * @param transferTag Tag of the transfer to pause or resume
 * @param pause YES to pause the transfer or NO to resume it
 * @param delegate MEGARequestDelegate to track this request
 */
- (void)pauseTransferByTag:(NSInteger)transferTag pause:(BOOL)pause delegate:(id<MEGARequestDelegate>)delegate;

/**
 * @brief Pause/resume a transfer
 *
 * The associated request type with this request is MEGARequestTypePauseTransfer
 * Valid data in the MEGARequest object received on callbacks:
 * - [MEGARequest transferTag] - Returns the tag of the transfer to pause or resume
 * - [MEGARequest flag] - Returns YES if the transfer has to be pause or NO if it has to be resumed
 *
 * @param transferTag Tag of the transfer to pause or resume
 * @param pause YES to pause the transfer or NO to resume it
 */
- (void)pauseTransferByTag:(NSInteger)transferTag pause:(BOOL)pause;

/**
 * @brief Enable the resumption of transfers
 *
 * This function enables the cache of transfers, so they can be resumed later.
 * Additionally, if a previous cache already exists (from previous executions),
 * then this function also resumes the existing cached transfers.
 *
 * @note Cached downloads expire after 10 days since the last time they were active.
 * @note Cached uploads expire after 24 hours since the last time they were active.
 * @note Cached transfers related to files that have been modified since they were
 * added to the cache are discarded, since the file has changed.
 *
 * A log in or a log out automatically disables this feature.
 *
 * When the MEGASdk object is logged in, the cache of transfers is identified
 * and protected using the session and the recovery key, so transfers won't
 * be resumable using a different session or a different account. The
 * recommended way of using this function to resume transfers for an account
 * is calling it in the callback onRequestFinish related to [MEGASdk fetchNodes]
 *
 * When the MEGASdk object is not logged in, it's still possible to use this
 * feature. However, since there isn't any available data to identify
 * and protect the cache, a default identifier and key are used. To improve
 * the protection of the transfer cache and allow the usage of this feature
 * with several non logged in instances of MEGASdk at once without clashes,
 * it's possible to set a custom identifier for the transfer cache in the
 * optional parameter of this function. If that parameter is used, the
 * encryption key for the transfer cache will be derived from it.
 *
 * @param loggedOutId Identifier for a non logged in instance of MEGASdk.
 * It doesn't have any effect if MEGASdk is logged in.
 */
- (void)enableTransferResumption:(NSString *)loggedOutId;

/**
 * @brief Enable the resumption of transfers
 *
 * This function enables the cache of transfers, so they can be resumed later.
 * Additionally, if a previous cache already exists (from previous executions),
 * then this function also resumes the existing cached transfers.
 *
 * @note Cached downloads expire after 10 days since the last time they were active.
 * @note Cached uploads expire after 24 hours since the last time they were active.
 * @note Cached transfers related to files that have been modified since they were
 * added to the cache are discarded, since the file has changed.
 *
 * A log in or a log out automatically disables this feature.
 *
 * When the MEGASdk object is logged in, the cache of transfers is identified
 * and protected using the session and the recovery key, so transfers won't
 * be resumable using a different session or a different account. The
 * recommended way of using this function to resume transfers for an account
 * is calling it in the callback onRequestFinish related to [MEGASdk fetchNodes]
 *
 * When the MEGASdk object is not logged in, it's still possible to use this
 * feature. However, since there isn't any available data to identify
 * and protect the cache, a default identifier and key are used. To improve
 * the protection of the transfer cache and allow the usage of this feature
 * with several non logged in instances of MEGASdk at once without clashes,
 * it's possible to set a custom identifier for the transfer cache in the
 * optional parameter of this function. If that parameter is used, the
 * encryption key for the transfer cache will be derived from it.
 */
- (void)enableTransferResumption;

/**
 * @brief Disable the resumption of transfers
 *
 * This function disables the resumption of transfers and also deletes
 * the transfer cache if it exists. See also [MEGASdk enableTransferResumption:].
 *
 * @param loggedOutId Identifier for a non logged in instance of MEGASdk.
 * It doesn't have any effect if MEGASdk is logged in.
 */
- (void)disableTransferResumption:(NSString *)loggedOutId;

/**
 * @brief Disable the resumption of transfers
 *
 * This function disables the resumption of transfers and also deletes
 * the transfer cache if it exists. See also [MEGASdk enableTransferResumption:].
 *
 */
- (void)disableTransferResumption;

/**
 * @brief Pause/resume all transfers in one direction (uploads or downloads)
 *
 * The associated request type with this request is MEGARequestTypePauseTransfers
 * Valid data in the MEGARequest object received on callbacks:
 * - [MEGARequest flag] - Returns the first parameter
 * - [MEGARequest number] - Returns the direction of the transfers to pause/resume
 *
 * @param pause YES to pause transfers / NO to resume transfers
 * @param direction Direction of transfers to pause/resume
 * Valid values for this parameter are:
 * - MEGATransferTypeDownload = 0
 * - MEGATransferTypeUpload = 1
 *
 * @param delegate MEGARequestDelegate to track this request
 */
- (void)pauseTransfers:(BOOL)pause forDirection:(NSInteger)direction delegate:(id<MEGARequestDelegate>)delegate;

/**
 * @brief Pause/resume all transfers in one direction (uploads or downloads)
 *
 * The associated request type with this request is MEGARequestTypePauseTransfers
 * Valid data in the MEGARequest object received on callbacks:
 * - [MEGARequest flag] - Returns the first parameter
 * - [MEGARequest number] - Returns the direction of the transfers to pause/resume
 *
 * @param pause YES to pause transfers / NO to resume transfers
 * @param direction Direction of transfers to pause/resume
 * Valid values for this parameter are:
 * - MEGATransferTypeDownload = 0
 * - MEGATransferTypeUpload = 1
 *
 */
- (void)pauseTransfers:(BOOL)pause forDirection:(NSInteger)direction;

/**
 * @brief Returns the state (paused/unpaused) of transfers
 * @param direction Direction of transfers to check
 * Valid values for this parameter are:
 * - MEGATransferTypeDownload = 0
 * - MEGATransferTypeUpload = 1
 *
 * @return YES if transfers on that direction are paused, NO otherwise
 */
- (BOOL)areTransferPausedForDirection:(NSInteger)direction;

/**
 * @brief Set the upload speed limit.
 *
 * The limit will be applied on the server side when starting a transfer. Thus the limit won't be
 * applied for already started uploads and it's applied per storage server.
 *
 * @param bpsLimit -1 to automatically select the limit, 0 for no limit, otherwise the speed limit
 * in bytes per second.
 */
- (void)setUploadLimitWithBpsLimit:(NSInteger)bpsLimit;

/**
 * @brief Request the URL suitable for uploading a media file.
 *
 * This function requests the URL needed for uploading the file. The URL will need the urlSuffix
 * from the encryptFileAtPath:startPosition:length:outputFilePath:urlSuffix:adjustsSizeOnly:
 * in MEGABackgroundMediaUpload to be appended before actually sending.
 * The result of the request is signalled by the delegate onRequestFinsish callback with MEGARequestTypeGetBackgroundUploadURL.
 * Provided the error code is MEGAErrorTypeApiOk, the URL is available from uploadURLString in the MEGABackgroundMediaUpload.
 *
 * Call this function just once (per file) to find out the URL to upload to, and upload all the pieces to the same
 * URL. If errors are encountered and the operation must be restarted from scratch, then a new URL should be requested.
 * A new URL could specify a different upload server for example.
 *
 * @param filesize The size of the file
 * @param mediaUpload A pointer to the MEGABackgroundMediaUpload object tracking this upload
 * @param delegate The MEGARequestDelegate to be called back with the result
 */
- (void)requestBackgroundUploadURLWithFileSize:(int64_t)filesize mediaUpload:(MEGABackgroundMediaUpload *)mediaUpload delegate:(id<MEGARequestDelegate>)delegate;

/**
 * @brief Create the node after completing the background upload of the file.
 *
 * Call this function after completing the background upload of all the file data
 * The node representing the file will be created in the cloud, with all the suitable
 * attributes and file attributes attached.
 * The associated request type with this request is MEGARequestTypeCompleteBackgroundUpload.
 *
 * @param mediaUpload The MEGABackgroundMediaUpload object tracking this upload.
 * @param fileName The leaf name of the file, utf-8 encoded.
 * @param parentNode The folder node under which this new file should appear.
 * @param fingerprint The fingerprint for the uploaded file.
 * To generate this, you can use the following APIs in MEGASdk:
 * - fingerprintForFilePath:
 * - fingerprintForData:modificationTime:
 * - fingerprintForFilePath:modificationTime:
 * @param originalFingerprint If the file uploaded is modified from the original,
 *        pass the fingerprint of the original file here, otherwise nil.
 * @param token The N binary bytes of the token returned from the file upload (of the last portion). N=36 currently.
 * @param delegate The MEGARequestDelegate to be called back with the result.
 */
- (void)completeBackgroundMediaUpload:(MEGABackgroundMediaUpload *)mediaUpload fileName:(NSString *)fileName parentNode:(MEGANode *)parentNode fingerprint:(NSString *)fingerprint originalFingerprint:(nullable NSString *)originalFingerprint binaryUploadToken:(NSData *)token delegate:(id<MEGARequestDelegate>)delegate;

/**
 * @brief Call this to enable the library to attach media info attributes.
 *
 * Those attributes allows to know if a file is a video, and play it with the correct codec.
 *
 * If media info is not ready, this function returns NO and automatically retrieves the mappings for type names
 * and MEGA encodings, required to analyse media files. When media info is received, the callbacks
 * onEvent is called with the EventMediaInfoReady event type.
 *
 * @return YES if the library is ready, otherwise NO (the request for media translation data is sent to MEGA).
 */
- (BOOL)ensureMediaInfo;

/**
 * @brief confirm available memory to avoid OOM situations
 *
 * Before queueing a thumbnail or preview upload (or other memory intensive task),
 * it may be useful on some devices to check if there is plenty of memory available
 * in the memory pool used by MEGASdk (especially since some platforms may not have
 * the facility to check for themselves, and/or deallocation may need to wait on a GC)
 * and if not, delay until any current resource constraints (eg. other current operations,
 * or other RAM-hungry apps in the device), have finished. This function just
 * makes several memory allocations and then immediately releases them. If all allocations
 * succeeded, it returns YES, indicating that memory is (probably) available.
 * Of course, another app or operation may grab that memory immediately so it not a
 * guarantee. However it may help to reduce the frequency of OOM situations on phones for example.
 *
 * @param count The number of allocations to make
 * @param size The size of those memory allocations
 * @return YES if all the allocations succeeded
 */
- (BOOL)testAllocationByAllocationCount:(NSUInteger)count allocationSize:(NSUInteger)size;

#pragma mark - Filesystem inspection

/**
 * @brief Get the number of child nodes.
 *
 * If the node doesn't exist in MEGA or isn't a folder,
 * this function returns 0.
 *
 * This function doesn't search recursively, only returns the direct child nodes.
 *
 * @param parent Parent node.
 * @return Number of child nodes.
 */
- (NSInteger)numberChildrenForParent:(MEGANode *)parent;

/**
 * @brief Get the number of child files of a node.
 *
 * If the node doesn't exist in MEGA or isn't a folder,
 * this function returns 0.
 *
 * This function doesn't search recursively, only returns the direct child files.
 *
 * @param parent Parent node.
 * @return Number of child files.
 */
- (NSInteger)numberChildFilesForParent:(MEGANode *)parent;

/**
 * @brief Get the number of child folders of a node.
 *
 * If the node doesn't exist in MEGA or isn't a folder,
 * this function returns 0.
 *
 * This function doesn't search recursively, only returns the direct child folders.
 *
 * @param parent Parent node.
 * @return Number of child folders.
 */
- (NSInteger)numberChildFoldersForParent:(MEGANode *)parent;

/**
 * @brief Get all children of a MEGANode.
 *
 * @param parent Parent node.
 * @param order Order for the returned list.
 * Valid values for this parameter are:
 * - MEGASortOrderTypeNone = 0
 * Undefined order
 *
 * - MEGASortOrderTypeDefaultAsc = 1
 * Folders first in alphabetical order, then files in the same order
 *
 * - MEGASortOrderTypeDefaultDesc = 2
 * Files first in reverse alphabetical order, then folders in the same order
 *
 * - MEGASortOrderTypeSizeAsc = 3
 * Sort by size, ascending
 *
 * - MEGASortOrderTypeSizeDesc = 4
 * Sort by size, descending
 *
 * - MEGASortOrderTypeCreationAsc = 5
 * Sort by creation time in MEGA, ascending
 *
 * - MEGASortOrderTypeCreationDesc = 6
 * Sort by creation time in MEGA, descending
 *
 * - MEGASortOrderTypeModificationAsc = 7
 * Sort by modification time of the original file, ascending
 *
 * - MEGASortOrderTypeModificationDesc = 8
 * Sort by modification time of the original file, descending
 *
 * - MEGASortOrderTypeAlphabeticalAsc = 9
 * Same behavior than MEGASortOrderTypeDefaultAsc
 *
 * - MEGASortOrderTypeAlphabeticalDesc = 10
 * Same behavior than MEGASortOrderTypeDefaultDesc
 *
 * - MEGASortOrderTypePhotoAsc = 11
 * Sort with photos first, then by date ascending
 *
 * - MEGASortOrderTypePhotoDesc = 12
 * Sort with photos first, then by date descending
 *
 * - MEGASortOrderTypeVideoAsc = 13
 * Sort with videos first, then by date ascending
 *
 * - MEGASortOrderTypeVideoDesc = 14
 * Sort with videos first, then by date descending
 *
 * @deprecated MEGASortOrderTypeAlphabeticalAsc and MEGASortOrderTypeAlphabeticalDesc
 * are equivalent to MEGASortOrderTypeDefaultAsc and MEGASortOrderTypeDefaultDesc.
 * They will be eventually removed.
 *
 * @return List with all child MEGANode objects.
 */
- (MEGANodeList *)childrenForParent:(MEGANode *)parent order:(NSInteger)order;

/**
 * @brief Get all children of a MEGANode.
 *
 * @param parent Parent node. Sort in alphabetical order, descending
 *
 * @return List with all child MEGANode objects.
 */
- (MEGANodeList *)childrenForParent:(MEGANode *)parent;

/**
 * @brief Get the child node with the provided name.
 *
 * If the node doesn't exist, this function returns nil.
 *
 * @param parent Parent node.
 * @param name Name of the node.
 * @return The MEGANode that has the selected parent and name.
 */
- (nullable MEGANode *)childNodeForParent:(MEGANode *)parent name:(NSString *)name;

/**
 * @brief Get all versions of a file
 * @param node Node to check
 * @return List with all versions of the node, including the current version
 */
- (MEGANodeList *)versionsForNode:(MEGANode *)node;

/**
 * @brief Get the number of versions of a file
 * @param node Node to check
 * @return Number of versions of the node, including the current version
 */
- (NSInteger)numberOfVersionsForNode:(MEGANode *)node;

/**
 * @brief Check if a file has previous versions
 * @param node Node to check
 * @return YES if the node has any previous version
 */
- (BOOL)hasVersionsForNode:(MEGANode *)node;

/**
 * @brief Get information about the contents of a folder
 *
 * The associated request type with this request is MEGARequestTypeFolderInfo
 * Valid data in the MEGARequest object received in onRequestFinish when the error code
 * is MEGAErrorTypeApiOk:
 * - [MEGARequest megaFolderInfo] - MEGAFolderInfo object with the information related to the folder
 *
 * @param node Folder node to inspect
 * @param delegate MEGARequestDelegate to track this request
 */
- (void)getFolderInfoForNode:(MEGANode *)node delegate:(id<MEGARequestDelegate>)delegate;

/**
 * @brief Get information about the contents of a folder
 *
 * The associated request type with this request is MEGARequestTypeFolderInfo
 * Valid data in the MEGARequest object received in onRequestFinish when the error code
 * is MEGAErrorTypeApiOk:
 * - [MEGARequest megaFolderInfo] - MEGAFolderInfo object with the information related to the folder
 *
 * @param node Folder node to inspect
 */
- (void)getFolderInfoForNode:(MEGANode *)node;

/**
 * @brief Get file and folder children of a MEGANode separatedly
 *
 * @param parent Parent node.
 * @param order Order for the returned list.
 * Valid values for this parameter are:
 * - MEGASortOrderTypeNone = 0
 * Undefined order
 *
 * - MEGASortOrderTypeDefaultAsc = 1
 * Folders first in alphabetical order, then files in the same order
 *
 * - MEGASortOrderTypeDefaultDesc = 2
 * Files first in reverse alphabetical order, then folders in the same order
 *
 * - MEGASortOrderTypeSizeAsc = 3
 * Sort by size, ascending
 *
 * - MEGASortOrderTypeSizeDesc = 4
 * Sort by size, descending
 *
 * - MEGASortOrderTypeCreationAsc = 5
 * Sort by creation time in MEGA, ascending
 *
 * - MEGASortOrderTypeCreationDesc = 6
 * Sort by creation time in MEGA, descending
 *
 * - MEGASortOrderTypeModificationAsc = 7
 * Sort by modification time of the original file, ascending
 *
 * - MEGASortOrderTypeModificationDesc = 8
 * Sort by modification time of the original file, descending
 *
 * - MEGASortOrderTypeAlphabeticalAsc = 9
 * Same behavior than MEGASortOrderTypeDefaultAsc
 *
 * - MEGASortOrderTypeAlphabeticalDesc = 10
 * Same behavior than MEGASortOrderTypeDefaultDesc
 *
 * - MEGASortOrderTypePhotoAsc = 11
 * Sort with photos first, then by date ascending
 *
 * - MEGASortOrderTypePhotoDesc = 12
 * Sort with photos first, then by date descending
 *
 * - MEGASortOrderTypeVideoAsc = 13
 * Sort with videos first, then by date ascending
 *
 * - MEGASortOrderTypeVideoDesc = 14
 * Sort with videos first, then by date descending
 *
 * @deprecated MEGASortOrderTypeAlphabeticalAsc and MEGASortOrderTypeAlphabeticalDesc
 * are equivalent to MEGASortOrderTypeDefaultAsc and MEGASortOrderTypeDefaultDesc.
 * They will be eventually removed.
 *
 * @return Lists with files and folders child MegaNode objects
 */
- (MEGAChildrenLists *)fileFolderChildrenForParent:(MEGANode *)parent order:(NSInteger)order;

/**
 * @brief Get file and folder children of a MEGANode separatedly
 *
 * @param parent Parent node.
 *
 * @return Lists with files and folders child MegaNode objects
 */
- (MEGAChildrenLists *)fileFolderChildrenForParent:(MEGANode *)parent;

/**
 * @brief Get the parent node of a MEGANode.
 *
 * If the node doesn't exist in the account or
 * it is a root node, this function returns nil.
 *
 * @param node MEGANode to get the parent.
 * @return The parent of the provided node.
 */
- (nullable MEGANode *)parentNodeForNode:(MEGANode *)node;

/**
 * @brief Get the path of a MEGANode.
 *
 * If the node doesn't exist, this function returns nil.
 * You can recoved the node later using [MEGASdk nodeForPath:]
 * except if the path contains names with  '/', '\' or ':' characters.
 *
 * @param node MEGANode for which the path will be returned.
 * @return The path of the node.
 */
- (nullable NSString *)nodePathForNode:(MEGANode *)node;

/**
 * @brief Get the MEGANode in a specific path in the MEGA account.
 *
 * The path separator character is '/'
 * The root node is /
 * The Inbox root node is //in/
 * The Rubbish root node is //bin/
 *
 * Paths with names containing '/', '\' or ':' aren't compatible
 * with this function.
 *
 * It is needed to be logged in and to have successfully completed a fetchNodes
 * request before calling this function. Otherwise, it will return nil.
 *
 * @param path Path to check.
 * @param node Base node if the path is relative.
 * @return The MEGANode object in the path, otherwise nil.
 */
- (nullable MEGANode *)nodeForPath:(NSString *)path node:(MEGANode *)node;

/**
 * @brief Get the MEGANode in a specific path in the MEGA account.
 *
 * The path separator character is '/'
 * The root node is /
 * The Inbox root node is //in/
 * The Rubbish root node is //bin/
 *
 * Paths with names containing '/', '\' or ':' aren't compatible
 * with this function.
 *
 * It is needed to be logged in and to have successfully completed a fetchNodes
 * request before calling this function. Otherwise, it will return nil.
 *
 * @param path Path to check.
 * @return The MEGANode object in the path, otherwise nil.
 */
- (nullable MEGANode *)nodeForPath:(NSString *)path;

/**
 * @brief Get the MEGANode that has a specific handle.
 *
 * You can get the handle of a MEGANode using [MEGANode handle]. The same handle
 * can be got in a Base64-encoded string using [MEGANode base64Handle]. Conversions
 * between these formats can be done using [MEGASdk handleForBase64Handle:] and [MEGASdk base64HandleForHandle:].
 *
 * It is needed to be logged in and to have successfully completed a fetchNodes
 * request before calling this function. Otherwise, it will return nil.
 *
 * @param handle Node handle to check.
 * @return MEGANode object with the handle, otherwise nil.
 */
- (nullable MEGANode *)nodeForHandle:(uint64_t)handle;

/**
 * @brief Get all contacts of this MEGA account.
 *
 * @return List of MEGAUser object with all contacts of this account.
 */
- (MEGAUserList *)contacts;

/**
 * @brief Get the MEGAUser that has a specific email address.
 *
 * You can get the email of a MEGAUser using [MEGAUser email].
 *
 * @param email Email address to check.
 * @return MEGAUser that has the email address, otherwise nil.
 */
- (nullable MEGAUser *)contactForEmail:(NSString *)email;

/**
 * @brief Get all MEGAUserAlerts for the logged in user
 *
 * You take the ownership of the returned value
 *
 * @return List of MEGAUserAlert objects
 */
- (MEGAUserAlertList *)userAlertList;

/**
 * @brief Get a list with all inbound sharings from one MEGAUser.
 *
 * @param user MEGAUser sharing folders with this account.
 * @return List of MEGANode objects that this user is sharing with this account.
 */
- (MEGANodeList *)inSharesForUser:(MEGAUser *)user;

/**
 * @brief Get a list with all inboud sharings.
 *
 * @return List of MEGANode objects that other users are sharing with this account.
 */
- (MEGANodeList *)inShares;

/**
 * @brief Get a list with all active inboud sharings
 *
 * @param order Order for the returned list.
 * @return List of MegaShare objects that other users are sharing with this account
 */
- (MEGAShareList *)inSharesList:(MEGASortOrderType)order;

/**
 * @brief Get the user relative to an incoming share
 *
 * This function will return nil if the node is not found or doesn't represent
 * the root of an incoming share.
 *
 * @param node Incoming share
 * @return MEGAUser relative to the incoming share
 */
- (nullable MEGAUser *)userFromInShareNode:(MEGANode *)node;

/**
* @brief Get the user relative to an incoming share
*
* This function will return nil if the node is not found.
*
* If recurse is true, it will return nil if the root corresponding to
* the node received as argument doesn't represent the root of an incoming share.
* Otherwise, it will return nil if the node doesn't represent
* the root of an incoming share.
*
* @param node Node to look for inshare user.
* @param recurse use root node corresponding to the node passed
* @return MegaUser relative to the incoming share
*/
- (nullable MEGAUser *)userFromInShareNode:(MEGANode *)node recurse:(BOOL)recurse;

/**
 * @brief Check if a MEGANode is being shared.
 *
 * For nodes that are being shared, you can get a a list of MEGAShare
 * objects using [MEGASdk outSharesForNode:].
 *
 * @param node Node to check.
 * @return YES is the MEGANode is being shared, otherwise NO.
 *
 * @deprecated This function is intended for debugging and internal purposes and will be probably removed in future updates.
 * Use [MEGANode isShared] instead.
 */
- (BOOL)isSharedNode:(MEGANode *)node __attribute__((deprecated("This function is intended for debugging and internal purposes and will be probably removed in future updates. Use [MEGANode isShared] instead.")));

/**
 * @brief Get a list with all active outbound sharings
 *
 * @param order Order for the returned list.
 * @return List of MegaShare objects
 */
- (MEGAShareList *)outShares:(MEGASortOrderType)order;

/**
 * @brief Get a list with the active outbound sharings for a MEGANode.
 *
 * If the node doesn't exist in the account, this function returns an empty list.
 *
 * @param node MEGANode to check.
 * @return List of MEGAShare objects.
 */
- (MEGAShareList *)outSharesForNode:(MEGANode *)node;

/**
 * @brief Get a list with all public links
 *
 * @param order Order for the returned list.
 * Valid value for order are: MEGASortOrderTypeNone, MEGASortOrderTypeDefaultAsc,
 * MEGASortOrderTypeDefaultDesc, MEGASortOrderTypeLinkCreationAsc,
 * MEGASortOrderTypeLinkCreationDesc
 * @return List of MEGANode objects that are shared with everyone via public link
 */
- (MEGANodeList *)publicLinks:(MEGASortOrderType)order;

/**
 * @brief Get a list with all incoming contact requests
 *
 * @return List of MEGAContactRequest objects
 */
- (MEGAContactRequestList *)incomingContactRequests;

/**
 * @brief Get a list with all outgoing contact requests
 *
 * @return List of MEGAContactRequest objects
 */
- (MEGAContactRequestList *)outgoingContactRequests;

/**
 * @brief Get a Base64-encoded fingerprint for a local file.
 *
 * The fingerprint is created taking into account the modification time of the file
 * and file contents. This fingerprint can be used to get a corresponding node in MEGA
 * using [MEGASdk nodeForFingerprint:].
 *
 * If the file can't be found or can't be opened, this function returns nil.
 *
 * @param filePath Local file path.
 * @return Base64-encoded fingerprint for the file.
 */
- (nullable NSString *)fingerprintForFilePath:(NSString *)filePath;

/**
 * @brief Get a Base64-encoded fingerprint from a NSData and a modification time
 *
 * If the input stream is nil, has a negative size or can't be read, this function returns nil
 *
 * @param data NSData that provides the data to create the fingerprint
 * @param modificationTime Modification time that will be taken into account for the creation of the fingerprint
 * @return Base64-encoded fingerprint
 */
- (nullable NSString *)fingerprintForData:(NSData *)data modificationTime:(NSDate *)modificationTime;

/**
 * @brief Get a Base64-encoded fingerprint from a local file and a modification time
 *
 * If the file can't be found or can't be opened, this function returns nil.
 *
 * @param filePath Local file path.
 * @param modificationTime Modification time that will be taken into account for the creation of the fingerprint
 * @return Base64-encoded fingerprint
 */
- (nullable NSString *)fingerprintForFilePath:(NSString *)filePath modificationTime:(NSDate *)modificationTime;

/**
 * @brief Get a Base64-encoded fingerprint for a node.
 *
 * If the node doesn't exist or doesn't have a fingerprint, this function returns nil.
 *
 * @param node Node for which we want to get the fingerprint.
 * @return Base64-encoded fingerprint for the file.
 *
 * @deprecated Use [MEGANode fingerprint] instead of this function
 */
- (nullable NSString *)fingerprintForNode:(MEGANode *)node __attribute__((deprecated("Use [MEGANode fingerprint] instead of this function.")));

/**
 * @brief Returns a node with the provided fingerprint.
 *
 * If there isn't any node in the account with that fingerprint, this function returns nil.
 *
 * @param fingerprint Fingerprint to check.
 * @return MEGANode object with the provided fingerprint.
 */
- (nullable MEGANode *)nodeForFingerprint:(NSString *)fingerprint;

/**
 * @brief Returns a node with the provided fingerprint.
 *
 * If there isn't any node in the account with that fingerprint, this function returns nil.
 *
 * @param fingerprint Fingerprint to check.
 * @param parent Preferred parent node
 * @return MEGANode object with the provided fingerprint.
 */
- (nullable MEGANode *)nodeForFingerprint:(NSString *)fingerprint parent:(MEGANode *)parent;

/**
 * @brief Returns nodes that have an original fingerprint equal to the supplied value
 *
 * Search the node tree and return a list of nodes that have an original fingerprint, which
 * matches the supplied originalfingerprint.
 *
 * @param fingerprint Original fingerprint to check
 * @return List of nodes with the same original fingerprint
 */
- (MEGANodeList *)nodesForOriginalFingerprint:(NSString *)fingerprint;

/**
 * @brief Check if the account already has a node with the provided fingerprint.
 *
 * A fingerprint for a local file can be generated using [MEGASdk fingerprintForFilePath:].
 *
 * @param fingerprint Fingerprint to check.
 * @return YES if the account contains a node with the same fingerprint.
 */
- (BOOL)hasFingerprint:(NSString *)fingerprint;

/**
 * @brief Get the CRC of a file
 *
 * The CRC of a file is a hash of its contents.
 * If you need a more realiable method to check files, use fingerprint functions
 * ([MEGASdk fingerprintForFilePath:], [MEGASdk nodeForFingerprint:]) that also takes into
 * account the size and the modification time of the file to create the fingerprint.
 *
 * @param filePath Local file path
 * @return Base64-encoded CRC of the file
 */
- (nullable NSString *)CRCForFilePath:(NSString *)filePath;

/**
 * @brief Get the CRC of a node
 *
 * The CRC of a node is a hash of its contents.
 * If you need a more realiable method to check files, use fingerprint functions
 * ([MEGASdk fingerprintForFilePath:], [MEGASdk nodeForFingerprint:]) that also takes into
 * account the size and the modification time of the node to create the fingerprint.
 *
 * @param node MEGANode for which we want to get the CRC
 * @return Base64-encoded CRC of the node
 */
- (nullable NSString *)CRCForNode:(MEGANode *)node;

/**
 * @brief Get the CRC from a fingerPrint
 *
 * @param fingerprint fingerPrint from which we want to get the CRC
 * @return Base64-encoded CRC from the fingerPrint
 */
- (nullable NSString *)CRCForFingerprint:(NSString *)fingerprint;
/**
 * @brief Returns a node with the provided CRC
 *
 * If there isn't any node in the selected folder with that CRC, this function returns nil.
 * If there are several nodes with the same CRC, anyone can be returned.
 *
 * @param crc CRC to check
 * @param parent Parent MEGANode to scan. It must be a folder.
 * @return node with the selected CRC in the selected folder, or nil
 * if it's not found.
 */

- (nullable MEGANode *)nodeByCRC:(NSString *)crc parent:(MEGANode *)parent;

/**
 * @brief Get the access level of a MEGANode.
 * @param node MEGANode to check.
 * @return Access level of the node.
 * Valid values are:
 * - MEGAShareTypeAccessOwner
 * - MEGAShareTypeAccessFull
 * - MEGAShareTypeAccessReadWrite
 * - MEGAShareTypeAccessRead
 * - MEGAShareTypeAccessUnknown
 */
- (MEGAShareType)accessLevelForNode:(MEGANode *)node;

/**
 * @brief Check if a node has an access level.
 *
 * @param node Node to check.
 * @param level Access level to check.
 * Valid values for this parameter are:
 * - MEGAShareTypeAccessOwner
 * - MEGAShareTypeAccessFull
 * - MEGAShareTypeAccessReadWrite
 * - MEGAShareTypeAccessRead
 *
 * @return MEGAError object with the result.
 * Valid values for the error code are:
 * - MEGAErrorTypeApiOk - The node has the required access level
 * - MEGAErrorTypeApiEAccess - The node doesn't have the required access level
 * - MEGAErrorTypeApiENoent - The node doesn't exist in the account
 * - MEGAErrorTypeApiEArgs - Invalid parameters
 */
- (MEGAError *)checkAccessForNode:(MEGANode *)node level:(MEGAShareType)level;

/**
 * @brief Check if a node can be moved to a target node.
 * @param node Node to check.
 * @param target Target for the move operation.
 * @return MEGAError object with the result:
 * Valid values for the error code are:
 * - MEGAErrorTypeApiOk - The node can be moved to the target
 * - MEGAErrorTypeApiEAccess - The node can't be moved because of permissions problems
 * - MEGAErrorTypeApiECircular - The node can't be moved because that would create a circular linkage
 * - MEGAErrorTypeApiENoent - The node or the target doesn't exist in the account
 * - MEGAErrorTypeApiEArgs - Invalid parameters
 */
- (MEGAError *)checkMoveForNode:(MEGANode *)node target:(MEGANode *)target;

/**
 * @brief Check if a node is in the Rubbish bin tree
 *
 * @param node Node to check
 * @return YES if the node is in the Rubbish bin
 */
- (BOOL)isNodeInRubbish:(MEGANode *)node;

/**
 * @brief Search nodes containing a search string in their name.
 *
 * The search is case-insensitive.
 *
 * @param node The parent node of the tree to explore.
 * @param searchString Search string. The search is case-insensitive.
 * @param recursive YES if you want to seach recursively in the node tree.
 * NO if you want to seach in the children of the node only
 *
 * @return List of nodes that contain the desired string in their name.
 */
- (MEGANodeList *)nodeListSearchForNode:(MEGANode *)node searchString:(NSString *)searchString recursive:(BOOL)recursive;

/**
 * @brief Search nodes containing a search string in their name.
 *
 * The search is case-insensitive.
 *
 * @param node The parent node of the tree to explore.
 * @param searchString Search string. The search is case-insensitive.
 * @param cancelToken MEGACancelToken to be able to cancel the processing at any time.
 * @param recursive YES if you want to seach recursively in the node tree.
 * NO if you want to seach in the children of the node only
 * @param order MEGASortOrderType for the returned list.
 * Valid values for this parameter are:
 * - MEGASortOrderTypeNone = 0
 * Undefined order
 *
 * - MEGASortOrderTypeDefaultAsc = 1
 * Folders first in alphabetical order, then files in the same order
 *
 * - MEGASortOrderTypeDefaultDesc = 2
 * Files first in reverse alphabetical order, then folders in the same order
 *
 * - MEGASortOrderTypeSizeAsc = 3
 * Sort by size, ascending
 *
 * - MEGASortOrderTypeSizeDesc = 4
 * Sort by size, descending
 *
 * - MEGASortOrderTypeCreationAsc = 5
 * Sort by creation time in MEGA, ascending
 *
 * - MEGASortOrderTypeCreationDesc = 6
 * Sort by creation time in MEGA, descending
 *
 * - MEGASortOrderTypeModificationAsc = 7
 * Sort by modification time of the original file, ascending
 *
 * - MEGASortOrderTypeModificationDesc = 8
 * Sort by modification time of the original file, descending
 *
 * - MEGASortOrderTypeAlphabeticalAsc = 9
 * Same behavior than MEGASortOrderTypeDefaultAsc
 *
 * - MEGASortOrderTypeAlphabeticalDesc = 10
 * Same behavior than MEGASortOrderTypeDefaultDesc
 *
 * - MEGASortOrderTypePhotoAsc = 11
 * Sort with photos first, then by date ascending
 *
 * - MEGASortOrderTypePhotoDesc = 12
 * Sort with photos first, then by date descending
 *
 * - MEGASortOrderTypeVideoAsc = 13
 * Sort with videos first, then by date ascending
 *
 * - MEGASortOrderTypeVideoDesc = 14
 * Sort with videos first, then by date descending
 *
 * @deprecated MEGASortOrderTypeAlphabeticalAsc and MEGASortOrderTypeAlphabeticalDesc
 * are equivalent to MEGASortOrderTypeDefaultAsc and MEGASortOrderTypeDefaultDesc.
 * They will be eventually removed.
 *
 * @return List of nodes that contain the desired string in their name.
 */
- (MEGANodeList *)nodeListSearchForNode:(MEGANode *)node searchString:(NSString *)searchString cancelToken:(MEGACancelToken *)cancelToken recursive:(BOOL)recursive order:(MEGASortOrderType)order;

/**
 * @brief Search nodes containing a search string in their name.
 *
 * The search is case-insensitive.
 *
 * @param node The parent node of the tree to explore.
 * @param searchString Search string. The search is case-insensitive.
 *
 * @return List of nodes that contain the desired string in their name.
 */
- (MEGANodeList *)nodeListSearchForNode:(MEGANode *)node searchString:(NSString *)searchString;

/**
 * @brief Return an array of buckets, each bucket containing a list of recently added/modified nodes
 *
 * Each bucket contains files that were added/modified in a set, by a single user.
 * This function, that takes no parameters, uses the defaults for the MEGA apps
 * which are (currently) within the last 30 days, and max 10000 nodes.
 *
 * @return Array of buckets containing nodes that were added/modifed as a set
 */
- (NSMutableArray *)recentActions;

/**
 * @brief Return an array of buckets, each bucket containing a list of recently added/modified nodes
 *
 * Each bucket contains files that were added/modified in a set, by a single user.
 *
 * @param days Age of actions since added/modified nodes will be considered (in days).
 * @param maxNodes Maximum amount of nodes to be considered.
 *
 * @return Array of buckets containing nodes that were added/modifed as a set
 */
- (NSMutableArray *)recentActionsSinceDays:(NSInteger)days maxNodes:(NSInteger)maxNodes;

/**
 * @brief Process a node tree using a MEGATreeProcessorDelegate implementation
 * @param node The parent node of the tree to explore
 * @param recursive YES if you want to recursively process the whole node tree.
 * @param delegate MEGATreeProcessorDelegate that will receive callbacks for every node in the tree
 * NO if you want to process the children of the node only
 *
 * @return YES if all nodes were processed. NO otherwise (the operation can be
 * cancelled by [MEGATreeProcessorDelegate processMEGANode:])
 */
- (BOOL)processMEGANodeTree:(MEGANode *)node recursive:(BOOL)recursive delegate:(id<MEGATreeProcessorDelegate>)delegate;

/**
 * @brief Returns a MEGANode that can be downloaded with any instance of MEGASdk
 *
 * This function only allows to authorize file nodes.
 *
 * You can use [MEGASdk startDownloadNode:localPath:] with the resulting node with any instance
 * of MEGASdk, even if it's logged into another account, a public folder, or not
 * logged in.
 *
 * If the first parameter is a public node or an already authorized node, this
 * function returns a copy of the node, because it can be already downloaded
 * with any MEGASdk instance.
 *
 * If the node in the first parameter belongs to the account or public folder
 * in which the current MEGASdk object is logged in, this funtion returns an
 * authorized node.
 *
 * If the first parameter is nil or a node that is not a public node, is not
 * already authorized and doesn't belong to the current MEGASdk, this function
 * returns nil.
 *
 * @param node MEGANode to authorize
 * @return Authorized node, or nil if the node can't be authorized or is not a file
 */
- (nullable MEGANode *)authorizeNode:(MEGANode *)node;

#ifdef ENABLE_CHAT

/**
 * @brief Returns a MegaNode that can be downloaded/copied with a chat-authorization
 *
 * During preview of chat-links, you need to call this method to authorize the MegaNode
 * from a node-attachment message, so the API allows to access to it. The parameter to
 * authorize the access can be retrieved from [MEGAChatRoom authorizationToken] when
 * the chatroom in in preview mode.
 *
 * You can use [MEGASdk startDownload] and/or [MEGASdk copyNode] with the resulting
 * node with any instance of MEGASdk, even if it's logged into another account,
 * a public folder, or not logged in.
 *
 * @param node MEGANode to authorize
 * @param cauth Authorization token (public handle of the chatroom in B64url encoding)
 * @return Authorized node, or nil if the node can't be authorized
 */
- (nullable MEGANode *)authorizeChatNode:(MEGANode *)node cauth:(NSString *)cauth;

#endif

/**
 * @brief Get the size of a node tree.
 *
 * If the MEGANode is a file, this function returns the size of the file.
 * If it's a folder, this fuction returns the sum of the sizes of all nodes
 * in the node tree.
 *
 * @param node Parent node.
 * @return Size of the node tree.
 */
- (NSNumber *)sizeForNode:(MEGANode *)node;

/**
 * @brief Make a name suitable for a file name in the local filesystem
 *
 * This function escapes (%xx) forbidden characters in the local filesystem if needed.
 * You can revert this operation using [MEGASdk unescapeFsIncompatible:]
 *
 * The input string must be UTF8 encoded. The returned value will be UTF8 too.
 *
 * You take the ownership of the returned value
 *
 * @param name Name to convert (UTF8)
 * @return Converted name (UTF8)
 */
- (nullable NSString *)escapeFsIncompatible:(NSString *)name;

/**
 * @brief Unescape a file name escaped with [MEGASdk escapeFsIncompatible:]
 *
 * The input string must be UTF8 encoded. The returned value will be UTF8 too.
 *
 * @param localName Escaped name to convert (UTF8)
 * @return Converted name (UTF8)
 */
- (nullable NSString *)unescapeFsIncompatible:(NSString *)localName;

/**
 * @brief Change the API URL
 *
 * This function allows to change the API URL.
 * It's only useful for testing or debugging purposes.
 *
 * @param apiURL New API URL
 * @param disablepkp YES to disable public key pinning for this URL
 */
- (void)changeApiUrl:(NSString *)apiURL disablepkp:(BOOL)disablepkp;

/**
 * @brief Set the language code used by the app
 * @param languageCode Language code used by the app
 *
 * @return YES if the language code is known for the SDK, otherwise NO
 */
-(BOOL)setLanguageCode:(NSString *)languageCode;

/**
 * @brief Set the preferred language of the user
 *
 * Valid data in the MEGARequest object received in onRequestFinish:
 * - [MEGARequest text] - Return the language code
 *
 * If the language code is unknown for the SDK, the error code will be MEGAErrorTypeApiENoent
 *
 * This attribute is automatically created by the server. Apps only need
 * to set the new value when the user changes the language.
 *
 * @param languageCode code to be set
 * @param delegate MEGARequestDelegate to track this request
 */
- (void)setLanguangePreferenceCode:(NSString *)languageCode delegate:(id<MEGARequestDelegate>)delegate;

/**
 * @brief Set the preferred language of the user
 *
 * Valid data in the MEGARequest object received in onRequestFinish:
 * - [MEGARequest text] - Return the language code
 *
 * If the language code is unknown for the SDK, the error code will be MEGAErrorTypeApiENoent
 *
 * This attribute is automatically created by the server. Apps only need
 * to set the new value when the user changes the language.
 *
 * @param languageCode code to be set
 */
- (void)setLanguangePreferenceCode:(NSString *)languageCode;

/**
 * @brief Get the preferred language of the user
 *
 * Valid data in the MEGARequest object received in onRequestFinish when the error code
 * is MEGAErrorTypeApiOk:
 * - [MEGARequest text] - Return the language code
 *
 * @param delegate MEGARequestDelegate to track this request
 */
- (void)getLanguagePreferenceWithDelegate:(id<MEGARequestDelegate>)delegate;

/**
 * @brief Get the preferred language of the user
 *
 * Valid data in the MEGARequest object received in onRequestFinish when the error code
 * is MEGAErrorTypeApiOk:
 * - [MEGARequest text] - Return the language code
 *
 */
- (void)getLanguagePreference;

/**
 * @brief Enable or disable file versioning
 *
 * The associated request type with this request is MEGARequestTypeSetAttrUser
 *
 * Valid data in the MEGARequest object received on callbacks:
 * - [MEGARequest paramType] - Returns the value MEGAUserAttributeDisableVersions
 *
 * Valid data in the MEGARequest object received in onRequestFinish:
 * - [MEGARequest text] - "1" for disable, "0" for enable
 *
 * @param disable YES to disable file versioning. NO to enable it
 * @param delegate MEGARequestDelegate to track this request
 */
- (void)setFileVersionsOption:(BOOL)disable delegate:(id<MEGARequestDelegate>)delegate;

/**
 * @brief Enable or disable file versioning
 *
 * The associated request type with this request is MEGARequestTypeSetAttrUser
 *
 * Valid data in the MEGARequest object received on callbacks:
 * - [MEGARequest paramType] - Returns the value MEGAUserAttributeDisableVersions
 *
 * Valid data in the MEGARequest object received in onRequestFinish:
 * - [MEGARequest text] - "1" for disable, "0" for enable
 *
 * @param disable YES to disable file versioning. NO to enable it
 */
- (void)setFileVersionsOption:(BOOL)disable;

/**
 * @brief Check if file versioning is enabled or disabled
 *
 * If the option has never been set, the error code will be MEGAErrorTypeApiENoent.
 *
 * The associated request type with this request is MEGARequestTypeGetAttrUser
 *
 * Valid data in the MEGARequest object received on callbacks:
 * - [MEGARequest paramType] - Returns the value MEGAUserAttributeDisableVersions
 *
 * Valid data in the MEGARequest object received in onRequestFinish when the error code
 * is MEGAErrorTypeApiOk:
 * - [MEGARequest text] - "1" for disable, "0" for enable
 * - [MEGARequest flag] - YES if disabled, NO if enabled
 *
 * @param delegate MEGARequestDelegate to track this request
 */
- (void)getFileVersionsOptionWithDelegate:(id<MEGARequestDelegate>)delegate;

/**
 * @brief Check if file versioning is enabled or disabled
 *
 * If the option has never been set, the error code will be MEGAErrorTypeApiENoent.
 *
 * The associated request type with this request is MEGARequestTypeGetAttrUser
 *
 * Valid data in the MEGARequest object received on callbacks:
 * - [MEGARequest paramType] - Returns the value MEGAUserAttributeDisableVersions
 *
 * Valid data in the MEGARequest object received in onRequestFinish when the error code
 * is MEGAErrorTypeApiOk:
 * - [MEGARequest text] - "1" for disable, "0" for enable
 * - [MEGARequest flag] - YES if disabled, NO if enabled
 */
- (void)getFileVersionsOption;

/**
 * @brief Enable or disable the automatic approval of incoming contact requests using a contact link
 *
 * The associated request type with this request is MEGARequestTypeSetAttrUser
 *
 * Valid data in the MEGARequest object received on callbacks:
 * - [MEGARequest paramType] - Returns the value MEGAUserAttributeContactLinkVerification
 *
 * Valid data in the MEGARequest object received in onRequestFinish:
 * - [MEGARequest text] - "0" for disable, "1" for enable
 *
 * @param disable YES to disable the automatic approval of incoming contact requests using a contact link
 * @param delegate MEGARequestDelegate to track this request
 */
- (void)setContactLinksOptionDisable:(BOOL)disable delegate:(id<MEGARequestDelegate>)delegate;

/**
 * @brief Enable or disable the automatic approval of incoming contact requests using a contact link
 *
 * The associated request type with this request is MEGARequestTypeSetAttrUser
 *
 * Valid data in the MEGARequest object received on callbacks:
 * - [MEGARequest paramType] - Returns the value MEGAUserAttributeContactLinkVerification
 *
 * Valid data in the MEGARequest object received in onRequestFinish:
 * - [MEGARequest text] - "0" for disable, "1" for enable
 *
 * @param disable YES to disable the automatic approval of incoming contact requests using a contact link
 */
- (void)setContactLinksOptionDisable:(BOOL)disable;

/**
 * @brief Check if the automatic approval of incoming contact requests using contact links is enabled or disabled
 *
 * If the option has never been set, the error code will be MEGAErrorTypeApiENoent.
 *
 * The associated request type with this request is MEGARequestTypeGetAttrUser
 *
 * Valid data in the MEGARequest object received on callbacks:
 * - [MEGARequest paramType] - Returns the value MEGAUserAttributeContactLinkVerification
 *
 * Valid data in the MEGARequest object received in onRequestFinish when the error code
 * is MEGAErrorTypeApiOk:
 * - [MEGARequest text] - "0" for disable, "1" for enable
 * - [MEGARequest flag] - NO if disabled, YES if enabled
 *
 * @param delegate MEGARequestDelegate to track this request
 */
- (void)getContactLinksOptionWithDelegate:(id<MEGARequestDelegate>)delegate;

/**
 * @brief Check if the automatic approval of incoming contact requests using contact links is enabled or disabled
 *
 * If the option has never been set, the error code will be MEGAErrorTypeApiENoent.
 *
 * The associated request type with this request is MEGARequestTypeGetAttrUser
 *
 * Valid data in the MEGARequest object received on callbacks:
 * - [MEGARequest paramType] - Returns the value MEGAUserAttributeContactLinkVerification
 *
 * Valid data in the MEGARequest object received in onRequestFinish when the error code
 * is MEGAErrorTypeApiOk:
 * - [MEGARequest text] - "0" for disable, "1" for enable
 * - [MEGARequest flag] - NO if disabled, YES if enabled
 */
- (void)getContactLinksOption;

/**
 * @brief Keep retrying when public key pinning fails
 *
 * By default, when the check of the MEGA public key fails, it causes an automatic
 * logout. Pass NO to this function to disable that automatic logout and
 * keep the SDK retrying the request.
 *
 * Even if the automatic logout is disabled, a request of the type MEGARequestTypeLogout
 * will be automatically created and callbacks (onRequestStart, onRequestFinish) will
 * be sent. However, logout won't be really executed and in onRequestFinish the error code
 * for the request will be MEGAErrorTypeApiEIncomplete
 *
 * @param enable YES to keep retrying failed requests due to a fail checking the MEGA public key
 * or NO to perform an automatic logout in that case
 */
- (void)retrySSLErrors:(BOOL)enable;

/**
 * @brief Enable / disable the public key pinning
 *
 * Public key pinning is enabled by default for all sensible communications.
 * It is strongly discouraged to disable this feature.
 *
 * @param enable YES to keep public key pinning enabled, NO to disable it
 */
- (void)setPublicKeyPinning:(BOOL)enable;

/**
 * @brief Create a thumbnail for an image
 * @param imagePath Image path
 * @param destinationPath Destination path for the thumbnail (including the file name)
 * @return YES if the thumbnail was successfully created, otherwise NO.
 */
- (BOOL)createThumbnail:(NSString *)imagePath destinatioPath:(NSString *)destinationPath;

/**
 * @brief Create a preview for an image
 * @param imagePath Image path
 * @param destinationPath Destination path for the thumbnail (including the file name)
 * @return YES if the preview was successfully created, otherwise NO.
 */
- (BOOL)createPreview:(NSString *)imagePath destinatioPath:(NSString *)destinationPath;

/**
 * @brief Create an avatar for an image
 * @param imagePath Image path
 * @param destinationPath Destination path for the avatar (including the file name)
 * @return YES if the avatar was successfully created, otherwise NO.
 */
- (BOOL)createAvatar:(NSString *)imagePath destinationPath:(NSString *)destinationPath;

#ifdef HAVE_LIBUV

#pragma mark - HTTP Proxy Server

/**
 * @brief Start an HTTP proxy server in specified port
 *
 * If this function returns YES, that means that the server is
 * ready to accept connections. The initialization is synchronous.
 *
 * The server will serve files using this URL format:
 * http://[::1]/<NodeHandle>/<NodeName>
 *
 * The node name must be URL encoded and must match with the node handle.
 * You can generate a correct link for a MEGANode using [MEGASdk httpServerGetLocalLink]
 *
 * If the node handle belongs to a folder node, a web with the list of files
 * inside the folder is returned.
 *
 * It's important to know that the HTTP proxy server has several configuration options
 * that can restrict the nodes that will be served and the connections that will be accepted.
 *
 * These are the default options:
 * - The restricted mode of the server is set to HTTPServerAllowCreatedLocalLinks
 * (see [MEGASdk httServerSetRestrictedMode])
 *
 * - Folder nodes are NOT allowed to be served (see [MEGASdk httpServerEnableFolderServer])
 * - File nodes are allowed to be served (see [MEGASdk httpServerEnableFileServer])
 * - Subtitles support is disabled (see [MEGASdk httpServerEnableSubtitlesSupport])
 *
 * The HTTP server will only stream a node if it's allowed by all configuration options.
 *
 * @param localOnly YES to listen on ::1 only, NO to listen on all network interfaces
 * @param port Port in which the server must accept connections
 * @return YES is the server is ready, NO if the initialization failed
 */
- (BOOL)httpServerStart:(BOOL)localOnly port:(NSInteger)port;

/**
 * @brief Stop the HTTP proxy server
 *
 * When this function returns, the server is already shutdown.
 * If the HTTP proxy server isn't running, this functions does nothing
 */
- (void)httpServerStop;

/**
 * @brief Check if the HTTP proxy server is running
 * @return 0 if the server is not running. Otherwise the port in which it's listening to
 */
- (NSInteger)httpServerIsRunning;

/**
 * @brief Check if the HTTP proxy server is listening on all network interfaces
 * @return YES if the HTTP proxy server is listening on 127.0.0.1 only, or it's not started.
 * If it's started and listening on all network interfaces, this function returns NO
 */
- (BOOL)httpServerIsLocalOnly;

/**
 * @brief Allow/forbid to serve files
 *
 * By default, files are served (when the server is running)
 *
 * Even if files are allowed to be served by this function, restrictions related to
 * other configuration options ([MEGASdk httpServerSetRestrictedMode]) are still applied.
 *
 * @param enable YES to allow to server files, NO to forbid it
 */
- (void)httpServerEnableFileServer:(BOOL)enable;

/**
 * @brief Check if it's allowed to serve files
 *
 * This function can return YES even if the HTTP proxy server is not running
 *
 * Even if files are allowed to be served by this function, restrictions related to
 * other configuration options ([MEGASdk httpServerSetRestrictedMode]) are still applied.
 *
 * @return YES if it's allowed to serve files, otherwise NO
 */
- (BOOL)httpServerIsFileServerEnabled;

/**
 * @brief Allow/forbid to serve folders
 *
 * By default, folders are NOT served
 *
 * Even if folders are allowed to be served by this function, restrictions related to
 * other configuration options ([MEGASdk httpServerSetRestrictedMode]) are still applied.
 *
 * @param enable YES to allow to server folders, NO to forbid it
 */
- (void)httpServerEnableFolderServer:(BOOL)enable;

/**
 * @brief Check if it's allowed to serve folders
 *
 * This function can return YES even if the HTTP proxy server is not running
 *
 * Even if folders are allowed to be served by this function, restrictions related to
 * other configuration options ([MEGASdk httpServerSetRestrictedMode]) are still applied.
 *
 * @return YES if it's allowed to serve folders, otherwise NO
 */
- (BOOL)httpServerIsFolderServerEnabled;

/**
 * @brief Enable/disable the restricted mode of the HTTP server
 *
 * This function allows to restrict the nodes that are allowed to be served.
 * For not allowed links, the server will return "407 Forbidden".
 *
 * Possible values are:
 * - HTTPServerDenyAll = -1
 * All nodes are forbidden
 *
 * - HTTPServerAllowAll = 0
 * All nodes are allowed to be served
 *
 * - HTTPServerAllowCreatedLocalLinks = 1 (default)
 * Only links created with [MEGASdk httpServerGetLocalLink] are allowed to be served
 *
 * - HTTPServerAllowLastLocalLink = 2
 * Only the last link created with [MEGASdk httpServerGetLocalLink] is allowed to be served
 *
 * If a different value from the list above is passed to this function, it won't have any effect and the previous
 * state of this option will be preserved.
 *
 * The default value of this property is HTTPServerAllowCreatedLocalLinks
 *
 * The state of this option is preserved even if the HTTP server is restarted, but the
 * the HTTP proxy server only remembers the generated links since the last call to
 * [MEGASdk httpServerStart]
 *
 * Even if nodes are allowed to be served by this function, restrictions related to
 * other configuration options ([MEGASdk httpServerEnableFileServer],
 * [MEGASdk httpServerEnableFolderServer]) are still applied.
 *
 * @param mode Required state for the restricted mode of the HTTP proxy server
 */
- (void)httpServerSetRestrictedMode:(NSInteger)mode;

/**
 * @brief Check if the HTTP proxy server is working in restricted mode
 *
 * Possible return values are:
 * - HTTPServerDenyAll = -1
 * All nodes are forbidden
 *
 * - HTTPServerAllowAll = 0
 * All nodes are allowed to be served
 *
 * - HTTPServerAllowCreatedLocalLinks = 1 (default)
 * Only links created with [MEGASdk httpServerGetLocalLink] are allowed to be served
 *
 * - HTTPServerAllowLastLocalLink = 2
 * Only the last link created with [MEGASdk httpServerGetLocalLink] is allowed to be served
 *
 * The default value of this property is HTTPServerAllowCreatedLocalLinks
 *
 * See [MEGASdk httpServerEnableRestrictedMode] and [MEGASdk httpServerStart]
 *
 * Even if nodes are allowed to be served by this function, restrictions related to
 * other configuration options ([MEGASdk httpServerEnableFileServer],
 * [MEGASdk httpServerEnableFolderServer]) are still applied.
 *
 * @return State of the restricted mode of the HTTP proxy server
 */
- (NSInteger)httpServerGetRestrictedMode;

/**
 * @brief Enable/disable the support for subtitles
 *
 * Subtitles support allows to stream some special links that otherwise wouldn't be valid.
 * For example, let's suppose that the server is streaming this video:
 * http://120.0.0.1:4443/<Base64Handle>/MyHolidays.avi
 *
 * Some media players scan HTTP servers looking for subtitle files and request links like these ones:
 * http://120.0.0.1:4443/<Base64Handle>/MyHolidays.txt
 * http://120.0.0.1:4443/<Base64Handle>/MyHolidays.srt
 *
 * Even if a file with that name is in the same folder of the MEGA account, the node wouldn't be served because
 * the node handle wouldn't match.
 *
 * When this feature is enabled, the HTTP proxy server will check if there are files with that name
 * in the same folder as the node corresponding to the handle in the link.
 *
 * If a matching file is found, the name is exactly the same as the the node with the specified handle
 * (except the extension), the node with that handle is allowed to be streamed and this feature is enabled
 * the HTTP proxy server will serve that file.
 *
 * This feature is disabled by default.
 *
 * @param enable YES to enable subtitles support, NO to disable it
 */
- (void)httpServerEnableSubtitlesSupport:(BOOL)enable;

/**
 * @brief Check if the support for subtitles is enabled
 *
 * See [MEGASdk httpServerEnableSubtitlesSupport].
 *
 * This feature is disabled by default.
 *
 * @return YES of the support for subtibles is enables, otherwise NO
 */
- (BOOL)httpServerIsSubtitlesSupportEnabled;

/**
 * @brief Add a delegate to receive information about the HTTP proxy server
 *
 * This is the valid data that will be provided on callbacks:
 * - [MEGATransfer type] - It will be MEGATransferTypeLocalHTTPDownload
 * - [MEGATransfer path] - URL requested to the HTTP proxy server
 * - [MEGATransfer fileName] - Name of the requested file (if any, otherwise nil)
 * - [MEGATransfer nodeHandle] - Handle of the requested file (if any, otherwise nil)
 * - [MEGATransfer totalBytes] - Total bytes of the response (response headers + file, if required)
 * - [MEGATransfer startPos] - Start position (for range requests only, otherwise -1)
 * - [MEGATransfer endPos] - End position (for range requests only, otherwise -1)
 *
 * On the onTransferFinish error, the error code associated to the MEGAError can be:
 * - MEGAErrorTypeApiEIncomplete - If the whole response wasn't sent
 * (it's normal to get this error code sometimes because media players close connections when they have
 * the data that they need)
 *
 * - MEGAErrorTypeApiERead - If the connection with MEGA storage servers failed
 * - MEGAErrorTypeApiEAgain - If the download speed is too slow for streaming
 * - A number > 0 means an HTTP error code returned to the client
 *
 * @param delegate Delegate to receive information about the HTTP proxy server
 */
- (void)httpServerAddDelegate:(id<MEGATransferDelegate>)delegate;

/**
 * @brief Stop the reception of callbacks related to the HTTP proxy server on this delegate
 * @param delegate Delegate that won't continue receiving information
 */
- (void)httpServerRemoveDelegate:(id<MEGATransferDelegate>)delegate;

/**
 * @brief Returns a URL to a node in the local HTTP proxy server
 *
 * The HTTP proxy server must be running before using this function, otherwise
 * it will return nil.
 *
 * You take the ownership of the returned value
 *
 * @param node Node to generate the local HTTP link
 * @return URL to the node in the local HTTP proxy server, otherwise nil
 */
- (nullable NSURL *)httpServerGetLocalLink:(MEGANode *)node;

/**
 * @brief Set the maximum buffer size for the internal buffer
 *
 * The HTTP proxy server has an internal buffer to store the data received from MEGA
 * while it's being sent to clients. When the buffer is full, the connection with
 * the MEGA storage server is closed, when the buffer has few data, the connection
 * with the MEGA storage server is started again.
 *
 * Even with very fast connections, due to the possible latency starting new connections,
 * if this buffer is small the streaming can have problems due to the overhead caused by
 * the excessive number of POST requests.
 *
 * It's recommended to set this buffer at least to 1MB
 *
 * For connections that request less data than the buffer size, the HTTP proxy server
 * will only allocate the required memory to complete the request to minimize the
 * memory usage.
 *
 * The new value will be taken into account since the next request received by
 * the HTTP proxy server, not for ongoing requests. It's possible and effective
 * to call this function even before the server has been started, and the value
 * will be still active even if the server is stopped and started again.
 *
 * @param bufferSize Maximum buffer size (in bytes) or a number <= 0 to use the
 * internal default value
 */
- (void)httpServerSetMaxBufferSize:(NSInteger)bufferSize;
/**
 * @brief Get the maximum size of the internal buffer size
 *
 * See [MEGASdk httpServerSetMaxBufferSize]
 *
 * @return Maximum size of the internal buffer size (in bytes)
 */
- (NSInteger)httpServerGetMaxBufferSize;

/**
 * @brief Set the maximum size of packets sent to clients
 *
 * For each connection, the HTTP proxy server only sends one write to the underlying
 * socket at once. This parameter allows to set the size of that write.
 *
 * A small value could cause a lot of writes and would lower the performance.
 *
 * A big value could send too much data to the output buffer of the socket. That could
 * keep the internal buffer full of data that hasn't been sent to the client yet,
 * preventing the retrieval of additional data from the MEGA storage server. In that
 * circumstances, the client could read a lot of data at once and the HTTP server
 * could not have enough time to get more data fast enough.
 *
 * It's recommended to set this value to at least 8192 and no more than the 25% of
 * the maximum buffer size ([MEGASdk httpServerSetMaxBufferSize]).
 *
 * The new value will be takein into account since the next request received by
 * the HTTP proxy server, not for ongoing requests. It's possible and effective
 * to call this function even before the server has been started, and the value
 * will be still active even if the server is stopped and started again.
 *
 * @param outputSize Maximun size of data packets sent to clients (in bytes) or
 * a number <= 0 to use the internal default value
 */
- (void)httpServerSetMaxOutputSize:(NSInteger)outputSize;
/**
 * @brief Get the maximum size of the packets sent to clients
 *
 * See [MEGASdk httpServerSetMaxOutputSize]
 *
 * @return Maximum size of the packets sent to clients (in bytes)
 */
- (NSInteger)httpServerGetMaxOutputSize;

#endif

/**
 * @brief Get the MIME type associated with the extension
 *
 * @param extension File extension (with or without a leading dot)
 * @return MIME type associated with the extension
 */
+ (nullable NSString *)mimeTypeByExtension:(NSString *)extension;

/**
 * @brief Register a device token for iOS push notifications
 *
 * This function attach a device token to the current session, which is intended to get push notifications.
 *
 * The associated request type with this request is MEGARequestTypeRegisterPushNotification
 * Valid data in the MEGARequest object received on delegate:
 * - [MEGARequest text] - Returns the device token provided.
 *
 * @param deviceToken NSString representing the device token to be registered.
 * @param delegate MEGARequestDelegate to track this request
 */
- (void)registeriOSdeviceToken:(NSString *)deviceToken delegate:(id<MEGARequestDelegate>)delegate;


/**
 * @brief Register a device token for iOS push notifications
 *
 * This function attach a device token to the current session, which is intended to get push notifications.
 *
 * The associated request type with this request is MEGARequestTypeRegisterPushNotification
 * Valid data in the MEGARequest object received on delegate:
 * - [MEGARequest text] - Returns the device token provided.
 *
 * @param deviceToken NSString representing the device token to be registered.
 */
- (void)registeriOSdeviceToken:(NSString *)deviceToken;

/**
 * @brief Register a device token for iOS VoIP push notifications
 *
 * This function attach a device token to the current session, which is intended to get push notifications.
 *
 * The associated request type with this request is MEGARequestTypeRegisterPushNotification
 * Valid data in the MEGARequest object received on delegate:
 * - [MEGARequest text] - Returns the device token provided.
 *
 * @param deviceToken NSString representing the device token to be registered.
 * @param delegate MEGARequestDelegate to track this request
 */
- (void)registeriOSVoIPdeviceToken:(NSString *)deviceToken delegate:(id<MEGARequestDelegate>)delegate;


/**
 * @brief Register a device token for iOS VoIP push notifications
 *
 * This function attach a device token to the current session, which is intended to get push notifications.
 *
 * The associated request type with this request is MEGARequestTypeRegisterPushNotification
 * Valid data in the MEGARequest object received on delegate:
 * - [MEGARequest text] - Returns the device token provided.
 *
 * @param deviceToken NSString representing the device token to be registered.
 */
- (void)registeriOSVoIPdeviceToken:(NSString *)deviceToken;

/**
 * @brief Get the MEGA Achievements of the account logged in
 *
 * The associated request type with this request is MEGARequestTypeGetAchievements
 * Valid data in the MEGARequest object received on callbacks:
 * - [MEGARequest flag] - Always NO
 *
 * Valid data in the MEGARequest object received in onRequestFinish when the error code
 * is MEGAErrorTypeApiOk:
 * - [MEGARequest megaAchievementsDetails] - Details of the MEGA Achievements of this account
 *
 * @param delegate MEGARequestDelegate to track this request
 */
- (void)getAccountAchievementsWithDelegate:(id<MEGARequestDelegate>)delegate;


/**
 * @brief Get the MEGA Achievements of the account logged in
 *
 * The associated request type with this request is MEGARequestTypeGetAchievements
 * Valid data in the MEGARequest object received on callbacks:
 * - [MEGARequest flag] - Always NO
 *
 * Valid data in the MEGARequest object received in onRequestFinish when the error code
 * is MEGAErrorTypeApiOk:
 * - [MEGARequest megaAchievementsDetails] - Details of the MEGA Achievements of this account
 *
 */
- (void)getAccountAchievements;

/**
 * @brief Get the list of existing MEGA Achievements
 *
 * Similar to [MEGASdk getAccountAchievements], this method returns only the base storage and
 * the details for the different achievement classes, related to the
 * account that is logged in.
 * This function can be used to give an indication of what is available for advertising
 * for unregistered users, despite it can be used with a logged in account with no difference.
 *
 * @note: if the IP address is not achievement enabled (it belongs to a country where MEGA
 * Achievements are not enabled), the request will fail with MEGAErrorTypeApiEAccess.
 *
 * The associated request type with this request is MEGARequestTypeGetAchievements
 * Valid data in the MEGARequest object received on callbacks:
 * - [MEGARequest flag] - Always YES
 *
 * Valid data in the MEGARequest object received in onRequestFinish when the error code
 * is MEGAErrorTypeApiOk:
 * - [MEGARequestm megaAchievementsDetails] - Details of the list of existing MEGA Achievements
 *
 * @param delegate MEGARequestDelegate to track this request
 */
- (void)getMegaAchievementsWithDelegate:(id<MEGARequestDelegate>)delegate;

/**
 * @brief Get the list of existing MEGA Achievements
 *
 * Similar to [MEGASdk getAccountAchievements], this method returns only the base storage and
 * the details for the different achievement classes, related to the
 * account that is logged in.
 * This function can be used to give an indication of what is available for advertising
 * for unregistered users, despite it can be used with a logged in account with no difference.
 *
 * @note: if the IP address is not achievement enabled (it belongs to a country where MEGA
 * Achievements are not enabled), the request will fail with MEGAErrorTypeApiEAccess.
 *
 * If the IP address is not achievement enabled, the request will fail with MEGAErrorTypeApiEAccess.
 *
 * The associated request type with this request is MEGARequestTypeGetAchievements
 * Valid data in the MEGARequest object received on callbacks:
 * - [MEGARequest flag] - Always YES
 *
 * Valid data in the MEGARequest object received in onRequestFinish when the error code
 * is MEGAErrorTypeApiOk:
 * - [MEGARequestm megaAchievementsDetails] - Details of the list of existing MEGA Achievements
 *
 */
- (void)getMegaAchievements;

/**
 * @brief Retrieve basic information about a folder link
 *
 * This function retrieves basic information from a folder link, like the number of files / folders
 * and the name of the folder. For folder links containing a lot of files/folders,
 * this function is more efficient than a fetchnodes.
 *
 * Valid data in the MegaRequest object received on all callbacks:
 * - [MEGARequest link] - Returns the public link to the folder
 *
 * Valid data in the MegaRequest object received in onRequestFinish when the error code
 * is MEGAErrorTypeApiOk:
 * - [MEGARequest megaFolderInfo] - Returns information about the contents of the folder
 * - [MEGARequest nodeHandle] - Returns the public handle of the folder
 * - [MEGARequest parentHandle] - Returns the handle of the owner of the folder
 * - [MEGARequest text] - Returns the name of the folder.
 * If there's no name, it returns the special status string "CRYPTO_ERROR".
 * If the length of the name is zero, it returns the special status string "BLANK".
 *
 * On the onRequestFinish error, the error code associated to the MegaError can be:
 * - MEGAErrorTypeApiEArgs - If the link is not a valid folder link
 * - MEGAErrorTypeApiEKey - If the public link does not contain the key or it is invalid
 *
 * @param folderLink Public link to a folder in MEGA
 * @param delegate MEGARequestDelegate to track this request
 */
- (void)getPublicLinkInformationWithFolderLink:(NSString *)folderLink delegate:(id<MEGARequestDelegate>)delegate;

/**
 * @brief Retrieve basic information about a folder link
 *
 * This function retrieves basic information from a folder link, like the number of files / folders
 * and the name of the folder. For folder links containing a lot of files/folders,
 * this function is more efficient than a fetchnodes.
 *
 * Valid data in the MegaRequest object received on all callbacks:
 * - [MEGARequest link] - Returns the public link to the folder
 *
 * Valid data in the MegaRequest object received in onRequestFinish when the error code
 * is MEGAErrorTypeApiOk:
 * - [MEGARequest megaFolderInfo] - Returns information about the contents of the folder
 * - [MEGARequest nodeHandle] - Returns the public handle of the folder
 * - [MEGARequest parentHandle] - Returns the handle of the owner of the folder
 * - [MEGARequest text] - Returns the name of the folder.
 * If there's no name, it returns the special status string "CRYPTO_ERROR".
 * If the length of the name is zero, it returns the special status string "BLANK".
 *
 * On the onRequestFinish error, the error code associated to the MegaError can be:
 * - MEGAErrorTypeApiEArgs - If the link is not a valid folder link
 * - MEGAErrorTypeApiEKey - If the public link does not contain the key or it is invalid
 *
 * @param folderLink Public link to a folder in MEGA
 */
- (void)getPublicLinkInformationWithFolderLink:(NSString *)folderLink;

#pragma mark - SMS

/**
 * @brief Check if the opt-in or account ublocking SMS is allowed.
 *
 * The result indicated whether the sendSMSVerificationCode() function can be used.
 *
 * @return SMSState enum to indicate the SMS state for the current account.
 */
- (SMSState)smsAllowedState;


/**
 * @brief Get the verified phone number for the account logged in
 *
 * Returns the phone number previously confirmed with sendSMSVerificationCodeToPhoneNumber:delegate
 * and checkSMSVerificationCode:delegate metnhods in MEGASdk.
 *
 * @return nil if there is no verified number, otherwise a string containing that phone number.
 */
- (nullable NSString *)smsVerifiedPhoneNumber;

/**
 * @brief Requests the currently available country calling codes
 *
 * The response value is stored as a dictionary of mapping from two-letter country code
 * to a list of calling codes. For instance:
 * {
 *   "AD": ["376"],
 *   "AE": ["971", "13"],
 * }
 *
 * Valid data in the delegate object received in onRequestFinish when the error code
 * is MEGAErrorTypeApiOk
 *
 * @param delegate MEGARequestDelegate to track this request
 */
- (void)getCountryCallingCodesWithDelegate:(id<MEGARequestDelegate>)delegate;

/**
 * @brief Send a verification code txt to the supplied phone number
 *
 * Sends a 6 digit code to the user's phone. The phone number is supplied in this function call.
 * The code is sent by SMS to the user. Once the user receives it, they can type it into the app
 * and the call checkSMSVerificationCode:delegate: in MEGASdk to validate the user did
 * receive the verification code, so that really is their phone number.
 *
 * The frequency with which this call can be used is very limited (the API allows at most
 * two SMS mssages sent for phone number per 24 hour period), so it's important to get the
 * number right on the first try. The result will be MEGAErrorTypeApiETempUnavail if it has
 * been tried too frequently.
 *
 * Make sure to test the result of smsAllowedState in MEGASdk before calling this function.
 *
 * Valid data in the MegaRequest object received on callbacks:
 * - text in MEGARequest - the phoneNumber as supplied to this function
 *
 * When the operation completes, MEGAErrorType can be:
 * - MEGAErrorTypeApiETempUnavail if a limit is reached.
 * - MEGAErrorTypeApiEAccess if your account is already verified with an SMS number
 * - MEGAErrorTypeApiEExist if the number is already verified for some other account.
 * - MEGAErrorTypeApiEArgs if the phone number is badly formatted or invalid.
 * - MEGAErrorTypeApiOk is returned upon success.
 *
 * @param phoneNumber The phone number to txt the code to, supplied by the user.
 * @param delegate A MEGARequestDelegate callback to track this request
 */
- (void)sendSMSVerificationCodeToPhoneNumber:(NSString *)phoneNumber delegate:(id<MEGARequestDelegate>)delegate;

/**
 * @brief Check a verification code that the user should have received via txt
 *
 * This function validates that the user received the verification code sent by sendSMSVerificationCodeToPhoneNumber:delegate in MEGASdk.
 *
 * Valid data in the MEGARequest object received on callbacks:
 * - text in MEGARequest - the verificationCode as supplied to this function
 *
 * When the operation completes, MEGAErrorType can be:
 * - MEGAErrorTypeApiEAccess if you have reached the verification limits.
 * - MEGAErrorTypeApiEFailed if the verification code does not match.
 * - MEGAErrorTypeApiEExpired if the phone number was verified on a different account.
 * - MEGAErrorTypeApiOk is returned upon success.
 *
 * @param verificationCode A string supplied by the user, that they should have received via txt.
 * @param delegate A MEGARequestDelegate callback to track this request
 */
- (void)checkSMSVerificationCode:(NSString *)verificationCode delegate:(id<MEGARequestDelegate>)delegate;

/*
 * @brief Requests the user contacts registered in MEGA and verificated through SMS.
 *
 * Valid data in the MEGARequest object received on callbacks:
 * - [MegaRequest getMegaStringTable] Returns the array with registered contacts
 *
 * The associated request type with this request is MegaRequest::TYPE_GET_REGISTERED_CONTACTS
 * On the onRequestFinish error, the error code associated to the MegaError can be:
 * - MEGAErrorTypeApiEArgs if your contact details are invalid (malformed SMS number for example).
 * - MEGAErrorTypeApiETooMany if the request exceeds the details limit that can be looked up per account.
 * - MEGAErrorTypeApiOk is returned upon success.
 *
 * @param contacts An NSArray containing user contacts (NSDictionary "phoneNumber":"userName").
 * @param listener MEGARequestDelegate to track this request
 */
- (void)getRegisteredContacts:(NSArray<NSDictionary *> *)contacts delegate:(id<MEGARequestDelegate>)delegate;

#pragma mark - Push Notification Settings

/**
 * @brief Get push notification settings
 *
 * The associated request type with this request is MEGARequestTypeSetAttrUser
 * - [MEGARequest paramType] - Returns the attribute type MEGAUserAttributePushSettings
 *
 * Valid data in the MEGARequest object received in onRequestFinish when the error code
 * is MEGAErrorTypeApiOk:
 * - [MEGARequest megaPushNotificationSettings] Returns settings for push notifications
 *
 * @param delegate MEGARequestDelegate to track this request
 */
- (void)getPushNotificationSettingsWithDelegate:(id<MEGARequestDelegate>)delegate;

/**
 * @brief Get push notification settings
 *
 * The associated request type with this request is MEGARequestTypeSetAttrUser
 * - [MEGARequest paramType] - Returns the attribute type MEGAUserAttributePushSettings
 *
 * Valid data in the MEGARequest object received in onRequestFinish when the error code
 * is MEGAErrorTypeApiOk:
 * - [MEGARequest megaPushNotificationSettings] Returns settings for push notifications
 */
- (void)getPushNotificationSettings;

/**
 * @brief Set push notification settings.
 *
 * The associated request type with this request is MEGARequestTypeSetAttrUser
 * - [MEGARequest paramType] - Returns the attribute type MEGAUserAttributePushSettings
 *
 * Valid data in the MEGARequest object received in onRequestFinish when the error code
 * is MEGAErrorTypeApiOk:
 * - [MEGARequest megaPushNotificationSettings] Returns settings for push notifications
 *
 * @param pushNotificationSettings Push notification settings of the user. (An instance of MEGAPushNotificationSettings).
 * @param delegate MEGARequestDelegate to track this request
 */
- (void)setPushNotificationSettings:(MEGAPushNotificationSettings *)pushNotificationSettings
                           delegate:(id<MEGARequestDelegate>)delegate;

/**
 * @brief Set push notification settings.
 *
 * The associated request type with this request is MEGARequestTypeSetAttrUser
 * - [MEGARequest paramType] - Returns the attribute type MEGAUserAttributePushSettings
 *
 * Valid data in the MEGARequest object received in onRequestFinish when the error code
 * is MEGAErrorTypeApiOk:
 * - [MEGARequest megaPushNotificationSettings] Returns settings for push notifications
 *
 * @param pushNotificationSettings Push notification settings of the user. (An instance of MEGAPushNotificationSettings).
 */
- (void)setPushNotificationSettings:(MEGAPushNotificationSettings *)pushNotificationSettings;

#pragma mark - Debug

/**
 * @brief Set the active log level
 *
 * This function sets the log level of the logging system. If you set a log delegate using
 * [MEGASdk setLoggerObject:], you will receive logs with the same or a lower level than
 * the one passed to this function.
 *
 * @param logLevel Active log level.
 *
 * These are the valid values for this parameter:
 * - MEGALogLevelFatal = 0
 * - MEGALogLevelError = 1
 * - MEGALogLevelWarning = 2
 * - MEGALogLevelInfo = 3
 * - MEGALogLevelDebug = 4
 * - MEGALogLevelMax = 5
 */
+ (void)setLogLevel:(MEGALogLevel)logLevel;

/**
 * @brief Enable log to console
 *
 * By default, log to console is NO.
 *
 * @param enable YES to show messages in console, NO to skip them.
 */
+ (void)setLogToConsole:(BOOL)enable;

/**
 * @brief Send a log to the logging system
 *
 * This log will be received by the active logger object ([MEGASdk setLogObject]) if
 * the log level is the same or lower than the active log level ([MEGASdk setLogLevel])
 *
 * The third and the fouth parameget are optional. You may want to use  __FILE__ and __LINE__
 * to complete them.
 *
 * @param logLevel Log level for this message
 * @param message Message for the logging system
 * @param filename Origin of the log message
 * @param line Line of code where this message was generated
 */
+ (void)logWithLevel:(MEGALogLevel)logLevel message:(NSString *)message filename:(NSString *)filename line:(NSInteger)line;

/**
 * @brief Send a log to the logging system
 *
 * This log will be received by the active logger object ([MEGASdk setLogObject]) if
 * the log level is the same or lower than the active log level ([MEGASdk setLogLevel])
 *
 * The third and the fouth parameget are optional. You may want to use  __FILE__ and __LINE__
 * to complete them.
 *
 * @param logLevel Log level for this message
 * @param message Message for the logging system
 * @param filename Origin of the log message
 */
+ (void)logWithLevel:(MEGALogLevel)logLevel message:(NSString *)message filename:(NSString *)filename;

/**
 * @brief Send a log to the logging system
 *
 * This log will be received by the active logger object ([MEGASdk setLogObject]) if
 * the log level is the same or lower than the active log level ([MEGASdk setLogLevel])
 *
 * The third and the fouth parameget are optional. You may want to use  __FILE__ and __LINE__
 * to complete them.
 *
 * @param logLevel Log level for this message
 * @param message Message for the logging system
 */
+ (void)logWithLevel:(MEGALogLevel)logLevel message:(NSString *)message;

/**
 * @brief Send events to the stats server
 *
 * The associated request type with this request is MEGARequestTypeSendEvent
 * Valid data in the MEGARequest object received on callbacks:
 * - [MEGARequest number] - Returns the event type
 * - [MEGARequest text] - Returns the event message
 *
 * @param eventType Event type
 * @param message Event message
 * @param delegate Delegate to track this request
 *
 * @deprecated This function is for internal usage of MEGA apps for debug purposes. This info
 * is sent to MEGA servers.
 *
 * @note Event types are restricted to the following ranges:
 *  - MEGAchat:  [99000, 99150)
 *  - Android:   [99200, 99300)
 *  - iOS:       [99300, 99400)
 *  - MEGA SDK:  [99400, 99500)
 *  - MEGAsync:  [99500, 99600)
 *  - Webclient: [99600, 99800]
 */
- (void)sendEvent:(NSInteger)eventType message:(NSString *)message delegate:(id<MEGARequestDelegate>)delegate;

/**
* @brief Send events to the stats server
*
* The associated request type with this request is MEGARequestTypeSendEvent
* Valid data in the MEGARequest object received on callbacks:
* - [MEGARequest number] - Returns the event type
* - [MEGARequest text] - Returns the event message
*
* @param eventType Event type
* @param message Event message
*
* @deprecated This function is for internal usage of MEGA apps for debug purposes. This info
* is sent to MEGA servers.
*
* @note Event types are restricted to the following ranges:
*  - MEGAchat:  [99000, 99150)
*  - Android:   [99200, 99300)
*  - iOS:       [99300, 99400)
*  - MEGA SDK:  [99400, 99500)
*  - MEGAsync:  [99500, 99600)
*  - Webclient: [99600, 99800]
*/
- (void)sendEvent:(NSInteger)eventType message:(NSString *)message;

@end

NS_ASSUME_NONNULL_END<|MERGE_RESOLUTION|>--- conflicted
+++ resolved
@@ -1106,26 +1106,6 @@
 - (nullable NSString *)dumpSession;
 
 /**
-<<<<<<< HEAD
- * @brief Set proxy settings
- *
- * The SDK will start using the provided proxy settings as soon as this function returns.
- *
- * @param proxySettings Proxy settings
- * @see MEGAProxy
- */
-- (void)setProxySettings:(MEGAProxy *)proxySettings;
-
-/**
- * @brief Try to detect the system's proxy settings
- *
- * This fuction will return a MEGAProxy object
- * of type MEGAProxyNone
- *
- * @return MEGAProxy object with the detected proxy settings
- */
-- (MEGAProxy *)getAutoProxySettings;
-=======
  * @brief Returns the current sequence number
  *
  * The sequence number indicates the state of a MEGA account known by the SDK.
@@ -1135,7 +1115,26 @@
  * @return The current sequence number
 */
 - (nullable NSString *)sequenceNumber;
->>>>>>> 71a4819b
+
+/**
+ * @brief Set proxy settings
+ *
+ * The SDK will start using the provided proxy settings as soon as this function returns.
+ *
+ * @param proxySettings Proxy settings
+ * @see MEGAProxy
+ */
+- (void)setProxySettings:(MEGAProxy *)proxySettings;
+
+/**
+ * @brief Try to detect the system's proxy settings
+ *
+ * This fuction will return a MEGAProxy object
+ * of type MEGAProxyNone
+ *
+ * @return MEGAProxy object with the detected proxy settings
+ */
+- (MEGAProxy *)getAutoProxySettings;
 
 /**
  * @brief Check if the MEGASdk object is logged in.
