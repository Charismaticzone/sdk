/**
 * @file MEGASdk.h
 * @brief Allows to control a MEGA account or a public folder
 *
 * (c) 2013-2014 by Mega Limited, Auckland, New Zealand
 *
 * This file is part of the MEGA SDK - Client Access Engine.
 *
 * Applications using the MEGA API must present a valid application key
 * and comply with the the rules set forth in the Terms of Service.
 *
 * The MEGA SDK is distributed in the hope that it will be useful,
 * but WITHOUT ANY WARRANTY; without even the implied warranty of
 * MERCHANTABILITY or FITNESS FOR A PARTICULAR PURPOSE.
 *
 * @copyright Simplified (2-clause) BSD License.
 *
 * You should have received a copy of the license along with this
 * program.
 */

#import <Foundation/Foundation.h>
#import <AssetsLibrary/AssetsLibrary.h>

#import "MEGAAccountDetails.h"
#import "MEGAAchievementsDetails.h"
#import "MEGAChildrenLists.h"
#import "MEGAContactRequest.h"
#import "MEGAContactRequestList.h"
#import "MEGADelegate.h"
#import "MEGAError.h"
#import "MEGAEvent.h"
#import "MEGAGlobalDelegate.h"
#import "MEGANodeList.h"
#import "MEGANode.h"
#import "MEGALoggerDelegate.h"
#import "MEGAPricing.h"
#import "MEGARecentActionBucket.h"
#import "MEGARequest.h"
#import "MEGARequestDelegate.h"
#import "MEGAShareList.h"
#import "MEGATransfer.h"
#import "MEGATransferDelegate.h"
#import "MEGATransferList.h"
#import "MEGATreeProcessorDelegate.h"
#import "MEGAUser.h"
#import "MEGAUserList.h"
#import "MEGABackgroundMediaUpload.h"

typedef NS_ENUM (NSInteger, MEGASortOrderType) {
    MEGASortOrderTypeNone,
    MEGASortOrderTypeDefaultAsc,
    MEGASortOrderTypeDefaultDesc,
    MEGASortOrderTypeSizeAsc,
    MEGASortOrderTypeSizeDesc,
    MEGASortOrderTypeCreationAsc,
    MEGASortOrderTypeCreationDesc,
    MEGASortOrderTypeModificationAsc,
    MEGASortOrderTypeModificationDesc,
    MEGASortOrderTypeAlphabeticalAsc,
    MEGASortOrderTypeAlphabeticalDesc
};

typedef NS_ENUM (NSInteger, MEGAEventType) {
    MEGAEventTypeFeedback = 0,
    MEGAEventTypeDebug,
    MEGAEventTypeInvalid
};

typedef NS_ENUM (NSInteger, MEGALogLevel) {
    MEGALogLevelFatal = 0,
    MEGALogLevelError,      // Error information but will continue application to keep running.
    MEGALogLevelWarning,    // Information representing errors in application but application will keep running
    MEGALogLevelInfo,       // Mainly useful to represent current progress of application.
    MEGALogLevelDebug,      // Informational logs, that are useful for developers. Only applicable if DEBUG is defined.
    MEGALogLevelMax
};

typedef NS_ENUM (NSInteger, MEGAAttributeType) {
    MEGAAttributeTypeThumbnail = 0,
    MEGAAttributeTypePreview
};

typedef NS_ENUM(NSInteger, MEGAUserAttribute) {
    MEGAUserAttributeAvatar                  = 0, // public - char array
    MEGAUserAttributeFirstname               = 1, // public - char array
    MEGAUserAttributeLastname                = 2, // public - char array
    MEGAUserAttributeAuthRing                = 3, // private - byte array
    MEGAUserAttributeLastInteraction         = 4, // private - byte array
    MEGAUserAttributeED25519PublicKey        = 5, // public - byte array
    MEGAUserAttributeCU25519PublicKey        = 6, // public - byte array
    MEGAUserAttributeKeyring                 = 7, // private - byte array
    MEGAUserAttributeSigRsaPublicKey         = 8, // public - byte array
    MEGAUserAttributeSigCU255PublicKey       = 9, // public - byte array
    MEGAUserAttributeLanguage                = 14, // private - char array
    MEGAUserAttributePwdReminder             = 15, // private - char array
    MEGAUserAttributeDisableVersions         = 16, // private - byte array
    MEGAUserAttributeContactLinkVerification = 17, // private - byte array
    MEGAUserAttributeRichPreviews            = 18, // private - byte array
    MEGAUserAttributeRubbishTime             = 19, // private - byte array
    MEGAUserAttributeLastPSA                 = 20, // private - char array
    MEGAUserAttributeStorageState            = 21, // private - char array
    MEGAUserAttributeGeolocation             = 22, // private - byte array
    MEGAUserAttributeCameraUploadsFolder     = 23, // private - byte array
    MEGAUserAttributeMyChatFilesFolder       = 24, // private - byte array
    MEGAUserAttributePushSettings            = 25 // private - char array
};

typedef NS_ENUM(NSInteger, MEGANodeAttribute) {
    MEGANodeAttributeDuration       = 0,
    MEGANodeAttributeCoordinates    = 1
};

typedef NS_ENUM(NSInteger, MEGAPaymentMethod) {
    MEGAPaymentMethodBalance      = 0,
    MEGAPaymentMethodPaypal       = 1,
    MEGAPaymentMethodItunes       = 2,
    MEGAPaymentMethodGoogleWallet = 3,
    MEGAPaymentMethodBitcoin      = 4,
    MEGAPaymentMethodUnionPay     = 5,
    MEGAPaymentMethodFortumo      = 6,
    MEGAPaymentMethodCreditCard   = 8,
    MEGAPaymentMethodCentili      = 9
};

typedef NS_ENUM(NSInteger, HTTPServer) {
    HTTPServerDenyAll                = -1,
    HTTPServerAllowAll               = 0,
    HTTPServerAllowCreatedLocalLinks = 1,
    HTTPServerAllowLastLocalLink     = 2
};

typedef NS_ENUM(NSUInteger, PushNotificationTokenType) {
    PushNotificationTokenTypeAndroid = 1,
    PushNotificationTokenTypeiOSVoIP = 2,
    PushNotificationTokenTypeiOSStandard = 3
};

typedef NS_ENUM(NSUInteger, PasswordStrength) {
    PasswordStrengthVeryWeak = 0,
    PasswordStrengthWeak = 1,
    PasswordStrengthMedium = 2,
    PasswordStrengthGood = 3,
    PasswordStrengthStrong = 4
};

typedef NS_ENUM(NSUInteger, Retry) {
    RetryNone = 0,
    RetryConnectivity = 1,
    RetryServersBusy = 2,
    RetryApiLock = 3,
    RetryRateLimit = 4,
    RetryLocalLock = 5,
    RetryUnknown = 6
};

typedef NS_ENUM(NSInteger, KeepMeAlive) {
    KeepMeAliveCameraUploads = 0
};

typedef NS_ENUM(NSUInteger, StorageState) {
    StorageStateGreen = 0,
    StorageStateOrange = 1,
    StorageStateRed = 2,
    StorageStateChange = 3
};

<<<<<<< HEAD
typedef NS_ENUM(NSInteger, SMSState) {
    SMSStateNotAllowed = 0,
    SMSStateOnlyUnblock = 1,
    SMSStateOptInAndUnblock = 2,
};

typedef NS_ENUM(NSInteger, AccountSuspensionType) {
    AccountSuspensionTypeNone = 0, // The account is not blocked
    AccountSuspensionTypeNonCopyright = 200, // suspension for any type of suspension, but copyright suspension
    AccountSuspensionTypeCopyright = 300, // suspension only for multiple copyright violations
    AccountSuspensionTypeSMSVerification = 500, // The account needs to be verified by an SMS code.
=======
typedef NS_ENUM(NSInteger, BusinessStatus) {
    BusinessStatusExpired = -1,
    BusinessStatusInactive = 0, // no business subscription
    BusinessStatusActive = 1,
    BusinessStatusGracePeriod = 2
>>>>>>> 8d9fee81
};

/**
 * @brief Allows to control a MEGA account or a public folder.
 *
 * You must provide an appKey to use this SDK. You can generate an appKey for your app for free here:
 * - https://mega.co.nz/#sdk
 *
 * You can enable local node caching by passing a local path in the constructor of this class. That saves many data usage
 * and many time starting your app because the entire filesystem won't have to be downloaded each time. The persistent
 * node cache will only be loaded by logging in with a session key. To take advantage of this feature, apart of passing the
 * local path to the constructor, your application have to save the session key after login ([MEGASdk dumpSession]) and use
 * it to log in the next time. This is highly recommended also to enhance the security, because in this was the access password
 * doesn't have to be stored by the application.
 *
 * To access MEGA using this SDK, you have to create an object of this class and use one of the [MEGASdk loginWithEmail:password:]
 * options (to log in to a MEGA account or a public folder). If the login request succeed, you must call [MEGASdk fetchnodes] to get the
 * filesystem in MEGA.
 * After that, you can use all other requests, manage the files and start transfers.
 *
 * After using [MEGASdk logout] you can reuse the same MEGASdk object to log in to another MEGA account or a public folder.
 *
 */
@interface MEGASdk : NSObject 

#pragma mark - Properties

/**
 * @brief Email of the currently open account.
 *
 * If the MEGASdk object isn't logged in or the email isn't available,
 * this property is nil.
 *
 */
@property (readonly, nonatomic) NSString *myEmail;

/**
 * @brief Root node of the account.
 *
 * If you haven't successfully called [MEGASdk fetchNodes] before,
 * this property is nil.
 *
 */
@property (readonly, nonatomic) MEGANode *rootNode;

/**
 * @brief Rubbish node of the account.
 *
 * If you haven't successfully called [MEGASdk fetchNodes] before,
 * this property is nil.
 *
 */
@property (readonly, nonatomic) MEGANode *rubbishNode;

/**
 * @brief Inbox node of the account.
 *
 * If you haven't successfully called [MEGASdk fetchNodes] before,
 * this property is nil.
 *
 */
@property (readonly, nonatomic) MEGANode *inboxNode;

/**
 * @brief All active transfers.
 */
@property (readonly, nonatomic) MEGATransferList *transfers;

/**
 * @brief Download active transfers.
 */
@property (readonly, nonatomic) MEGATransferList *downloadTransfers;

/**
 * @brief Upload active transfers.
 */
@property (readonly, nonatomic) MEGATransferList *uploadTransfers;

/**
 * @brief Check if the SDK is waiting to complete a request and get the reason
 * @return State of SDK.
 *
 * Valid values are:
 * - RetryNone = 0
 * SDK is not waiting for the server to complete a request
 *
 * - RetryConnectivity = 1
 * SDK is waiting for the server to complete a request due to connectivity issues
 *
 * - RetryServersBusy = 2
 * SDK is waiting for the server to complete a request due to a HTTP error 500
 *
 * - RetryApiLock = 3
 * SDK is waiting for the server to complete a request due to an API lock (API error -3)
 *
 * - RetryRateLimit = 4,
 * SDK is waiting for the server to complete a request due to a rate limit (API error -4)
 *
 * - RetryLocalLock = 5
 * SDK is waiting for a local locked file
 *
 * - RetryUnknown = 6
 * SDK is waiting for the server to complete a request with unknown reason
 *
 */
@property (readonly, nonatomic) Retry waiting;

/**
 * @brief Total downloaded bytes since the creation of the MEGASdk object.
 *
 * @deprecated Property related to statistics will be reviewed in future updates to
 * provide more data and avoid race conditions. They could change or be removed in the current form.
 */
@property (readonly, nonatomic) NSNumber *totalsDownloadedBytes __attribute__((deprecated("They could change or be removed in the current form.")));

/**
 * @brief Total uploaded bytes since the creation of the MEGASdk object.
 *
 * @deprecated Property related to statistics will be reviewed in future updates to
 * provide more data and avoid race conditions. They could change or be removed in the current form.
 *
 */
@property (readonly, nonatomic) NSNumber *totalsUploadedBytes __attribute__((deprecated("They could change or be removed in the current form.")));

/**
 * @brief The total number of nodes in the account
 */
@property (readonly, nonatomic) NSUInteger totalNodes;

/**
 * @brief The master key of the account.
 *
 * The value is a Base64-encoded string.
 *
 * With the master key, it's possible to start the recovery of an account when the
 * password is lost:
 * - https://mega.co.nz/#recovery
 *
 */
@property (readonly, nonatomic) NSString *masterKey;

/**
 * @brief User-Agent header used by the SDK
 *
 * The User-Agent used by the SDK
 */
@property (readonly, nonatomic) NSString *userAgent;

/**
 * @brief MEGAUser of the currently open account
 *
 * If the MEGASdk object isn't logged in, this property is nil.
 */
@property (readonly, nonatomic) MEGAUser *myUser;

/**
 * @brief Returns whether MEGA Achievements are enabled for the open account
 * YES if enabled, NO otherwise.
 */
@property (readonly, nonatomic, getter=isAchievementsEnabled) BOOL achievementsEnabled;

#pragma mark - Business

/**
 * @brief Returns YES if it's a business account, otherwise NO.
 */
@property (readonly, nonatomic, getter=isBusinessAccount) BOOL businessAccount;

/**
 * @brief Returns YES if it's a master account, NO if it's a sub-user account.
 *
 * When a business account is not active, some user actions will be blocked. In result, the API
 * will return the error code MEGAErrorTypeApiEBusinessPastDue. Some examples of requests
 * that may fail with this error are:
 *  - [MEGASdk startDownload]
 *  - [MEGASdk startUpload]
 *  - [MEGASdk copyNode]
 *  - [MEGASdk shareNode]
 *  - [MEGASdk cleanRubbishBin]
 *
 */
@property (readonly, nonatomic, getter=isMasterBusinessAccount) BOOL masterBusinessAccount;

/**
 * @brief Returns YES if it is an active business account, otherwise NO.
 */
@property (readonly, nonatomic, getter=isBusinessAccountActive) BOOL businessAccountActive;

/**
 * @brief Get the status of a business account.
 * @return Returns the business account status, possible values:
 *      BusinessStatusExpired = -1
 *      BusinessStatusInactive = 0
 *      BusinessStatusActive = 1
 *      BusinessStatusGracePeriod = 2
 */
@property (readonly, nonatomic) BusinessStatus businessStatus;

#ifdef ENABLE_CHAT

/**
 * @brief The fingerprint of the signing key of the currently open account
 *
 * If the MEGASdk object isn't logged in or there's no signing key available,
 * this function returns nil
 */
@property (readonly, nonatomic) NSString *myFingerprint;

#endif

/**
 * @brief The number of unread user alerts for the logged in user
 */
@property (readonly, nonatomic) NSInteger numUnreadUserAlerts;

/**
 * @brief The time (in seconds) during which transfers will be stopped due to a bandwidth overquota, otherwise 0
 */
@property (readonly, nonatomic) long long bandwidthOverquotaDelay;

#pragma mark - Init

/**
 * @brief Constructor suitable for most applications.
 * @param appKey AppKey of your application.
 * You can generate your AppKey for free here:
 * - https://mega.co.nz/#sdk
 *
 * @param userAgent User agent to use in network requests.
 * If you pass nil to this parameter, a default user agent will be used[].
 *
 */
- (instancetype)initWithAppKey:(NSString *)appKey userAgent:(NSString *)userAgent;

/**
 * @brief Constructor suitable for most applications.
 * @param appKey AppKey of your application.
 * You can generate your AppKey for free here:
 * - https://mega.co.nz/#sdk
 *
 * @param userAgent User agent to use in network requests.
 * If you pass nil to this parameter, a default user agent will be used.
 *
 * @param basePath Base path to store the local cache.
 * If you pass nil to this parameter, the SDK won't use any local cache.
 *
 */
- (instancetype)initWithAppKey:(NSString *)appKey userAgent:(NSString *)userAgent basePath:(NSString *)basePath;

#pragma mark - Add and remove delegates

/**
 * @brief Register a delegate to receive all events (requests, transfers, global).
 *
 * You can use [MEGASdk removeMEGADelegate:] to stop receiving events.
 *
 * @param delegate Delegate that will receive all events (requests, transfers, global).
 */
- (void)addMEGADelegate:(id<MEGADelegate>)delegate;

/**
 * @brief Register a delegate to receive all events about requests.
 *
 * You can use [MEGASdk removeMEGARequestDelegate:] to stop receiving events.
 *
 * @param delegate Delegate that will receive all events about requests.
 */
- (void)addMEGARequestDelegate:(id<MEGARequestDelegate>)delegate;

/**
 * @brief Register a delegate to receive all events about transfers.
 *
 * You can use [MEGASdk removeMEGATransferDelegate:] to stop receiving events.
 *
 * @param delegate Delegate that will receive all events about transfers.
 */
- (void)addMEGATransferDelegate:(id<MEGATransferDelegate>)delegate;

/**
 * @brief Register a delegate to receive global events.
 *
 * You can use [MEGASdk removeMEGAGlobalDelegate:] to stop receiving events.
 *
 * @param delegate Delegate that will receive global events.
 */
- (void)addMEGAGlobalDelegate:(id<MEGAGlobalDelegate>)delegate;

/**
 * @brief Unregister a delegate.
 *
 * This delegate won't receive more events.
 *
 * @param delegate Delegate that is unregistered.
 */
- (void)removeMEGADelegate:(id<MEGADelegate>)delegate;

/**
 * @brief Unregister a MEGARequestDelegate.
 *
 * This delegate won't receive more events.
 *
 * @param delegate Delegate that is unregistered.
 */
- (void)removeMEGARequestDelegate:(id<MEGARequestDelegate>)delegate;

/**
 * @brief Unregister a MEGATransferDelegate.
 *
 * This delegate won't receive more events.
 *
 * @param delegate Delegate that is unregistered.
 */
- (void)removeMEGATransferDelegate:(id<MEGATransferDelegate>)delegate;

/**
 * @brief Unregister a MEGAGlobalDelegate.
 *
 * This delegate won't receive more events.
 *
 * @param delegate Delegate that is unregistered.
 */
- (void)removeMEGAGlobalDelegate:(id<MEGAGlobalDelegate>)delegate;


/**
 * @brief Add a MEGALoggerDelegate implementation to receive SDK logs
 *
 * Logs received by this objects depends on the active log level.
 * By default, it is MEGALogLevelInfo. You can change it
 * using [MEGASdk setLogLevel].
 *
 * You can remove the existing logger by using [MEGASdk removeLoggerObject:].
 *
 * @param delegate Delegate implementation
 */
- (void)addLoggerDelegate:(id<MEGALoggerDelegate>)delegate;

/**
 * @brief Remove a MEGALoggerDelegate implementation to stop receiving SDK logs
 *
 * If the logger was registered in the past, it will stop receiving log
 * messages after the call to this function.
 *
 * @param delegate Previously registered MegaLogger implementation
 */
- (void)removeLoggerDelegate:(id<MEGALoggerDelegate>)delegate;

#pragma mark - Utils

/**
 * @brief Generates a hash based in the provided private key and email.
 *
 * This is a time consuming operation (specially for low-end mobile devices). Since the resulting key is
 * required to log in, this function allows to do this step in a separate function. You should run this function
 * in a background thread, to prevent UI hangs. The resulting key can be used in 
 * [MEGASdk fastLoginWithEmail:stringHash:base64pwKey:].
 *
 * @param base64pwkey Private key returned by [MEGARequest privateKey] in the onRequestFinish callback of createAccount
 * @param email Email to create the hash
 * @return Base64-encoded hash
 *
 * @deprecated This function is only useful for old accounts. Once enabled the new registration logic,
 * this function will return an empty string for new accounts and will be removed few time after.
 */
- (NSString *)hashForBase64pwkey:(NSString *)base64pwkey email:(NSString *)email __attribute__((deprecated("This function will return an empty string for new accounts and will be removed few time after")));

/**
 * @brief Converts a Base64-encoded node handle to a MegaHandle.
 *
 * The returned value can be used to recover a MEGANode using [MEGASdk nodeForHandle:].
 * You can revert this operation using [MEGASdk base64handleForHandle:].
 *
 * @param base64Handle Base64-encoded node handle.
 * @return Node handle.
 */
+ (uint64_t)handleForBase64Handle:(NSString *)base64Handle;

/**
 * @brief Converts a Base64-encoded user handle to a MegaHandle
 *
 * You can revert this operation using [MEGASdk base64handleForUserHandle:].
 *
 * @param base64UserHandle Base64-encoded user handle
 * @return User handle
 */
+ (uint64_t)handleForBase64UserHandle:(NSString *)base64UserHandle;

/**
 * @brief Converts the handle of a node to a Base64-encoded NSString
 *
 * You take the ownership of the returned value
 * You can revert this operation using [MEGASdk handleForBase64Handle:]
 *
 * @param handle Node handle to be converted
 * @return Base64-encoded node handle
 */
+ (NSString *)base64HandleForHandle:(uint64_t)handle;

/**
 * @brief Converts the handle of a user to a Base64-encoded string
 *
 * @param userhandle User handle to be converted
 * @return Base64-encoded user handle
 */
+ (NSString *)base64HandleForUserHandle:(uint64_t)userhandle;

/**
 * @brief Retry all pending requests.
 *
 * When requests fails they wait some time before being retried. That delay grows exponentially if the request
 * fails again.
 *
 * The associated request type with this request is MEGARequestTypeRetryPendingConnections.
 * Valid data in the MEGARequest object received on callbacks:
 * - [MEGARequest flag] - Returns the first parameter
 * - [MEGARequest number] - Returns the second parameter
 */
- (void)retryPendingConnections;

/**
 * @brief Retry all pending requests and transfers.
 *
 * When requests and/or transfers fails they wait some time before being retried. That delay grows exponentially 
 * if the request or transfers fails again.
 *
 * Disconnect already connected requests and transfers
 *
 * The associated request type with this request is MEGARequestTypeRetryPendingConnections.
 * Valid data in the MEGARequest object received on callbacks:
 * - [MEGARequest flag] - Returns the first parameter
 * - [MEGARequest number] - Returns the second parameter
 */
- (void)reconnect;

/**
 * @brief Check if server-side Rubbish Bin autopurging is enabled for the current account
 * @return YES if this feature is enabled. Otherwise NO.
 */
- (BOOL)serverSideRubbishBinAutopurgeEnabled;

/**
 * @brief Check if the account has VOIP push enabled
 * @return YES if this feature is enabled. Otherwise NO.
 */
- (BOOL)appleVoipPushEnabled;

#pragma mark - Login Requests

/**
 * @brief Check if multi-factor authentication can be enabled for the current account.
 *
 * It's needed to be logged into an account and with the nodes loaded (login + fetchNodes) before
 * using this function. Otherwise it will always return NO.
 *
 * @return YES if multi-factor authentication can be enabled for the current account, otherwise NO.
 */
- (BOOL)multiFactorAuthAvailable;

/**
 * @brief Check if multi-factor authentication is enabled for an account
 *
 * The associated request type with this request is MEGARequestTypeMultiFactorAuthCheck
 * Valid data in the MEGARequest object received on callbacks:
 * - [MEGARequest email] - Returns the email sent in the first parameter
 *
 * Valid data in the MEGARequest object received in onRequestFinish when the error code
 * is MEGAErrorTypeApiOk:
 * - [MEGARequest flag] - Returns YES if multi-factor authentication is enabled or NO if it's disabled.
 *
 * @param email Email to check
 * @param delegate MEGARequestDelegate to track this request
 */
- (void)multiFactorAuthCheckWithEmail:(NSString *)email delegate:(id<MEGARequestDelegate>)delegate;

/**
 * @brief Check if multi-factor authentication is enabled for an account
 *
 * The associated request type with this request is MEGARequestTypeMultiFactorAuthCheck
 * Valid data in the MEGARequest object received on callbacks:
 * - [MEGARequest email] - Returns the email sent in the first parameter
 *
 * Valid data in the MEGARequest object received in onRequestFinish when the error code
 * is MEGAErrorTypeApiOk:
 * - [MEGARequest flag] - Returns YES if multi-factor authentication is enabled or NO if it's disabled.
 *
 * @param email Email to check
 */
- (void)multiFactorAuthCheckWithEmail:(NSString *)email;

/**
 * @brief Get the secret code of the account to enable multi-factor authentication
 * The MEGASdk object must be logged into an account to successfully use this function.
 *
 * The associated request type with this request is MEGARequestTypeMultiFactorAuthGet
 *
 * Valid data in the MEGARequest object received in onRequestFinish when the error code
 * is MEGAErrorTypeApiOk:
 * - [MEGARequest text] - Returns the Base32 secret code needed to configure multi-factor authentication.
 *
 * @param delegate MEGARequestDelegate to track this request
 */
- (void)multiFactorAuthGetCodeWithDelegate:(id<MEGARequestDelegate>)delegate;

/**
 * @brief Get the secret code of the account to enable multi-factor authentication
 * The MEGASdk object must be logged into an account to successfully use this function.
 *
 * The associated request type with this request is MEGARequestTypeMultiFactorAuthGet
 *
 * Valid data in the MEGARequest object received in onRequestFinish when the error code
 * is MEGAErrorTypeApiOk:
 * - [MEGARequest text] - Returns the Base32 secret code needed to configure multi-factor authentication.
 *
 */
- (void)multiFactorAuthGetCode;

/**
 * @brief Enable multi-factor authentication for the account
 * The MEGASdk object must be logged into an account to successfully use this function.
 *
 * The associated request type with this request is MEGARequestTypeMultiFactorAuthSet
 * Valid data in the MEGARequest object received on callbacks:
 * - [MEGARequest flag] - Returns YES
 * - [MEGARequest password] - Returns the pin sent in the first parameter
 *
 * @param pin Valid pin code for multi-factor authentication
 * @param delegate MEGARequestDelegate to track this request
 */
- (void)multiFactorAuthEnableWithPin:(NSString *)pin delegate:(id<MEGARequestDelegate>)delegate;

/**
 * @brief Enable multi-factor authentication for the account
 * The MEGASdk object must be logged into an account to successfully use this function.
 *
 * The associated request type with this request is MEGARequestTypeMultiFactorAuthSet
 * Valid data in the MEGARequest object received on callbacks:
 * - [MEGARequest flag] - Returns YES
 * - [MEGARequest password] - Returns the pin sent in the first parameter
 *
 * @param pin Valid pin code for multi-factor authentication
 */
- (void)multiFactorAuthEnableWithPin:(NSString *)pin;

/**
 * @brief Disable multi-factor authentication for the account
 * The MEGASdk object must be logged into an account to successfully use this function.
 *
 * The associated request type with this request is MEGARequestTypeMultiFactorAuthSet
 * Valid data in the MEGARequest object received on callbacks:
 * - [MEGARequest flag] - Returns NO
 * - [MEGARequest password] - Returns the pin sent in the first parameter
 *
 * @param pin Valid pin code for multi-factor authentication
 * @param delegate MEGARequestDelegate to track this request
 */
- (void)multiFactorAuthDisableWithPin:(NSString *)pin delegate:(id<MEGARequestDelegate>)delegate;

/**
 * @brief Disable multi-factor authentication for the account
 * The MEGASdk object must be logged into an account to successfully use this function.
 *
 * The associated request type with this request is MEGARequestTypeMultiFactorAuthSet
 * Valid data in the MEGARequest object received on callbacks:
 * - [MEGARequest flag] - Returns NO
 * - [MEGARequest password] - Returns the pin sent in the first parameter
 *
 * @param pin Valid pin code for multi-factor authentication
 */
- (void)multiFactorAuthDisableWithPin:(NSString *)pin;

/**
 * @brief Log in to a MEGA account with multi-factor authentication enabled
 *
 * The associated request type with this request is MEGARequestTypeLogin.
 * Valid data in the MEGARequest object received on callbacks:
 * - [MEGARequest email] - Returns the first parameter
 * - [MEGARequest password] - Returns the second parameter
 * - [MEGARequest text] - Returns the third parameter
 *
 * If the email/password aren't valid the error code provided in onRequestFinish is
 * MEGAErrorTypeApiENoent.
 *
 * @param email Email of the user
 * @param password Password
 * @param pin Pin code for multi-factor authentication
 * @param delegate MEGARequestDelegate to track this request
 */
- (void)multiFactorAuthLoginWithEmail:(NSString *)email password:(NSString *)password pin:(NSString *)pin delegate:(id<MEGARequestDelegate>)delegate;

/**
 * @brief Log in to a MEGA account with multi-factor authentication enabled
 *
 * The associated request type with this request is MEGARequestTypeLogin.
 * Valid data in the MEGARequest object received on callbacks:
 * - [MEGARequest email] - Returns the first parameter
 * - [MEGARequest password] - Returns the second parameter
 * - [MEGARequest text] - Returns the third parameter
 *
 * If the email/password aren't valid the error code provided in onRequestFinish is
 * MEGAErrorTypeApiENoent.
 *
 * @param email Email of the user
 * @param password Password
 * @param pin Pin code for multi-factor authentication
 */
- (void)multiFactorAuthLoginWithEmail:(NSString *)email password:(NSString *)password pin:(NSString *)pin;

/**
 * @brief Change the password of a MEGA account with multi-factor authentication enabled
 *
 * The associated request type with this request is MEGARequestTypeChangePassword
 * Valid data in the MEGARequest object received on callbacks:
 * - [MEGARequest password] - Returns the old password (if it was passed as parameter)
 * - [MEGARequest newPassword] - Returns the new password
 * - [MEGARequest text] - Returns the pin code for multi-factor authentication
 *
 * @param oldPassword Old password (optional, it can be nil to not check the old password)
 * @param newPassword New password
 * @param pin Pin code for multi-factor authentication
 * @param delegate MEGARequestDelegate to track this request
 */
- (void)multiFactorAuthChangePassword:(NSString *)oldPassword newPassword:(NSString *)newPassword pin:(NSString *)pin delegate:(id<MEGARequestDelegate>)delegate;

/**
 * @brief Change the password of a MEGA account with multi-factor authentication enabled
 *
 * The associated request type with this request is MEGARequestTypeChangePassword
 * Valid data in the MEGARequest object received on callbacks:
 * - [MEGARequest password] - Returns the old password (if it was passed as parameter)
 * - [MEGARequest newPassword] - Returns the new password
 * - [MEGARequest text] - Returns the pin code for multi-factor authentication
 *
 * @param oldPassword Old password (optional, it can be nil to not check the old password)
 * @param newPassword New password
 * @param pin Pin code for multi-factor authentication
 */
- (void)multiFactorAuthChangePassword:(NSString *)oldPassword newPassword:(NSString *)newPassword pin:(NSString *)pin;

/**
 * @brief Initialize the change of the email address associated to an account with multi-factor authentication enabled.
 *
 * The associated request type with this request is MEGARequestTypeGetChangeEmailLink.
 * Valid data in the MEGARequest object received on all callbacks:
 * - [MEGARequest email] - Returns the email for the account
 * - [MEGARequest text] - Returns the pin code for multi-factor authentication
 *
 * If this request succeeds, a change-email link will be sent to the specified email address.
 * If no user is logged in, you will get the error code MEGAErrorTypeApiEAccess in onRequestFinish().
 *
 * If the MEGA account is a sub-user business account, onRequestFinish will
 * be called with the error code MEGAErrorTypeApiEMasterOnly.
 *
 * @param email The new email to be associated to the account.
 * @param pin Pin code for multi-factor authentication
 * @param delegate MEGARequestDelegate to track this request
 */
- (void)multiFactorAuthChangeEmail:(NSString *)email pin:(NSString *)pin delegate:(id<MEGARequestDelegate>)delegate;

/**
 * @brief Initialize the change of the email address associated to an account with multi-factor authentication enabled.
 *
 * The associated request type with this request is MEGARequestTypeGetChangeEmailLink.
 * Valid data in the MEGARequest object received on all callbacks:
 * - [MEGARequest email] - Returns the email for the account
 * - [MEGARequest text] - Returns the pin code for multi-factor authentication
 *
 * If this request succeeds, a change-email link will be sent to the specified email address.
 * If no user is logged in, you will get the error code MEGAErrorTypeApiEAccess in onRequestFinish().
 *
 * If the MEGA account is a sub-user business account, onRequestFinish will
 * be called with the error code MEGAErrorTypeApiEMasterOnly.
 *
 * @param email The new email to be associated to the account.
 * @param pin Pin code for multi-factor authentication
 */
- (void)multiFactorAuthChangeEmail:(NSString *)email pin:(NSString *)pin;

/**
 * @brief Initialize the cancellation of an account.
 *
 * The associated request type with this request is MEGARequestTypeGetCancelLink.
 *
 * If this request succeeds, a cancellation link will be sent to the email address of the user.
 * If no user is logged in, you will get the error code MEGAErrorTypeApiEAccess in onRequestFinish().
 *
 * Valid data in the MEGARequest object received on all callbacks:
 * - [MEGARequest text] - Returns the pin code for multi-factor authentication
 *
 * If the MEGA account is a sub-user business account, onRequestFinish will
 * be called with the error code MEGAErrorTypeApiEMasterOnly.
 *
 * @see [MEGASdk confirmCancelAccountWithLink:password:]
 *
 * @param pin Pin code for multi-factor authentication
 * @param delegate MEGARequestDelegate to track this request
 */
- (void)multiFactorAuthCancelAccountWithPin:(NSString *)pin delegate:(id<MEGARequestDelegate>)delegate;

/**
 * @brief Initialize the cancellation of an account.
 *
 * The associated request type with this request is MEGARequestTypeGetCancelLink.
 *
 * If this request succeeds, a cancellation link will be sent to the email address of the user.
 * If no user is logged in, you will get the error code MEGAErrorTypeApiEAccess in onRequestFinish().
 *
 * Valid data in the MEGARequest object received on all callbacks:
 * - [MEGARequest text] - Returns the pin code for multi-factor authentication
 *
 * If the MEGA account is a sub-user business account, onRequestFinish will
 * be called with the error code MEGAErrorTypeApiEMasterOnly.
 *
 * @see [MEGASdk confirmCancelAccountWithLink:password:]
 *
 * @param pin Pin code for multi-factor authentication
 */
- (void)multiFactorAuthCancelAccountWithPin:(NSString *)pin;

/**
 * @brief Fetch details related to time zones and the current default
 *
 * The associated request type with this request is MEGARequestTypeFetchTimeZone.
 *
 * Valid data in the MEGARequest object received in onRequestFinish when the error code
 * is MEGAErrorTypeApiOk:
 * - [MEGARequest megaTimeZoneDetails] - Returns details about timezones and the current default
 *
 * @param delegate MEGARequestDelegate to track this request
 */
- (void)fetchTimeZoneWithDelegate:(id<MEGARequestDelegate>)delegate;

/**
 * @brief Fetch details related to time zones and the current default
 *
 * The associated request type with this request is MEGARequestTypeFetchTimeZone.
 *
 * Valid data in the MEGARequest object received in onRequestFinish when the error code
 * is MEGAErrorTypeApiOk:
 * - [MEGARequest megaTimeZoneDetails] - Returns details about timezones and the current default
 *
 */
- (void)fetchTimeZone;

/**
 * @brief Log in to a MEGA account.
 *
 * The associated request type with this request is MEGARequestTypeLogin.
 * Valid data in the MEGARequest object received on callbacks:
 * - [MEGARequest email] - Returns the first parameter
 * - [MEGARequest password] - Returns the second parameter
 *
 * If the email/password aren't valid the error code provided in onRequestFinish is
 * MEGAErrorTypeApiENoent.
 *
 * @param email Email of the user.
 * @param password Password.
 * @param delegate Delegate to track this request.
 */
- (void)loginWithEmail:(NSString *)email password:(NSString *)password delegate:(id<MEGARequestDelegate>)delegate;

/**
 * @brief Log in to a MEGA account.
 *
 * The associated request type with this request is MEGARequestTypeLogin.
 * Valid data in the MEGARequest object received on callbacks:
 * - [MEGARequest email] - Returns the first parameter
 * - [MEGARequest password] - Returns the second parameter
 *
 * If the email/password aren't valid the error code provided in onRequestFinish is
 * MEGAErrorTypeApiENoent.
 *
 * @param email Email of the user.
 * @param password Password.
 */
- (void)loginWithEmail:(NSString *)email password:(NSString *)password;

/**
 * @brief Log in to a MEGA account using precomputed keys.
 *
 * The associated request type with this request is MEGARequestTypeLogin.
 * Valid data in the MEGARequest object received on callbacks:
 * - [MEGARequest email] - Returns the first parameter
 * - [MEGARequest password] - Returns the second parameter
 * - [MEGARequest privateKey] - Returns the third parameter
 *
 * If the email/stringHash/base64pwKey aren't valid the error code provided in onRequestFinish is
 * MEGAErrorTypeApiENoent.
 *
 * @param email Email of the user.
 * @param stringHash Hash of the email returned by [MEGASdk hashForBase64pwkey:email:].
 * @param base64pwKey Private key calculated using [MEGASdk base64PwKeyWithPassword:].
 * @param delegate Delegate to track this request.
 *
 * @deprecated The parameter stringHash is no longer for new accounts so this function will be replaced by another
 * one soon. Please use [MEGASdk loginWithEmail:password:delegate:] or [MEGASdk fastLoginWithSession:delegate]
 * instead when possible.
 */
- (void)fastLoginWithEmail:(NSString *)email stringHash:(NSString *)stringHash base64pwKey:(NSString *)base64pwKey delegate:(id<MEGARequestDelegate>)delegate __attribute__((deprecated("The parameter stringHash is no longer for new accounts so this function will be replaced by another one soon. Please use [MEGASdk loginWithEmail:password:delegate:] or [MEGASdk fastLoginWithSession:delegate:] instead when possible.")));

/**
 * @brief Log in to a MEGA account using precomputed keys.
 *
 * The associated request type with this request is MEGARequestTypeLogin.
 * Valid data in the MEGARequest object received on callbacks:
 * - [MEGARequest email] - Returns the first parameter
 * - [MEGARequest password] - Returns the second parameter
 * - [MEGARequest privateKey] - Returns the third parameter
 *
 * If the email/stringHash/base64pwKey aren't valid the error code provided in onRequestFinish is
 * MEGAErrorTypeApiENoent.
 *
 * @param email Email of the user.
 * @param stringHash Hash of the email returned by [MEGASdk hashForBase64pwkey:email:].
 * @param base64pwKey Private key calculated using [MEGASdk base64PwKeyWithPassword:].
 *
 * @deprecated The parameter stringHash is no longer for new accounts so this function will be replaced by another
 * one soon. Please use [MEGASdk loginWithEmail:password:] or [MEGASdk fastLoginWithSession:] instead when possible.
 */
- (void)fastLoginWithEmail:(NSString *)email stringHash:(NSString *)stringHash base64pwKey:(NSString *)base64pwKey __attribute__((deprecated("The parameter stringHash is no longer for new accounts so this function will be replaced by another one soon. Please use [MEGASdk loginWithEmail:password:] or [MEGASdk fastLoginWithSession:] instead when possible.")));

/**
 * @brief Log in to a MEGA account using a session key.
 *
 * The associated request type with this request is MEGARequestTypeFastLogin.
 * Valid data in the MEGARequest object received on callbacks:
 * - [MEGARequest sessionKey] - Returns the session key.
 *
 * @param session Session key previously dumped with [MEGASdk dumpSession].
 * @param delegate Delegate to track this request.
 */
- (void)fastLoginWithSession:(NSString *)session delegate:(id<MEGARequestDelegate>)delegate;

/**
 * @brief Log in to a MEGA account using a session key.
 *
 * The associated request type with this request is MEGARequestTypeFastLogin.
 * Valid data in the MEGARequest object received on callbacks:
 * - [MEGARequest sessionKey] - Returns the session key
 *
 * @param session Session key previously dumped with [MEGASdk dumpSession].
 */
- (void)fastLoginWithSession:(NSString *)session;

/**
 * @brief Log in to a public folder using a folder link.
 *
 * After a successful login, you should call [MEGAsdk fetchnodes] to get filesystem and
 * start working with the folder.
 *
 * The associated request type with this request is MEGARequestTypeLogin.
 * Valid data in the MEGARequest object received on callbacks:
 * - [MEGARequest email] - Retuns the string "FOLDER"
 * - [MEGARequest link] - Returns the public link to the folder
 *
 * @param folderLink Link to a folder in MEGA.
 * @param delegate Delegate to track this request.
 */
- (void)loginToFolderLink:(NSString *)folderLink delegate:(id<MEGARequestDelegate>)delegate;

/**
 * @brief Log in to a public folder using a folder link.
 *
 * After a successful login, you should call [MEGAsdk fetchnodes] to get filesystem and
 * start working with the folder.
 *
 * The associated request type with this request is MEGARequestTypeLogin.
 * Valid data in the MEGARequest object received on callbacks:
 * - [MEGARequest email] - Retuns the string "FOLDER"
 * - [MEGARequest link] - Returns the public link to the folder
 *
 * @param folderLink Link to a folder in MEGA.
 */
- (void)loginToFolderLink:(NSString *)folderLink;

/**
 * @brief Returns the current session key.
 *
 * You have to be logged in to get a valid session key. Otherwise,
 * this function returns nil.
 *
 * @return Current session key.
 */
- (NSString *)dumpSession;

/**
 * @brief Check if the MEGASdk object is logged in.
 * @return 0 if not logged in, Otherwise, a number >= 0.
 */
- (NSInteger)isLoggedIn;

/**
 * @brief Fetch the filesystem in MEGA.
 *
 * The MEGASdk object must be logged in in an account or a public folder
 * to successfully complete this request.
 *
 * The associated request type with this request is MEGARequestTypeFetchNodes.
 *
 * @param delegate Delegate to track this request.
 */
- (void)fetchNodesWithDelegate:(id<MEGARequestDelegate>)delegate;

/**
 * @brief Fetch the filesystem in MEGA.
 *
 * The MEGASdk object must be logged in in an account or a public folder
 * to successfully complete this request.
 *
 * The associated request type with this request is MEGARequestTypeFetchNodes.
 *
 */
- (void)fetchNodes;

/**
 * @brief Logout of the MEGA account.
 *
 * The associated request type with this request is MEGARequestTypeLogout.
 *
 * @param delegate Delegate to track this request.
 */
- (void)logoutWithDelegate:(id<MEGARequestDelegate>)delegate;

/**
 * @brief Logout of the MEGA account.
 *
 * The associated request type with this request is MEGARequestTypeLogout.
 *
 */
- (void)logout;

/**
 * @brief Logout of the MEGA account without invalidating the session
 *
 * The associated request type with this request is MEGARequestTypeLogout
 *
 * @param delegate Delegate to track this request.
 */
- (void)localLogoutWithDelegate:(id<MEGARequestDelegate>)delegate;

/**
 * @brief Logout of the MEGA account without invalidating the session
 *
 * The associated request type with this request is MEGARequestTypeLogout
 *
 */
- (void)localLogout;

/**
 * @brief Invalidate the existing cache and create a fresh one
 */
- (void)invalidateCache;

/**
 * @brief Estimate the strength of a password
 *
 * Possible return values are:
 * - PasswordStrengthVeryWeak = 0
 * - PasswordStrengthWeak = 1
 * - PasswordStrengthMedium = 2
 * - PasswordStrengthGood = 3
 * - PasswordStrengthStrong = 4
 *
 * @param password Password to check
 * @return Estimated strength of the password
 */
- (PasswordStrength)passwordStrength:(NSString *)password;

/**
 * @brief Check if the password is correct for the current account
 * @param password Password to check
 * @return YES if the password is correct for the current account, otherwise NO.
 */
- (BOOL)checkPassword:(NSString *)password;

#pragma mark - Create account and confirm account Requests

/**
 * @brief Initialize the creation of a new MEGA account.
 *
 * The associated request type with this request is MEGARequestTypeCreateAccount.
 * Valid data in the MEGARequest object received on callbacks:
 * - [MEGARequest email] - Returns the email for the account
 * - [MEGARequest password] - Returns the password for the account
 * - [MEGARequest name] - Returns the name of the user
 *
 * If this request succeed, a confirmation email will be sent to the users.
 * If an account with the same email already exists, you will get the error code
 * MEGAErrorTypeApiEExist in onRequestFinish
 *
 * @param email Email for the account.
 * @param password Password for the account.
 * @param name Name of the user.
 * @param delegate Delegate to track this request.
 *
 * @deprecated This function is deprecated and will eventually be removed. Instead,
 * use the new version of [MEGASdk createAccountWithEmail:password:firstname:lastname:delegate:].
 */
- (void)createAccountWithEmail:(NSString *)email password:(NSString *)password name:(NSString *)name delegate:(id<MEGARequestDelegate>)delegate __attribute__((deprecated("This function is deprecated and will eventually be removed. Instead, use the new version of [MEGASdk createAccountWithEmail:password:firstname:lastname:delegate:]")));

/**
 * @brief Initialize the creation of a new MEGA account.
 *
 * The associated request type with this request is MEGARequestTypeCreateAccount.
 * Valid data in the MEGARequest object received on callbacks:
 * - [MEGARequest email] - Returns the email for the account
 * - [MEGARequest password] - Returns the password for the account
 * - [MEGARequest name] - Returns the name of the user
 *
 * If this request succeed, a confirmation email will be sent to the users.
 * If an account with the same email already exists, you will get the error code
 * MEGAErrorTypeApiEExist in onRequestFinish
 *
 * @param email Email for the account.
 * @param password Password for the account.
 * @param name Name of the user.
 * @deprecated This function is deprecated and will eventually be removed. Instead,
 * use the new version of [MEGASdk createAccountWithEmail:password:firstname:lastname:].
 */
- (void)createAccountWithEmail:(NSString *)email password:(NSString *)password name:(NSString *)name __attribute__((deprecated("This function is deprecated and will eventually be removed. Instead, use the new version of [MEGASdk createAccountWithEmail:password:firstname:lastname:]")));


/**
 * @brief Initialize the creation of a new MEGA account.
 *
 * The associated request type with this request is MEGARequestTypeCreateAccount.
 * Valid data in the MEGARequest object received on callbacks:
 * - [MEGARequest email] - Returns the email for the account
 * - [MEGARequest password] - Returns the password for the account
 * - [MEGARequest name] - Returns the firstname of the user
 * - [MEGARequest text] - Returns the lastname of the user
 *
 * Valid data in the MEGARequest object received in onRequestFinish when the error code
 * is MEGAErrorTypeApiOk:
 * - [MEGARequest sessionKey] - Returns the session id to resume the process
 *
 * If this request succeed, a new ephemeral session will be created for the new user
 * and a confirmation email will be sent to the specified email address. The app may
 * resume the create-account process by using MegaApi::resumeCreateAccount.
 *
 * If an account with the same email already exists, you will get the error code
 * MEGAErrorTypeApiEExist in onRequestFinish
 *
 * @param email Email for the account
 * @param password Password for the account
 * @param firstname Firstname of the user
 * @param lastname Lastname of the user
 * @param delegate Delegate to track this request.
 */
- (void)createAccountWithEmail:(NSString *)email password:(NSString *)password firstname:(NSString *)firstname lastname:(NSString *)lastname delegate:(id<MEGARequestDelegate>)delegate;

/**
 * @brief Initialize the creation of a new MEGA account.
 *
 * The associated request type with this request is MEGARequestTypeCreateAccount.
 * Valid data in the MEGARequest object received on callbacks:
 * - [MEGARequest email] - Returns the email for the account
 * - [MEGARequest password] - Returns the password for the account
 * - [MEGARequest name] - Returns the firstname of the user
 * - [MEGARequest text] - Returns the lastname of the user
 *
 * Valid data in the MEGARequest object received in onRequestFinish when the error code
 * is MEGAErrorTypeApiOk:
 * - [MEGARequest sessionKey] - Returns the session id to resume the process
 *
 * If this request succeed, a new ephemeral session will be created for the new user
 * and a confirmation email will be sent to the specified email address. The app may
 * resume the create-account process by using MegaApi::resumeCreateAccount.
 *
 * If an account with the same email already exists, you will get the error code
 * MEGAErrorTypeApiEExist in onRequestFinish
 *
 * @param email Email for the account
 * @param password Password for the account
 * @param firstname Firstname of the user
 * @param lastname Lastname of the user
 */
- (void)createAccountWithEmail:(NSString *)email password:(NSString *)password firstname:(NSString *)firstname lastname:(NSString *)lastname;

/**
 * @brief Resume a registration process
 *
 * When a user begins the account registration process by calling [MEGASdk createAccountWithEmail:
 * password:firstname:lastname:delegate:], an ephemeral account is created.
 *
 * Until the user successfully confirms the signup link sent to the provided email address,
 * you can resume the ephemeral session in order to change the email address, resend the
 * signup link (@see [MEGASdk sendSignupLinkWithEmail:name:password:delegate:]) and also
 * to receive notifications in case the user confirms the account using another client 
 * ([MEGAGlobalDelegate onAccountUpdate:] or [MEGADelegate onAccountUpdate:]).
 *
 * The associated request type with this request is MEGARequestTypeCreateAccount.
 * Valid data in the MEGARequest object received on callbacks:
 * - [MEGARequest sessionKey] - Returns the session id to resume the process
 * - [MEGARequest paramType] - Returns the value 1
 *
 * In case the account is already confirmed, the associated request will fail with
 * error MEGAErrorTypeApiEArgs.
 *
 * @param sessionId Session id valid for the ephemeral account (@see [MEGASdk createAccountWithEmail:password:firstname:lastname:])
 * @param delegate MEGARequestDelegate to track this request
 */
- (void)resumeCreateAccountWithSessionId:(NSString *)sessionId delegate:(id<MEGARequestDelegate>)delegate;

/**
 * @brief Resume a registration process
 *
 * When a user begins the account registration process by calling [MEGASdk createAccountWithEmail:
 * password:firstname:lastname:delegate:], an ephemeral account is created.
 *
 * Until the user successfully confirms the signup link sent to the provided email address,
 * you can resume the ephemeral session in order to change the email address, resend the
 * signup link (@see [MEGASdk sendSignupLinkWithEmail:name:password:delegate:]) and also
 * to receive notifications in case the user confirms the account using another client
 * ([MEGAGlobalDelegate onAccountUpdate:] or [MEGADelegate onAccountUpdate:]).
 *
 * The associated request type with this request is MEGARequestTypeCreateAccount.
 * Valid data in the MEGARequest object received on callbacks:
 * - [MEGARequest sessionKey] - Returns the session id to resume the process
 * - [MEGARequest paramType] - Returns the value 1
 *
 * In case the account is already confirmed, the associated request will fail with
 * error MEGAErrorTypeApiEArgs.
 *
 * @param sessionId Session id valid for the ephemeral account (@see [MEGASdk createAccountWithEmail:password:firstname:lastname:])
 */
- (void)resumeCreateAccountWithSessionId:(NSString *)sessionId;

/**
 * @brief Sends the confirmation email for a new account
 *
 * This function is useful to send the confirmation link again or to send it to a different
 * email address, in case the user mistyped the email at the registration form.
 *
 * @param email Email for the account
 * @param name Firstname of the user
 * @param password Password for the account
 * @param delegate MEGARequestDelegate to track this request
 */
- (void)sendSignupLinkWithEmail:(NSString *)email name:(NSString *)name password:(NSString *)password delegate:(id<MEGARequestDelegate>)delegate;

/**
 * @brief Sends the confirmation email for a new account
 *
 * This function is useful to send the confirmation link again or to send it to a different
 * email address, in case the user mistyped the email at the registration form.
 *
 * @param email Email for the account
 * @param name Firstname of the user
 * @param password Password for the account
 */
- (void)sendSignupLinkWithEmail:(NSString *)email name:(NSString *)name password:(NSString *)password;

/**
 * @brief Sends the confirmation email for a new account
 *
 * This function is useful to send the confirmation link again or to send it to a different
 * email address, in case the user mistyped the email at the registration form.
 *
 * @param email Email for the account
 * @param name Firstname of the user
 * @param base64pwkey key returned by [MEGARequest privateKey] in the onRequestFinish callback of createAccount
 * @param delegate MEGARequestDelegate to track this request
 *
 * @deprecated This function only works using the old registration method and will be removed soon.
 * Please use [MEGASdk sendSignupLinkWithEmail:name:password:delegate:] instead.
 */
- (void)fastSendSignupLinkWithEmail:(NSString *)email base64pwkey:(NSString *)base64pwkey name:(NSString *)name delegate:(id<MEGARequestDelegate>)delegate __attribute__((deprecated("This function only works using the old registration method and will be removed soon. Please use [MEGASdk sendSignupLinkWithEmail:name:password:delegate:] instead.")));

/**
 * @brief Sends the confirmation email for a new account
 *
 * This function is useful to send the confirmation link again or to send it to a different
 * email address, in case the user mistyped the email at the registration form.
 *
 * @param email Email for the account
 * @param name Firstname of the user
 * @param base64pwkey key returned by [MEGARequest privateKey] in the onRequestFinish callback of createAccount
 *
 * @deprecated This function only works using the old registration method and will be removed soon.
 * Please use [MEGASdk sendSignupLinkWithEmail:name:password:] instead.
 */
- (void)fastSendSignupLinkWithEmail:(NSString *)email base64pwkey:(NSString *)base64pwkey name:(NSString *)name __attribute__((deprecated("This function only works using the old registration method and will be removed soon. Please use [MEGASdk sendSignupLinkWithEmail:name:password:] instead.")));

/**
 * @brief Get information about a confirmation link.
 *
 * The associated request type with this request is MEGARequestTypeQuerySignUpLink.
 * Valid data in the MEGARequest object received on all callbacks:
 * - [MEGARequest link] - Returns the confirmation link
 *
 * Valid data in the MEGARequest object received in onRequestFinish when the error code
 * is MEGAErrorTypeApiOk:
 * - [MEGARequest email] - Return the email associated with the confirmation link.
 * - [MEGARequest name] - Returns the name associated with the confirmation link.
 *
 * @param link Confirmation link
 * @param delegate Delegate to track this request
 */
- (void)querySignupLink:(NSString *)link delegate:(id<MEGARequestDelegate>)delegate;

/**
 * @brief Get information about a confirmation link.
 *
 * The associated request type with this request is MEGARequestTypeQuerySignUpLink.
 * Valid data in the MEGARequest object received on all callbacks:
 * - [MEGARequest link] - Returns the confirmation link
 *
 * Valid data in the MEGARequest object received in onRequestFinish when the error code
 * is MEGAErrorTypeApiOk:
 * - [MEGARequest email] - Return the email associated with the confirmation link.
 * - [MEGARequest name] - Returns the name associated with the confirmation link.
 *
 * @param link Confirmation link.
 */
- (void)querySignupLink:(NSString *)link;

/**
 * @brief Confirm a MEGA account using a confirmation link and the user password.
 *
 * The associated request type with this request is MEGARequestTypeConfirmAccount.
 * Valid data in the MEGARequest object received on callbacks:
 * - [MEGARequest link] - Returns the confirmation link
 * - [MEGARequest password] - Returns the password
 *
 * Valid data in the MEGARequest object received in onRequestFinish when the error code
 * is MEGAErrorTypeApiOk:
 * - [MEGARequest email] - Email of the account
 * - [MEGARequest name] - Name of the user
 *
 * @param link Confirmation link.
 * @param password Password for the account.
 * @param delegate Delegate to track this request.
 */
- (void)confirmAccountWithLink:(NSString *)link password:(NSString *)password delegate:(id<MEGARequestDelegate>)delegate;

/**
 * @brief Confirm a MEGA account using a confirmation link and the user password.
 *
 * The associated request type with this request is MEGARequestTypeConfirmAccount.
 * Valid data in the MEGARequest object received on callbacks:
 * - [MEGARequest link] - Returns the confirmation link
 * - [MEGARequest password] - Returns the password
 *
 * Valid data in the MEGARequest object received in onRequestFinish when the error code
 * is MEGAErrorTypeApiOk:
 * - [MEGARequest email] - Email of the account
 * - [MEGARequest name] - Name of the user
 *
 * @param link Confirmation link.
 * @param password Password for the account.
 */
- (void)confirmAccountWithLink:(NSString *)link password:(NSString *)password;

/**
 * @brief Confirm a MEGA account using a confirmation link and a precomputed key.
 *
 * The associated request type with this request is MEGARequestTypeConfirmAccount.
 * Valid data in the MEGARequest object received on callbacks:
 * - [MEGARequest link] - Returns the confirmation link
 * - [MEGARequest privateKey] - Returns the base64pwkey parameter
 *
 * Valid data in the MEGARequest object received in onRequestFinish when the error code
 * is MEGAErrorTypeApiOk:
 * - [MEGARequest email] - Email of the account
 * - [MEGARequest name] - Name of the user
 *
 * @param link Confirmation link.
 * @param base64pwkey Private key precomputed with [MEGASdk base64pwkeyForPassword:].
 * @param delegate Delegate to track this request.
 * @deprecated This function only works using the old registration method and will be removed soon.
 * Please use [MEGASdk confirmAccountWithLink:password:delegate] instead.
 */
- (void)fastConfirmAccountWithLink:(NSString *)link base64pwkey:(NSString *)base64pwkey delegate:(id<MEGARequestDelegate>)delegate __attribute__((deprecated("This function only works using the old registration method and will be removed soon.")));

/**
 * @brief Confirm a MEGA account using a confirmation link and a precomputed key.
 *
 * The associated request type with this request is MEGARequestTypeConfirmAccount.
 * Valid data in the MEGARequest object received on callbacks:
 * - [MEGARequest link] - Returns the confirmation link
 * - [MEGARequest privateKey] - Returns the base64pwkey parameter
 *
 * Valid data in the MEGARequest object received in onRequestFinish when the error code
 * is MEGAErrorTypeApiOk:
 * - [MEGARequest email] - Email of the account
 * - [MEGARequest name] - Name of the user
 *
 * @param link Confirmation link.
 * @param base64pwkey Private key precomputed with [MEGASdk base64pwkeyForPassword:].
 * @deprecated This function only works using the old registration method and will be removed soon.
 * Please use [MEGASdk confirmAccountWithLink:password] instead.
 */
- (void)fastConfirmAccountWithLink:(NSString *)link base64pwkey:(NSString *)base64pwkey __attribute__((deprecated("This function only works using the old registration method and will be removed soon.")));

/**
 * @brief Initialize the reset of the existing password, with and without the Master Key.
 *
 * The associated request type with this request is MEGARequestTypeGetRecoveryLink.
 * Valid data in the MEGARequest object received on callbacks:
 * - [MEGARequest email] - Returns the email for the account
 * - [MEGARequest flag] - Returns whether the user has a backup of the master key or not.
 *
 * If this request succeed, a recovery link will be sent to the user.
 * If no account is registered under the provided email, you will get the error code
 * MEGAErrorTypeApiENoent in onRequestFinish
 *
 * @param email Email used to register the account whose password wants to be reset.
 * @param hasMasterKey YES if the user has a backup of the master key. Otherwise, NO.
 * @param delegate Delegate to track this request.
 */
- (void)resetPasswordWithEmail:(NSString *)email hasMasterKey:(BOOL)hasMasterKey delegate:(id<MEGARequestDelegate>)delegate;

/**
 * @brief Initialize the reset of the existing password, with and without the Master Key.
 *
 * The associated request type with this request is MEGARequestTypeGetRecoveryLink.
 * Valid data in the MEGARequest object received on callbacks:
 * - [MEGARequest email] - Returns the email for the account
 * - [MEGARequest flag] - Returns whether the user has a backup of the master key or not.
 *
 * If this request succeed, a recovery link will be sent to the user.
 * If no account is registered under the provided email, you will get the error code
 * MEGAErrorTypeApiENoent in onRequestFinish
 *
 * @param email Email used to register the account whose password wants to be reset.
 * @param hasMasterKey YES if the user has a backup of the master key. Otherwise, NO.
 */
- (void)resetPasswordWithEmail:(NSString *)email hasMasterKey:(BOOL)hasMasterKey;

/**
 * @brief Get information about a recovery link created by [MEGASdk resetPasswordWithEmail:hasMasterKey:].
 *
 * The associated request type with this request is MEGARequestTypeQueryRecoveryLink
 * Valid data in the MEGARequest object received on all callbacks:
 * - [MEGARequest link] - Returns the recovery link
 *
 * Valid data in the MEGARequest object received in onRequestFinish when the error code
 * is MEGAErrorTypeApiOk:
 * - [MEGARequest email] - Return the email associated with the link
 * - [MEGARequest flag] - Return whether the link requires masterkey to reset password.
 *
 * @param link Recovery link (#recover)
 * @param delegate Delegate to track this request
 */
- (void)queryResetPasswordLink:(NSString *)link delegate:(id<MEGARequestDelegate>)delegate;

/**
 * @brief Get information about a recovery link created by [MEGASdk resetPasswordWithEmail:hasMasterKey:].
 *
 * The associated request type with this request is MEGARequestTypeQueryRecoveryLink
 * Valid data in the MEGARequest object received on all callbacks:
 * - [MEGARequest link] - Returns the recovery link
 *
 * Valid data in the MEGARequest object received in onRequestFinish when the error code
 * is MEGAErrorTypeApiOk:
 * - [MEGARequest email] - Return the email associated with the link
 * - [MEGARequest flag] - Return whether the link requires masterkey to reset password.
 *
 * @param link Recovery link (#recover)
 */
- (void)queryResetPasswordLink:(NSString *)link;

/**
 * @brief Set a new password for the account pointed by the recovery link.
 *
 * Recovery links are created by calling [MEGASdk resetPasswordWithEmail:hasMasterKey:] and may or may not
 * require to provide the master key.
 *
 * @see The flag of the MEGARequestTypeQueryRecoveryLink in [MEGASdk queryResetPasswordLink:]
 *
 * The associated request type with this request is MEGARequestTypeConfirmRecoveryLink
 * Valid data in the MEGARequest object received on all callbacks:
 * - [MEGARequest link] - Returns the recovery link
 * - [MEGARequest password] - Returns the new password
 * - [MEGARequest privateKey] - Returns the Master Key, when provided
 *
 * Valid data in the MEGARequest object received in onRequestFinish when the error code
 * is MEGAErrorTypeApiOk:
 * - [MEGARequest email] - Return the email associated with the link
 * - [MEGARequest flag] - Return whether the link requires masterkey to reset password.
 *
 * @param link The recovery link sent to the user's email address.
 * @param newPassword The new password to be set.
 * @param masterKey Base64-encoded string containing the master key (optional).
 * @param delegate Delegate to track this request
 */
- (void)confirmResetPasswordWithLink:(NSString *)link newPassword:(NSString *)newPassword masterKey:(NSString *)masterKey delegate:(id<MEGARequestDelegate>)delegate;

/**
 * @brief Set a new password for the account pointed by the recovery link.
 *
 * Recovery links are created by calling [MEGASdk resetPasswordWithEmail:hasMasterKey:] and may or may not
 * require to provide the master key.
 *
 * @see The flag of the MEGARequestTypeQueryRecoveryLink in [MEGASdk queryResetPasswordLink:]
 *
 * The associated request type with this request is MEGARequestTypeConfirmRecoveryLink
 * Valid data in the MEGARequest object received on all callbacks:
 * - [MEGARequest link] - Returns the recovery link
 * - [MEGARequest password] - Returns the new password
 * - [MEGARequest privateKey] - Returns the Master Key, when provided
 *
 * Valid data in the MEGARequest object received in onRequestFinish when the error code
 * is MEGAErrorTypeApiOk:
 * - [MEGARequest email] - Return the email associated with the link
 * - [MEGARequest flag] - Return whether the link requires masterkey to reset password.
 *
 * @param link The recovery link sent to the user's email address.
 * @param newPassword The new password to be set.
 * @param masterKey Base64-encoded string containing the master key (optional).
 */
- (void)confirmResetPasswordWithLink:(NSString *)link newPassword:(NSString *)newPassword masterKey:(NSString *)masterKey;

/**
 * @brief Initialize the cancellation of an account.
 *
 * The associated request type with this request is MEGARequestTypeGetCancelLink.
 *
 * If this request succeed, a cancellation link will be sent to the email address of the user.
 * If no user is logged in, you will get the error code MEGAErrorTypeApiEAccess in onRequestFinish.
 *
 * If the MEGA account is a sub-user business account, onRequestFinish will
 * be called with the error code MEGAErrorTypeApiEMasterOnly.
 *
 * @see [MEGASdk confirmCancelAccountWithLink:password:]
 *
 * @param delegate Delegate to track this request
 */
- (void)cancelAccountWithDelegate:(id<MEGARequestDelegate>)delegate;

/**
 * @brief Initialize the cancellation of an account.
 *
 * The associated request type with this request is MEGARequestTypeGetCancelLink.
 *
 * If this request succeed, a cancellation link will be sent to the email address of the user.
 * If no user is logged in, you will get the error code MEGAErrorTypeApiEAccess in onRequestFinish.
 *
 * If the MEGA account is a sub-user business account, onRequestFinish will
 * be called with the error code MEGAErrorTypeApiEMasterOnly.
 *
 * @see [MEGASdk confirmCancelAccountWithLink:password:]
 *
 */
- (void)cancelAccount;

/**
 * @brief Get information about a cancel link created by [MEGASdk cancelAccount].
 *
 * The associated request type with this request is MEGARequestTypeQueryRecoveryLink
 * Valid data in the MEGARequest object received on all callbacks:
 * - [MEGARequest link] - Returns the cancel link
 *
 * Valid data in the MEGARequest object received in onRequestFinish when the error code
 * is MEGAErrorTypeApiOk:
 * - [MEGARequest email] - Return the email associated with the link
 *
 * @param link Cancel link (#cancel)
 * @param delegate Delegate to track this request
 */
- (void)queryCancelLink:(NSString *)link delegate:(id<MEGARequestDelegate>)delegate;

/**
* @brief Get information about a cancel link created by [MEGASdk cancelAccount].
*
* The associated request type with this request is MEGARequestTypeQueryRecoveryLink
* Valid data in the MEGARequest object received on all callbacks:
* - [MEGARequest link] - Returns the cancel link
*
* Valid data in the MEGARequest object received in onRequestFinish when the error code
* is MEGAErrorTypeApiOk:
* - [MEGARequest email] - Return the email associated with the link
*
* @param link Cancel link (#cancel)
*/
- (void)queryCancelLink:(NSString *)link;

/**
 * @brief Effectively parks the user's account without creating a new fresh account.
 *
 * If no user is logged in, you will get the error code MEGAErrorTypeApiEAccess in onRequestFinish.
 *
 * The contents of the account will then be purged after 60 days. Once the account is
 * parked, the user needs to contact MEGA support to restore the account.
 *
 * The associated request type with this request is MEGARequestTypeConfirmCancelLink.
 * Valid data in the MEGARequest object received on all callbacks:
 * - [MEGARequest link] - Returns the recovery link
 * - [MEGARequest password] - Returns the new password
 *
 * Valid data in the MEGARequest object received in onRequestFinish when the error code
 * is MEGAErrorTypeApiOk:
 * - [MEGARequest email] - Return the email associated with the link
 *
 * @param link Cancellation link sent to the user's email address;
 * @param password Password for the account.
 * @param delegate Delegate to track this request
 */
- (void)confirmCancelAccountWithLink:(NSString *)link password:(NSString *)password delegate:(id<MEGARequestDelegate>)delegate;

/**
 * @brief Effectively parks the user's account without creating a new fresh account.
 *
 * If no user is logged in, you will get the error code MEGAErrorTypeApiEAccess in onRequestFinish.
 *
 * The contents of the account will then be purged after 60 days. Once the account is
 * parked, the user needs to contact MEGA support to restore the account.
 *
 * The associated request type with this request is MEGARequestTypeConfirmCancelLink.
 * Valid data in the MEGARequest object received on all callbacks:
 * - [MEGARequest link] - Returns the recovery link
 * - [MEGARequest password] - Returns the new password
 *
 * Valid data in the MEGARequest object received in onRequestFinish when the error code
 * is MEGAErrorTypeApiOk:
 * - [MEGARequest email] - Return the email associated with the link
 *
 * @param link Cancellation link sent to the user's email address;
 * @param password Password for the account.
 */
- (void)confirmCancelAccountWithLink:(NSString *)link password:(NSString *)password;

/**
 * @brief Initialize the change of the email address associated to the account.
 *
 * The associated request type with this request is MEGARequestTypeGetChangeEmailLink.
 * Valid data in the MEGARequest object received on all callbacks:
 * - [MEGARequest email] - Return the email associated with the link
 *
 * If this request succeed, a change-email link will be sent to the specified email address.
 * If no user is logged in, you will get the error code MEGAErrorTypeApiEAccess in onRequestFinish.
 *
 * If the MEGA account is a sub-user business account, onRequestFinish will
 * be called with the error code MEGAErrorTypeApiEMasterOnly.
 *
 * @param email The new email to be associated to the account.
 * @param delegate Delegate to track this request
 */
- (void)changeEmail:(NSString *)email delegate:(id<MEGARequestDelegate>)delegate;

/**
 * @brief Initialize the change of the email address associated to the account.
 *
 * The associated request type with this request is MEGARequestTypeGetChangeEmailLink.
 * Valid data in the MEGARequest object received on all callbacks:
 * - [MEGARequest email] - Return the email associated with the link
 *
 * If this request succeed, a change-email link will be sent to the specified email address.
 * If no user is logged in, you will get the error code MEGAErrorTypeApiEAccess in onRequestFinish.
 *
 * @param email The new email to be associated to the account.
 */
- (void)changeEmail:(NSString *)email;

/**
 * @brief Get information about a change-email link created by [MEGASdk changeEmail:].
 *
 * If no user is logged in, you will get the error code MEGAErrorTypeApiEAccess in onRequestFinish.
 *
 * The associated request type with this request is MEGARequestTypeQueryRecoveryLink
 * Valid data in the MEGARequest object received on all callbacks:
 * - [MEGARequest link] - Returns the recovery link
 *
 * Valid data in the MEGARequest object received in onRequestFinish when the error code
 * is MEGAErrorTypeApiOk:
 * - [MEGARequest email] - Return the email associated with the link
 *
 * @param link Change-email link (#verify)
 * @param delegate Delegate to track this request
 */
- (void)queryChangeEmailLink:(NSString *)link delegate:(id<MEGARequestDelegate>)delegate;

/**
 * @brief Get information about a change-email link created by [MEGASdk changeEmail:].
 *
 * If no user is logged in, you will get the error code MEGAErrorTypeApiEAccess in onRequestFinish.
 *
 * The associated request type with this request is MEGARequestTypeQueryRecoveryLink
 * Valid data in the MEGARequest object received on all callbacks:
 * - [MEGARequest link] - Returns the recovery link
 *
 * Valid data in the MEGARequest object received in onRequestFinish when the error code
 * is MEGAErrorTypeApiOk:
 * - [MEGARequest email] - Return the email associated with the link
 *
 * @param link Change-email link (#verify)
 */
- (void)queryChangeEmailLink:(NSString *)link;

/**
 * @brief Effectively changes the email address associated to the account.
 *
 * If no user is logged in, you will get the error code MEGAErrorTypeApiEAccess in onRequestFinish.
 *
 * The associated request type with this request is MEGARequestTypeConfirmChangeEmailLink.
 * Valid data in the MEGARequest object received on all callbacks:
 * - [MEGARequest link] - Returns the recovery link
 * - [MEGARequest password] - Returns the new password
 *
 * Valid data in the MEGARequest object received in onRequestFinish when the error code
 * is MEGAErrorTypeApiOk:
 * - [MEGARequest email] - Return the email associated with the link
 *
 * @param link Change-email link sent to the user's email address.
 * @param password Password for the account.
 * @param delegate Delegate to track this request
 */
- (void)confirmChangeEmailWithLink:(NSString *)link password:(NSString *)password delegate:(id<MEGARequestDelegate>)delegate;

/**
 * @brief Effectively changes the email address associated to the account.
 *
 * If no user is logged in, you will get the error code MEGAErrorTypeApiEAccess in onRequestFinish.
 *
 * The associated request type with this request is MEGARequestTypeConfirmChangeEmailLink.
 * Valid data in the MEGARequest object received on all callbacks:
 * - [MEGARequest link] - Returns the recovery link
 * - [MEGARequest password] - Returns the new password
 *
 * Valid data in the MEGARequest object received in onRequestFinish when the error code
 * is MEGAErrorTypeApiOk:
 * - [MEGARequest email] - Return the email associated with the link
 *
 * @param link Change-email link sent to the user's email address.
 * @param password Password for the account.
 */
- (void)confirmChangeEmailWithLink:(NSString *)link password:(NSString *)password;

/**
 * @brief Create a contact link
 *
 * The associated request type with this request is MEGARequestTypeContactLinkCreate.
 *
 * Valid data in the MEGARequest object received on all callbacks:
 * - [MEGARequest flag] - Returns the value of \c renew parameter
 *
 * Valid data in the MEGARequest object received in onRequestFinish when the error code
 * is MEGAErrorTypeApiOk:
 * - [MEGARequest nodeHandle] - Return the handle of the new contact link
 *
 * @param renew YES to invalidate the previous contact link (if any).
 * @param delegate Delegate to track this request
 */
- (void)contactLinkCreateRenew:(BOOL)renew delegate:(id<MEGARequestDelegate>)delegate;

/**
 * @brief Create a contact link
 *
 * The associated request type with this request is MEGARequestTypeContactLinkCreate.
 *
 * Valid data in the MEGARequest object received on all callbacks:
 * - [MEGARequest flag] - Returns the value of \c renew parameter
 *
 * Valid data in the MEGARequest object received in onRequestFinish when the error code
 * is MEGAErrorTypeApiOk:
 * - [MEGARequest nodeHandle] - Return the handle of the new contact link
 *
 * @param renew YES to invalidate the previous contact link (if any).
 */
- (void)contactLinkCreateRenew:(BOOL)renew;

/**
 * @brief Get information about a contact link
 *
 * The associated request type with this request is MEGARequestTypeContactLinkQuery.
 *
 * Valid data in the MEGARequest object received on all callbacks:
 * - [MEGARequest nodeHandle] - Returns the handle of the contact link
 *
 * Valid data in the MEGARequest object received in onRequestFinish when the error code
 * is MEGAErrorTypeApiOk:
 * - [MEGARequest parentHandle] - Returns the userhandle of the contact
 * - [MEGARequest email] - Returns the email of the contact
 * - [MEGARequest name] - Returns the first name of the contact
 * - [MEGARequest text] - Returns the last name of the contact
 *
 * @param handle Handle of the contact link to check
 * @param delegate Delegate to track this request
 */
- (void)contactLinkQueryWithHandle:(uint64_t)handle delegate:(id<MEGARequestDelegate>)delegate;

/**
 * @brief Get information about a contact link
 *
 * The associated request type with this request is MEGARequestTypeContactLinkQuery.
 *
 * Valid data in the MEGARequest object received on all callbacks:
 * - [MEGARequest nodeHandle] - Returns the handle of the contact link
 *
 * Valid data in the MEGARequest object received in onRequestFinish when the error code
 * is MEGAErrorTypeApiOk:
 * - [MEGARequest parentHandle] - Returns the userhandle of the contact
 * - [MEGARequest email] - Returns the email of the contact
 * - [MEGARequest name] - Returns the first name of the contact
 * - [MEGARequest text] - Returns the last name of the contact
 *
 * @param handle Handle of the contact link to check
 */
- (void)contactLinkQueryWithHandle:(uint64_t)handle;

/**
 * @brief Delete the active contact link
 *
 * The associated request type with this request is MEGARequestTypeContactLinkDelete.
 *
 * Valid data in the MEGARequest object received on all callbacks:
 * - [MEGARequest nodeHandle] - Returns the handle of the contact link
 *
 * @param delegate Delegate to track this request
 */
- (void)contactLinkDeleteWithDelegate:(id<MEGARequestDelegate>)delegate;

/**
 * @brief Delete the active contact link
 *
 * The associated request type with this request is MEGARequestTypeContactLinkDelete.
 *
 * Valid data in the MEGARequest object received on all callbacks:
 * - [MEGARequest nodeHandle] - Returns the handle of the contact link
 */
- (void)contactLinkDelete;

/**
 * @brief Command to keep mobile apps alive when needed
 *
 * When this feature is enabled, API servers will regularly send push notifications
 * to keep the application running. Before using this function, it's needed to register
 * a notification token using [MEGASdk registeriOSdeviceToken:]
 *
 * The associated request type with this request is MEGARequestTypeKeepMeAlive.
 *
 * Valid data in the MEGARequest object received on all callbacks:
 * - MEGARequest.paramType - Returns the type send in the first parameter
 * - MEGARequest.flag - Returns YES when the feature is being enabled, otherwise NO
 *
 * @param type Type of keep alive desired
 * Valid values for this parameter:
 * - KeepMeAliveCameraUploads = 0
 *
 * @param enable YES to enable this feature, NO to disable it
 * @param delegate MEGARequestDelegate to track this request
 *
 * @see [MEGASdk registeriOSdeviceToken:]
 */
- (void)keepMeAliveWithType:(KeepMeAlive)type enable:(BOOL)enable delegate:(id<MEGARequestDelegate>)delegate;

/**
 * @brief Command to keep mobile apps alive when needed
 *
 * When this feature is enabled, API servers will regularly send push notifications
 * to keep the application running. Before using this function, it's needed to register
 * a notification token using [MEGASdk registeriOSdeviceToken:]
 *
 * The associated request type with this request is MEGARequestTypeKeepMeAlive.
 *
 * Valid data in the MEGARequest object received on all callbacks:
 * - MEGARequest.paramType - Returns the type send in the first parameter
 * - MEGARequest.flag - Returns YES when the feature is being enabled, otherwise NO
 *
 * @param type Type of keep alive desired
 * Valid values for this parameter:
 * - KeepMeAliveCameraUploads = 0
 *
 * @param enable YES to enable this feature, NO to disable it
 *
 * @see [MEGASdk registeriOSdeviceToken:]
 */
- (void)keepMeAliveWithType:(KeepMeAlive)type enable:(BOOL)enable;

/**
 * @brief Get the next PSA (Public Service Announcement) that should be shown to the user
 *
 * After the PSA has been accepted or dismissed by the user, app should
 * use [MEGASdk setPSAWithIdentifier:] [MEGASdk setPSAWithIdentifier:delegate:] to notify API servers about
 * this event and do not get the same PSA again in the next call to this function.
 *
 * The associated request type with this request is MEGARequestTypeGetPSA.
 *
 * Valid data in the MEGARequest object received in onRequestFinish when the error code
 * is MEGAErrorTypeApiOk:
 * - [MEGARequest number] - Returns the id of the PSA (useful to call [MEGASdk setPSAWithIdentifier:]
 *                          [MEGASdk setPSAWithIdentifier:delegate:] later)
 * - [MEGARequest name] - Returns the title of the PSA
 * - [MEGARequest text] - Returns the text of the PSA
 * - [MEGARequest file] - Returns the URL of the image of the PSA
 * - [MEGARequest password] - Returns the text for the possitive button (or an empty string)
 * - [MEGARequest link] - Returns the link for the possitive button (or an empty string)
 *
 * If there isn't any new PSA to show, onRequestFinish will be called with the error
 * code MEGAErrorTypeApiENoent
 *
 * @param delegate MEGARequestDelegate to track this request
 * @see [MEGASdk setPSAWithIdentifier:] [MEGASdk setPSAWithIdentifier:delegate:]
 */
- (void)getPSAWithDelegate:(id<MEGARequestDelegate>)delegate;

/**
 * @brief Get the next PSA (Public Service Announcement) that should be shown to the user
 *
 * After the PSA has been accepted or dismissed by the user, app should
 * use [MEGASdk setPSAWithIdentifier:] [MEGASdk setPSAWithIdentifier:delegate:] to notify API servers about
 * this event and do not get the same PSA again in the next call to this function.
 *
 * The associated request type with this request is MEGARequestTypeGetPSA.
 *
 * Valid data in the MEGARequest object received in onRequestFinish when the error code
 * is MEGAErrorTypeApiOk:
 * - [MEGARequest number] - Returns the id of the PSA (useful to call [MEGASdk setPSAWithIdentifier:]
 *                          [MEGASdk setPSAWithIdentifier:delegate:] later)
 * - [MEGARequest name] - Returns the title of the PSA
 * - [MEGARequest text] - Returns the text of the PSA
 * - [MEGARequest file] - Returns the URL of the image of the PSA
 * - [MEGARequest password] - Returns the text for the possitive button (or an empty string)
 * - [MEGARequest link] - Returns the link for the possitive button (or an empty string)
 *
 * If there isn't any new PSA to show, onRequestFinish will be called with the error
 * code MEGAErrorTypeApiENoent
 *
 * @see [MEGASdk setPSAWithIdentifier:] [MEGASdk setPSAWithIdentifier:delegate:]
 */
- (void)getPSA;

/**
 * @brief Notify API servers that a PSA (Public Service Announcement) has been already seen
 *
 * The associated request type with this request is MEGARequestTypeSetAttrUser.
 *
 * Valid data in the MEGARequest object received on callbacks:
 * - [MEGARequest paramType] - Returns the value MEGAUserAttributeLastPSA
 * - [MEGARequest text] - Returns the id passed in the first parameter (as a string)
 *
 * @param identifier Identifier of the PSA
 * @param delegate MEGARequestDelegate to track this request
 *
 * @see [MEGASdk getPSA] [MEGASdk getPSAWithDelegate:]
 */
- (void)setPSAWithIdentifier:(NSInteger)identifier delegate:(id<MEGARequestDelegate>)delegate;

/**
 * @brief Notify API servers that a PSA (Public Service Announcement) has been already seen
 *
 * The associated request type with this request is MEGARequestTypeSetAttrUser.
 *
 * Valid data in the MEGARequest object received on callbacks:
 * - [MEGARequest paramType] - Returns the value MEGAUserAttributeLastPSA
 * - [MEGARequest text] - Returns the id passed in the first parameter (as a string)
 *
 * @param identifier Identifier of the PSA
 *
 * @see [MEGASdk getPSA] [MEGASdk getPSAWithDelegate:]
 */
- (void)setPSAWithIdentifier:(NSInteger)identifier;

/**
 * @brief Command to acknowledge user alerts.
 *
 * Other clients will be notified that alerts to this point have been seen.
 *
 * @see [MEGASdk userAlertList]
 */
- (void)acknowledgeUserAlertsWithDelegate:(id<MEGARequestDelegate>)delegate;

/**
 * @brief Command to acknowledge user alerts.
 *
 * Other clients will be notified that alerts to this point have been seen.
 *
 * @see [MEGASdk userAlertList]
 */
- (void)acknowledgeUserAlerts;

#pragma mark - Filesystem changes Requests

/**
 * @brief Create a folder in the MEGA account.
 *
 * The associated request type with this request is MEGARequestTypeCreateAccount.
 * Valid data in the MEGARequest object received on callbacks:
 * - [MEGARequest parentHandle] - Returns the handle of the parent folder
 * - [MEGARequest name] - Returns the name of the new folder
 *
 * Valid data in the MEGARequest object received in onRequestFinish when the error code
 * is MEGAErrorTypeApiOk:
 * - [MEGARequest nodeHandle] - Handle of the new folder
 *
 * If the MEGA account is a business account and it's status is expired, onRequestFinish will
 * be called with the error code MEGAErrorTypeApiEBusinessPastDue.
 *
 * @param name Name of the new folder.
 * @param parent Parent folder.
 * @param delegate Delegate to track this request.
 */
- (void)createFolderWithName:(NSString *)name parent:(MEGANode *)parent delegate:(id<MEGARequestDelegate>)delegate;

/**
 * @brief Create a folder in the MEGA account.
 *
 * The associated request type with this request is MEGARequestTypeCreateAccount.
 * Valid data in the MEGARequest object received on callbacks:
 * - [MEGARequest parentHandle] - Returns the handle of the parent folder
 * - [MEGARequest name] - Returns the name of the new folder
 *
 * Valid data in the MEGARequest object received in onRequestFinish when the error code
 * is MEGAErrorTypeApiOk:
 * - [MEGARequest nodeHandle] - Handle of the new folder
 *
 * If the MEGA account is a business account and it's status is expired, onRequestFinish will
 * be called with the error code MEGAErrorTypeApiEBusinessPastDue.
 *
 * @param name Name of the new folder.
 * @param parent Parent folder.
 */
- (void)createFolderWithName:(NSString *)name parent:(MEGANode *)parent;

/**
 * @brief Move a node in the MEGA account.
 *
 * The associated request type with this request is MEGARequestTypeMove.
 * Valid data in the MEGARequest object received on callbacks:
 * - [MEGARequest nodeHandle] - Returns the handle of the node to move
 * - [MEGARequest parentHandle] - Returns the handle of the new parent for the node
 *
 * If the MEGA account is a business account and it's status is expired, onRequestFinish will
 * be called with the error code MEGAErrorTypeApiEBusinessPastDue.
 *
 * @param node Node to move.
 * @param newParent New parent for the node.
 * @param delegate Delegate to track this request.
 */
- (void)moveNode:(MEGANode *)node newParent:(MEGANode *)newParent delegate:(id<MEGARequestDelegate>)delegate;

/**
 * @brief Move a node in the MEGA account.
 *
 * The associated request type with this request is MEGARequestTypeMove.
 * Valid data in the MEGARequest object received on callbacks:
 * - [MEGARequest nodeHandle] - Returns the handle of the node to move
 * - [MEGARequest parentHandle] - Returns the handle of the new parent for the node
 *
 * If the MEGA account is a business account and it's status is expired, onRequestFinish will
 * be called with the error code MEGAErrorTypeApiEBusinessPastDue.
 *
 * @param node Node to move.
 * @param newParent New parent for the node.
 */
- (void)moveNode:(MEGANode *)node newParent:(MEGANode *)newParent;

/**
 * @brief Copy a node in the MEGA account.
 *
 * The associated request type with this request is MEGARequestTypeCopy.
 * Valid data in the MEGARequest object received on callbacks:
 * - [MEGARequest nodeHandle] - Returns the handle of the node to move
 * - [MEGARequest parentHandle] - Returns the handle of the new parent for the node
 * - [MEGARequest publicNode] - Returns the node to copy (if it is a public node)
 *
 * If the MEGA account is a business account and it's status is expired, onRequestFinish will
 * be called with the error code MEGAErrorTypeApiEBusinessPastDue.
 *
 * @param node Node to copy.
 * @param newParent New parent for the node.
 * @param delegate Delegate to track this request.
 */
- (void)copyNode:(MEGANode *)node newParent:(MEGANode *)newParent delegate:(id<MEGARequestDelegate>)delegate;

/**
 * @brief Copy a node in the MEGA account.
 *
 * The associated request type with this request is MEGARequestTypeCopy.
 * Valid data in the MEGARequest object received on callbacks:
 * - [MEGARequest nodeHandle] - Returns the handle of the node to move
 * - [MEGARequest parentHandle] - Returns the handle of the new parent for the node
 * - [MEGARequest publicNode] - Returns the node to copy (if it is a public node)
 *
 * If the MEGA account is a business account and it's status is expired, onRequestFinish will
 * be called with the error code MEGAErrorTypeApiEBusinessPastDue.
 *
 * @param node Node to copy.
 * @param newParent New parent for the node.
 */
- (void)copyNode:(MEGANode *)node newParent:(MEGANode *)newParent;

/**
 * @brief Copy a node in the MEGA account changing the file name
 *
 * The associated request type with this request is MEGARequestTypeCopy
 * Valid data in the MEGARequest object received on callbacks:
 * - [MEGARequest nodeHandle] - Returns the handle of the node to copy
 * - [MEGARequest parentHandle] - Returns the handle of the new parent for the new node
 * - [MEGARequest publicNode] - Returns the node to copy
 * - [MEGARequest name] - Returns the name for the new node
 *
 * Valid data in the MEGARequest object received in onRequestFinish when the error code
 * is MEGAErrorTypeApiOk:
 * - [MEGARequest nodeHandle] - Handle of the new node
 *
 * If the MEGA account is a business account and it's status is expired, onRequestFinish will
 * be called with the error code MEGAErrorTypeApiEBusinessPastDue.
 *
 * @param node Node to copy
 * @param newParent Parent for the new node
 * @param newName Name for the new node
 *
 * This parameter is only used if the original node is a file and it isn't a public node,
 * otherwise, it's ignored.
 *
 * @param delegate Delegate to track this request
 */
- (void)copyNode:(MEGANode *)node newParent:(MEGANode *)newParent newName:(NSString *)newName delegate:(id<MEGARequestDelegate>)delegate;

/**
 * @brief Copy a node in the MEGA account changing the file name
 *
 * The associated request type with this request is MEGARequestTypeCopy
 * Valid data in the MEGARequest object received on callbacks:
 * - [MEGARequest nodeHandle] - Returns the handle of the node to copy
 * - [MEGARequest parentHandle] - Returns the handle of the new parent for the new node
 * - [MEGARequest publicNode] - Returns the node to copy
 * - [MEGARequest name] - Returns the name for the new node
 *
 * Valid data in the MEGARequest object received in onRequestFinish when the error code
 * is MEGAErrorTypeApiOk:
 * - [MEGARequest nodeHandle] - Handle of the new node
 *
 * If the MEGA account is a business account and it's status is expired, onRequestFinish will
 * be called with the error code MEGAErrorTypeApiEBusinessPastDue.
 *
 * @param node Node to copy
 * @param newParent Parent for the new node
 * @param newName Name for the new node
 *
 * This parameter is only used if the original node is a file and it isn't a public node,
 * otherwise, it's ignored.
 */
- (void)copyNode:(MEGANode *)node newParent:(MEGANode *)newParent newName:(NSString *)newName;

/**
 * @brief Rename a node in the MEGA account.
 *
 * The associated request type with this request is MEGARequestTypeRename.
 * Valid data in the MEGARequest object received on callbacks:
 * - [MEGARequest nodeHandle] - Returns the handle of the node to rename
 * - [MEGARequest name] - Returns the new name for the node
 *
 * If the MEGA account is a business account and it's status is expired, onRequestFinish will
 * be called with the error code MEGAErrorTypeApiEBusinessPastDue.
 *
 * @param node Node to modify.
 * @param newName New name for the node.
 * @param delegate Delegate to track this request.
 */
- (void)renameNode:(MEGANode *)node newName:(NSString *)newName delegate:(id<MEGARequestDelegate>)delegate;

/**
 * @brief Rename a node in the MEGA account.
 *
 * The associated request type with this request is MEGARequestTypeRename.
 * Valid data in the MEGARequest object received on callbacks:
 * - [MEGARequest nodeHandle] - Returns the handle of the node to rename
 * - [MEGARequest name] - Returns the new name for the node
 *
 * If the MEGA account is a business account and it's status is expired, onRequestFinish will
 * be called with the error code MEGAErrorTypeApiEBusinessPastDue.
 *
 * @param node Node to modify.
 * @param newName New name for the node.
 */
- (void)renameNode:(MEGANode *)node newName:(NSString *)newName;

/**
 * @brief Remove a node from the MEGA account.
 *
 * This function doesn't move the node to the Rubbish Bin, it fully removes the node. To move
 * the node to the Rubbish Bin use [MEGASdk moveNode:newParent:delegate:].
 *
 * If the node has previous versions, they will be deleted too.
 *
 * The associated request type with this request is MEGARequestTypeRemove.
 * Valid data in the MEGARequest object received on callbacks:
 * - [MEGARequest nodeHandle] - Returns the handle of the node to rename
 * - [MEGARequest flag] - Returns NO because previous versions won't be preserved
 *
 * If the MEGA account is a sub-user business account, onRequestFinish will
 * be called with the error code MEGAErrorTypeApiEMasterOnly.
 *
 * @param node Node to remove.
 * @param delegate Delegate to track this request.
 */
- (void)removeNode:(MEGANode *)node delegate:(id<MEGARequestDelegate>)delegate;

/**
 * @brief Remove a node from the MEGA account.
 *
 * This function doesn't move the node to the Rubbish Bin, it fully removes the node. To move
 * the node to the Rubbish Bin use [MEGASdk moveNode:newParent:delegate:].
 *
 * If the node has previous versions, they will be deleted too.
 *
 * The associated request type with this request is MEGARequestTypeRemove.
 * Valid data in the MEGARequest object received on callbacks:
 * - [MEGARequest nodeHandle] - Returns the handle of the node to rename
 * - [MEGARequest flag] - Returns NO because previous versions won't be preserved
 *
 * If the MEGA account is a sub-user business account, onRequestFinish will
 * be called with the error code MEGAErrorTypeApiEMasterOnly.
 *
 * @param node Node to remove.
 */
- (void)removeNode:(MEGANode *)node;

/**
 * @brief Remove all versions from the MEGA account
 *
 * The associated request type with this request is MEGARequestTypeRemoveVersions
 *
 * When the request finishes, file versions might not be deleted yet.
 * Deletions are notified using onNodesUpdate callbacks.
 *
 * @param delegate MEGARequestDelegate Delegate to track this request
 */
- (void)removeVersionsWithDelegate:(id<MEGARequestDelegate>)delegate;

/**
 * @brief Remove all versions from the MEGA account
 *
 * The associated request type with this request is MEGARequestTypeRemoveVersions
 *
 * When the request finishes, file versions might not be deleted yet.
 * Deletions are notified using onNodesUpdate callbacks.
 *
 */
- (void)removeVersions;

/**
 * @brief Remove a version of a file from the MEGA account
 *
 * This function doesn't move the node to the Rubbish Bin, it fully removes the node. To move
 * the node to the Rubbish Bin use [MEGASdk moveNode:newParent:delegate:].
 *
 * If the node has previous versions, they won't be deleted.
 *
 * The associated request type with this request is MEGARequestTypeRemove
 * Valid data in the MEGARequest object received on callbacks:
 * - [MEGARequest nodeHandle] - Returns the handle of the node to remove
 * - [MEGARequest flag] - Returns YES because previous versions will be preserved
 *
 * If the MEGA account is a sub-user business account, onRequestFinish will
 * be called with the error code MEGAErrorTypeApiEMasterOnly.
 *
 * @param node Node to remove
 * @param delegate MEGARequestDelegate to track this request
 */
- (void)removeVersionNode:(MEGANode *)node delegate:(id<MEGARequestDelegate>)delegate;

/**
 * @brief Remove a version of a file from the MEGA account
 *
 * This function doesn't move the node to the Rubbish Bin, it fully removes the node. To move
 * the node to the Rubbish Bin use [MEGASdk moveNode:newParent:delegate:].
 *
 * If the node has previous versions, they won't be deleted.
 *
 * The associated request type with this request is MEGARequestTypeRemove
 * Valid data in the MEGARequest object received on callbacks:
 * - [MEGARequest nodeHandle] - Returns the handle of the node to remove
 * - [MEGARequest flag] - Returns YES because previous versions will be preserved
 *
 * If the MEGA account is a sub-user business account, onRequestFinish will
 * be called with the error code MEGAErrorTypeApiEMasterOnly.
 *
 * @param node Node to remove
 */
- (void)removeVersionNode:(MEGANode *)node;

/**
 * @brief Restore a previous version of a file
 *
 * Only versions of a file can be restored, not the current version (because it's already current).
 * The node will be copied and set as current. All the version history will be preserved without changes,
 * being the old current node the previous version of the new current node, and keeping the restored
 * node also in its previous place in the version history.
 *
 * The associated request type with this request is MEGARequestTypeRestore
 * Valid data in the MEGARequest object received on callbacks:
 * - [MEGARequest nodeHandle] - Returns the handle of the node to restore
 *
 * If the MEGA account is a business account and it's status is expired, onRequestFinish will
 * be called with the error code MEGAErrorTypeApiEBusinessPastDue.
 *
 * @param node Node with the version to restore
 * @param delegate MEGARequestDelegate to track this request
 */
- (void)restoreVersionNode:(MEGANode *)node delegate:(id<MEGARequestDelegate>)delegate;

/**
 * @brief Restore a previous version of a file
 *
 * Only versions of a file can be restored, not the current version (because it's already current).
 * The node will be copied and set as current. All the version history will be preserved without changes,
 * being the old current node the previous version of the new current node, and keeping the restored
 * node also in its previous place in the version history.
 *
 * The associated request type with this request is MEGARequestTypeRestore
 * Valid data in the MEGARequest object received on callbacks:
 * - [MEGARequest nodeHandle] - Returns the handle of the node to restore
 *
 * If the MEGA account is a business account and it's status is expired, onRequestFinish will
 * be called with the error code MEGAErrorTypeApiEBusinessPastDue.
 *
 * @param node Node with the version to restore
 */
- (void)restoreVersionNode:(MEGANode *)node;

/**
 * @brief Clean the Rubbish Bin in the MEGA account
 *
 * This function effectively removes every node contained in the Rubbish Bin. In order to
 * avoid accidental deletions, you might want to warn the user about the action.
 *
 * The associated request type with this request is MEGARequestTypeCleanRubbishBin. This
 * request returns MEGAErrorTypeApiENoent if the Rubbish bin is already empty.
 *
 * If the MEGA account is a business account and it's status is expired, onRequestFinish will
 * be called with the error code MEGAErrorTypeApiEBusinessPastDue.
 *
 * @param delegate MEGARequestDelegate to track this request
 */
- (void)cleanRubbishBinWithDelegate:(id<MEGARequestDelegate>)delegate;

/**
 * @brief Clean the Rubbish Bin in the MEGA account
 *
 * This function effectively removes every node contained in the Rubbish Bin. In order to
 * avoid accidental deletions, you might want to warn the user about the action.
 *
 * The associated request type with this request is MEGARequestTypeCleanRubbishBin. This
 * request returns MEGAErrorTypeApiENoent if the Rubbish bin is already empty.
 *
 * If the MEGA account is a business account and it's status is expired, onRequestFinish will
 * be called with the error code MEGAErrorTypeApiEBusinessPastDue.
 *
 */
- (void)cleanRubbishBin;

#pragma mark - Sharing Requests

/**
 * @brief Share or stop sharing a folder in MEGA with another user using a MEGAUser.
 *
 * To share a folder with an user, set the desired access level in the level parameter. If you
 * want to stop sharing a folder use the access level MEGAShareTypeAccessUnknown.
 *
 * The associated request type with this request is MEGARequestTypeShare.
 * Valid data in the MEGARequest object received on callbacks:
 * - [MEGARequest nodeHandle] - Returns the handle of the folder to share
 * - [MEGARequest email] - Returns the email of the user that receives the shared folder
 * - [MEGARequest access] - Returns the access that is granted to the user
 *
 * If the MEGA account is a business account and it's status is expired, onRequestFinish will
 * be called with the error code MEGAErrorTypeApiEBusinessPastDue.
 *
 * @param node The folder to share. It must be a non-root folder.
 * @param user User that receives the shared folder.
 * @param level Permissions that are granted to the user.
 * Valid values for this parameter:
 * - MEGAShareTypeAccessUnknown = -1
 * Stop sharing a folder with this user
 *
 * - MEGAShareTypeAccessRead = 0
 * - MEGAShareTypeAccessReadWrite = 1
 * - MEGAShareTypeAccessFull = 2
 * - MEGAShareTypeAccessOwner = 3
 *
 * @param delegate Delegate to track this request.
 */
- (void)shareNode:(MEGANode *)node withUser:(MEGAUser *)user level:(NSInteger)level delegate:(id<MEGARequestDelegate>)delegate;

/**
 * @brief Share or stop sharing a folder in MEGA with another user using a MEGAUser.
 *
 * To share a folder with an user, set the desired access level in the level parameter. If you
 * want to stop sharing a folder use the access level MEGAShareTypeAccessUnknown.
 *
 * The associated request type with this request is MEGARequestTypeShare.
 * Valid data in the MEGARequest object received on callbacks:
 * - [MEGARequest nodeHandle] - Returns the handle of the folder to share
 * - [MEGARequest email] - Returns the email of the user that receives the shared folder
 * - [MEGARequest access] - Returns the access that is granted to the user
 *
 * If the MEGA account is a business account and it's status is expired, onRequestFinish will
 * be called with the error code MEGAErrorTypeApiEBusinessPastDue.
 *
 * @param node The folder to share. It must be a non-root folder.
 * @param user User that receives the shared folder.
 * @param level Permissions that are granted to the user.
 * Valid values for this parameter:
 * - MEGAShareTypeAccessUnknown = -1
 * Stop sharing a folder with this user
 *
 * - MEGAShareTypeAccessRead = 0
 * - MEGAShareTypeAccessReadWrite = 1
 * - MEGAShareTypeAccessFull = 2
 * - MEGAShareTypeAccessOwner = 3
 *
 */
- (void)shareNode:(MEGANode *)node withUser:(MEGAUser *)user level:(NSInteger)level;

/**
 * @brief Share or stop sharing a folder in MEGA with another user using his email
 *
 * To share a folder with an user, set the desired access level in the level parameter. If you
 * want to stop sharing a folder use the access level MEGAShareTypeAccessUnknown
 *
 * The associated request type with this request is MEGARequestTypeShare
 * Valid data in the MEGARequest object received on callbacks:
 * - [MEGARequest nodeHandle] - Returns the handle of the folder to share
 * - [MEGARequest email] - Returns the email of the user that receives the shared folder
 * - [MEGARequest access] - Returns the access that is granted to the user
 *
 * If the MEGA account is a business account and it's status is expired, onRequestFinish will
 * be called with the error code MEGAErrorTypeApiEBusinessPastDue.
 *
 * @param node The folder to share. It must be a non-root folder
 * @param email Email of the user that receives the shared folder. If it doesn't have a MEGA account, the folder will be shared anyway
 * and the user will be invited to register an account.
 *
 * @param level Permissions that are granted to the user
 * Valid values for this parameter:
 * - MEGAShareTypeAccessUnknown = -1
 * Stop sharing a folder with this user
 *
 * - MEGAShareTypeAccessRead = 0
 * - MEGAShareTypeAccessReadWrite = 1
 * - MEGAShareTypeAccessFull = 2
 * - MEGAShareTypeAccessOwner = 3
 *
 * @param delegate MEGARequestDelegate to track this request
 */
- (void)shareNode:(MEGANode *)node withEmail:(NSString *)email level:(NSInteger)level delegate:(id<MEGARequestDelegate>)delegate;

/**
 * @brief Share or stop sharing a folder in MEGA with another user using his email
 *
 * To share a folder with an user, set the desired access level in the level parameter. If you
 * want to stop sharing a folder use the access level MEGAShareTypeAccessUnknown
 *
 * The associated request type with this request is MEGARequestTypeShare
 * Valid data in the MEGARequest object received on callbacks:
 * - [MEGARequest nodeHandle] - Returns the handle of the folder to share
 * - [MEGARequest email] - Returns the email of the user that receives the shared folder
 * - [MEGARequest access] - Returns the access that is granted to the user
 *
 * If the MEGA account is a business account and it's status is expired, onRequestFinish will
 * be called with the error code MEGAErrorTypeApiEBusinessPastDue.
 *
 * @param node The folder to share. It must be a non-root folder
 * @param email Email of the user that receives the shared folder. If it doesn't have a MEGA account, the folder will be shared anyway
 * and the user will be invited to register an account.
 *
 * @param level Permissions that are granted to the user
 * Valid values for this parameter:
 * - MEGAShareTypeAccessUnknown = -1
 * Stop sharing a folder with this user
 *
 * - MEGAShareTypeAccessRead = 0
 * - MEGAShareTypeAccessReadWrite = 1
 * - MEGAShareTypeAccessFull = 2
 * - MEGAShareTypeAccessOwner = 3
 *
 */
- (void)shareNode:(MEGANode *)node withEmail:(NSString *)email level:(NSInteger)level;

/**
 * @brief Import a public link to the account.
 *
 * The associated request type with this request is MEGARequestTypeImportLink.
 * Valid data in the MEGARequest object received on callbacks:
 * - [MEGARequest link] - Returns the public link to the file
 * - [MEGARequest parentHandle] - Returns the folder that receives the imported file
 *
 * Valid data in the MEGARequest object received in onRequestFinish when the error code
 * is MEGAErrorTypeApiOk:
 * - [MEGARequest nodeHandle] - Handle of the new node in the account
 *
 * If the MEGA account is a business account and it's status is expired, onRequestFinish will
 * be called with the error code MEGAErrorTypeApiEBusinessPastDue.
 *
 * @param megaFileLink Public link to a file in MEGA.
 * @param parent Parent folder for the imported file.
 * @param delegate Delegate to track this request.
 */
- (void)importMegaFileLink:(NSString *)megaFileLink parent:(MEGANode *)parent delegate:(id<MEGARequestDelegate>)delegate;

/**
 * @brief Import a public link to the account.
 *
 * The associated request type with this request is MEGARequestTypeImportLink.
 * Valid data in the MEGARequest object received on callbacks:
 * - [MEGARequest link] - Returns the public link to the file
 * - [MEGARequest parentHandle] - Returns the folder that receives the imported file
 *
 * If the MEGA account is a business account and it's status is expired, onRequestFinish will
 * be called with the error code MEGAErrorTypeApiEBusinessPastDue.
 *
 * Valid data in the MEGARequest object received in onRequestFinish when the error code
 * is MEGAErrorTypeApiOk:
 * - [MEGARequest nodeHandle] - Handle of the new node in the account
 *
 * @param megaFileLink Public link to a file in MEGA.
 * @param parent Parent folder for the imported file.
 */
- (void)importMegaFileLink:(NSString *)megaFileLink parent:(MEGANode *)parent;

/**
 * @brief Decrypt password-protected public link
 *
 * The associated request type with this request is MEGARequestTypePasswordLink
 * Valid data in the MEGARequest object received on callbacks:
 * - [MEGARequest link] - Returns the encrypted public link to the file/folder
 * - [MEGARequest password] - Returns the password to decrypt the link
 *
 * Valid data in the MEGARequest object received in onRequestFinish when the error code
 * is MEGAErrorTypeApiOk:
 * - [MEGARequest text] - Decrypted public link
 *
 * @param link Password/protected public link to a file/folder in MEGA
 * @param password Password to decrypt the link
 * @param delegate MEGARequestDelegate to track this request
 */
- (void)decryptPasswordProtectedLink:(NSString *)link password:(NSString *)password delegate:(id<MEGARequestDelegate>)delegate;

/**
 * @brief Decrypt password-protected public link
 *
 * The associated request type with this request is MEGARequestTypePasswordLink
 * Valid data in the MEGARequest object received on callbacks:
 * - [MEGARequest link] - Returns the encrypted public link to the file/folder
 * - [MEGARequest password] - Returns the password to decrypt the link
 *
 * Valid data in the MEGARequest object received in onRequestFinish when the error code
 * is MEGAErrorTypeApiOk:
 * - [MEGARequest text] - Decrypted public link
 *
 * @param link Password/protected public link to a file/folder in MEGA
 * @param password Password to decrypt the link
 */
- (void)decryptPasswordProtectedLink:(NSString *)link password:(NSString *)password;

/**
 * @brief Encrypt public link with password
 *
 * The associated request type with this request is MEGARequestTypePasswordLink
 * Valid data in the MEGARequest object received on callbacks:
 * - [MEGARequest link] - Returns the public link to be encrypted
 * - [MEGARequest password] - Returns the password to encrypt the link
 * - [MEGARequest flag] - Returns YES
 *
 * Valid data in the MEGARequest object received in onRequestFinish when the error code
 * is MEGAErrorTypeApiOk:
 * - [MEGARequest text] - Encrypted public link
 *
 * @param link Public link to be encrypted, including encryption key for the link
 * @param password Password to encrypt the link
 * @param delegate MEGARequestDelegate to track this request
 */
- (void)encryptLinkWithPassword:(NSString *)link password:(NSString *)password delegate:(id<MEGARequestDelegate>)delegate;

/**
 * @brief Encrypt public link with password
 *
 * The associated request type with this request is MEGARequestTypePasswordLink
 * Valid data in the MEGARequest object received on callbacks:
 * - [MEGARequest link] - Returns the public link to be encrypted
 * - [MEGARequest password] - Returns the password to encrypt the link
 * - [MEGARequest flag] - Returns YES
 *
 * Valid data in the MEGARequest object received in onRequestFinish when the error code
 * is MEGAErrorTypeApiOk:
 * - [MEGARequest text] - Encrypted public link
 *
 * @param link Public link to be encrypted, including encryption key for the link
 * @param password Password to encrypt the link
 */
- (void)encryptLinkWithPassword:(NSString *)link password:(NSString *)password;

/**
 * @brief Get a MEGANode from a public link to a file.
 *
 * A public node can be imported using [MEGASdk copyNode:newParent:] or downloaded using [MEGASdk startDownloadNode:localPath:]
 *
 * The associated request type with this request is MEGARequestTypeGetPublicNode.
 * Valid data in the MEGARequest object received on callbacks:
 * - [MEGARequest link] - Returns the public link to the file
 *
 * If the MEGA account is a business account and it's status is expired, onRequestFinish will
 * be called with the error code MEGAErrorTypeApiEBusinessPastDue.
 *
 * Valid data in the MEGARequest object received in onRequestFinish when the error code
 * is MEGAErrorTypeApiOk:
 * - [MEGARequest publicNode] - Public MEGANode corresponding to the public link
 *
 * @param megaFileLink Public link to a file in MEGA.
 * @param delegate Delegate to track this request.
 */
- (void)publicNodeForMegaFileLink:(NSString *)megaFileLink delegate:(id<MEGARequestDelegate>)delegate;

/**
 * @brief Get a MEGANode from a public link to a file.
 *
 * A public node can be imported using [MEGASdk copyNode:newParent:] or downloaded using [MEGASdk startDownloadNode:localPath:].
 *
 * The associated request type with this request is MEGARequestTypeGetPublicNode.
 * Valid data in the MEGARequest object received on callbacks:
 * - [MEGARequest link] - Returns the public link to the file
 *
 * If the MEGA account is a business account and it's status is expired, onRequestFinish will
 * be called with the error code MEGAErrorTypeApiEBusinessPastDue.
 *
 * Valid data in the MEGARequest object received in onRequestFinish when the error code
 * is MEGAErrorTypeApiOk:
 * - [MEGARequest publicNode] - Public MEGANode corresponding to the public link
 *
 * @param megaFileLink Public link to a file in MEGA.
 */
- (void)publicNodeForMegaFileLink:(NSString *)megaFileLink;

/**
 * @brief Set the GPS coordinates of image files as a node attribute.
 *
 * To remove the existing coordinates, set both the latitude and longitude to nil.
 *
 * The associated request type with this request is MEGARequestTypeSetAttrNode
 * Valid data in the MEGARequest object received on callbacks:
 * - [MEGARequest nodeHandle] - Returns the handle of the node that receive the attribute
 * - [MEGARequest flag] - Returns YES (official attribute)
 * - [MEGARequest paramType] - Returns MEGANodeAttributeCoordinates
 * - [MEGARequest numDetails] - Returns the longitude, scaled to integer in the range of [0, 2^24]
 * - [MEGARequest transferTag] - Returns the latitude, scaled to integer in the range of [0, 2^24)
 *
 * If the MEGA account is a business account and it's status is expired, onRequestFinish will
 * be called with the error code MEGAErrorTypeApiEBusinessPastDue.
 *
 * @param node MEGANode that will receive the information.
 * @param latitude Latitude in signed decimal degrees notation.
 * @param longitude Longitude in signed decimal degrees notation.
 * @param delegate Delegate to track this request.
 */
- (void)setNodeCoordinates:(MEGANode *)node latitude:(NSNumber *)latitude longitude:(NSNumber *)longitude delegate:(id<MEGARequestDelegate>)delegate;

/**
 * @brief Set the GPS coordinates of image files as a node attribute.
 *
 * To remove the existing coordinates, set both the latitude and longitude to nil.
 *
 * The associated request type with this request is MEGARequestTypeSetAttrNode
 * Valid data in the MEGARequest object received on callbacks:
 * - [MEGARequest nodeHandle] - Returns the handle of the node that receive the attribute
 * - [MEGARequest flag] - Returns YES (official attribute)
 * - [MEGARequest paramType] - Returns MEGANodeAttributeCoordinates
 * - [MEGARequest numDetails] - Returns the longitude, scaled to integer in the range of [0, 2^24]
 * - [MEGARequest transferTag] - Returns the latitude, scaled to integer in the range of [0, 2^24)
 *
 * If the MEGA account is a business account and it's status is expired, onRequestFinish will
 * be called with the error code MEGAErrorTypeApiEBusinessPastDue.
 *
 * @param node MEGANode that will receive the information.
 * @param latitude Latitude in signed decimal degrees notation.
 * @param longitude Longitude in signed decimal degrees notation.
 */
- (void)setNodeCoordinates:(MEGANode *)node latitude:(NSNumber *)latitude longitude:(NSNumber *)longitude;

/**
 * @brief Set the GPS coordinates of image files as a node attribute.
 *
 * To remove the existing coordinates, set both the latitude and longitude to nil.
 *
 * The 'unshareable' variant of this function stores the coordinates with an extra
 * layer of encryption which only this user can decrypt, so that even if this node is shared
 * with others, they cannot read the coordinates.
 *
 * The associated request type with this request is MEGARequestTypeSetAttrNode
 * Valid data in the MEGARequest object received on callbacks:
 * - [MEGARequest nodeHandle] - Returns the handle of the node that receive the attribute
 * - [MEGARequest flag] - Returns YES (official attribute)
 * - [MEGARequest paramType] - Returns MEGANodeAttributeCoordinates
 * - [MEGARequest numDetails] - Returns the longitude, scaled to integer in the range of [0, 2^24]
 * - [MEGARequest transferTag] - Returns the latitude, scaled to integer in the range of [0, 2^24)
 *
 * @param node MEGANode that will receive the information.
 * @param latitude Latitude in signed decimal degrees notation.
 * @param longitude Longitude in signed decimal degrees notation.
 * @param delegate Delegate to track this request.
 */
- (void)setUnshareableNodeCoordinates:(MEGANode *)node latitude:(NSNumber *)latitude longitude:(NSNumber *)longitude delegate:(id<MEGARequestDelegate>)delegate;

/**
 * @brief Generate a public link of a file/folder in MEGA.
 *
 * The associated request type with this request is MEGARequestTypeExport.
 * Valid data in the MEGARequest object received on callbacks:
 * - [MEGARequest nodeHandle] - Returns the handle of the node
 * - [MEGARequest access] - Returns YES
 *
 * Valid data in the MEGARequest object received in onRequestFinish when the error code
 * is MEGAErrorTypeApiOk:
 * - [MEGARequest link] - Public link
 *
 * If the MEGA account is a business account and it's status is expired, onRequestFinish will
 * be called with the error code MEGAErrorTypeApiEBusinessPastDue.
 *
 * @param node MEGANode to get the public link.
 * @param delegate Delegate to track this request.
 */
- (void)exportNode:(MEGANode *)node delegate:(id<MEGARequestDelegate>)delegate;

/**
 * @brief Generate a public link of a file/folder in MEGA.
 *
 * The associated request type with this request is MEGARequestTypeExport.
 * Valid data in the MEGARequest object received on callbacks:
 * - [MEGARequest nodeHandle] - Returns the handle of the node
 * - [MEGARequest access] - Returns YES
 *
 * Valid data in the MEGARequest object received in onRequestFinish when the error code
 * is MEGAErrorTypeApiOk:
 * - [MEGARequest link] - Public link
 *
 * If the MEGA account is a business account and it's status is expired, onRequestFinish will
 * be called with the error code MEGAErrorTypeApiEBusinessPastDue.
 *
 * @param node MEGANode to get the public link.
 */
- (void)exportNode:(MEGANode *)node;

/**
 * @brief Generate a public link of a file/folder in MEGA.
 *
 * The associated request type with this request is MEGARequestTypeExport.
 * Valid data in the MEGARequest object received on callbacks:
 * - [MEGARequest nodeHandle] - Returns the handle of the node
 * - [MEGARequest access] - Returns YES
 *
 * Valid data in the MEGARequest object received in onRequestFinish when the error code
 * is MEGAErrorTypeApiOk:
 * - [MEGARequest link] - Public link
 *
 * If the MEGA account is a business account and it's status is expired, onRequestFinish will
 * be called with the error code MEGAErrorTypeApiEBusinessPastDue.
 *
 * @param node MEGANode to get the public link.
 * @param expireTime NSDate until the public link will be valid
 * @param delegate MEGARequestDelegate to track this request.
 */
- (void)exportNode:(MEGANode *)node expireTime:(NSDate *)expireTime delegate:(id<MEGARequestDelegate>)delegate;

/**
 * @brief Generate a public link of a file/folder in MEGA.
 *
 * The associated request type with this request is MEGARequestTypeExport.
 * Valid data in the MEGARequest object received on callbacks:
 * - [MEGARequest nodeHandle] - Returns the handle of the node
 * - [MEGARequest access] - Returns YES
 *
 * Valid data in the MEGARequest object received in onRequestFinish when the error code
 * is MEGAErrorTypeApiOk:
 * - [MEGARequest link] - Public link
 *
 * If the MEGA account is a business account and it's status is expired, onRequestFinish will
 * be called with the error code MEGAErrorTypeApiEBusinessPastDue.
 *
 * @param node MEGANode to get the public link.
 * @param expireTime NSDate until the public link will be valid
 */
- (void)exportNode:(MEGANode *)node expireTime:(NSDate *)expireTime;

/**
 * @brief Stop sharing a file/folder.
 *
 * The associated request type with this request is MEGARequestTypeExport.
 * Valid data in the MEGARequest object received on callbacks:
 * - [MEGARequest nodeHandle] - Returns the handle of the node
 * - [MEGARequest access] - Returns NO
 *
 * If the MEGA account is a business account and it's status is expired, onRequestFinish will
 * be called with the error code MEGAErrorTypeApiEBusinessPastDue.
 *
 * @param node MEGANode to stop sharing.
 * @param delegate Delegate to track this request.
 */
- (void)disableExportNode:(MEGANode *)node delegate:(id<MEGARequestDelegate>)delegate;

/**
 * @brief Stop sharing a file/folder.
 *
 * The associated request type with this request is MEGARequestTypeExport.
 * Valid data in the MEGARequest object received on callbacks:
 * - [MEGARequest nodeHandle] - Returns the handle of the node
 * - [MEGARequest access] - Returns NO
 *
 * If the MEGA account is a business account and it's status is expired, onRequestFinish will
 * be called with the error code MEGAErrorTypeApiEBusinessPastDue.
 *
 * @param node MEGANode to stop sharing.
 */
- (void)disableExportNode:(MEGANode *)node;

#pragma mark - Attributes Requests

/**
 * @brief Get the thumbnail of a node.
 *
 * If the node doesn't have a thumbnail the request fails with the MEGAErrorTypeApiENoent
 * error code.
 *
 * The associated request type with this request is MEGARequestTypeGetAttrFile.
 * Valid data in the MEGARequest object received on callbacks:
 * - [MEGARequest nodeHandle] - Returns the handle of the node
 * - [MEGARequest file] - Returns the destination path
 * - [MEGARequest paramType] - Returns MEGAAttributeTypeThumbnail
 *
 * @param node Node to get the thumbnail.
 * @param destinationFilePath Destination path for the thumbnail.
 * If this path is a local folder, it must end with a '\' or '/' character and (Base64-encoded handle + "0.jpg")
 * will be used as the file name inside that folder. If the path doesn't finish with
 * one of these characters, the file will be downloaded to a file in that path.
 *
 * @param delegate Delegate to track this request.
 */
- (void)getThumbnailNode:(MEGANode *)node destinationFilePath:(NSString *)destinationFilePath delegate:(id<MEGARequestDelegate>)delegate;

/**
 * @brief Get the thumbnail of a node.
 *
 * If the node doesn't have a thumbnail the request fails with the MEGAErrorTypeApiENoent
 * error code.
 *
 * The associated request type with this request is MEGARequestTypeGetAttrFile.
 * Valid data in the MEGARequest object received on callbacks:
 * - [MEGARequest nodeHandle] - Returns the handle of the node
 * - [MEGARequest file] - Returns the destination path
 * - [MEGARequest paramType] - Returns MEGAAttributeTypeThumbnail
 *
 * @param node Node to get the thumbnail.
 * @param destinationFilePath Destination path for the thumbnail.
 * If this path is a local folder, it must end with a '\' or '/' character and (Base64-encoded handle + "0.jpg")
 * will be used as the file name inside that folder. If the path doesn't finish with
 * one of these characters, the file will be downloaded to a file in that path.
 *
 */
- (void)getThumbnailNode:(MEGANode *)node destinationFilePath:(NSString *)destinationFilePath;

/**
 * @brief Cancel the retrieval of a thumbnail.
 *
 * The associated request type with this request is MEGARequestTypeGetAttrFile.
 * Valid data in the MEGARequest object received on callbacks:
 * - [MEGARequest nodeHandle] - Returns the handle of the node
 * - [MEGARequest paramType] - Returns MEGAAttributeTypeThumbnail
 *
 * @param node Node to cancel the retrieval of the thumbnail.
 * @param delegate Delegate to track this request.
 *
 * @see [MEGASdk getThumbnailNode:destinationFilePath:].
 */
- (void)cancelGetThumbnailNode:(MEGANode *)node delegate:(id<MEGARequestDelegate>)delegate;

/**
 * @brief Cancel the retrieval of a thumbnail.
 *
 * The associated request type with this request is MEGARequestTypeGetAttrFile.
 * Valid data in the MEGARequest object received on callbacks:
 * - [MEGARequest nodeHandle] - Returns the handle of the node
 * - [MEGARequest paramType] - Returns MEGAAttributeTypeThumbnail
 *
 * @param node Node to cancel the retrieval of the thumbnail.
 *
 * @see [MEGASdk getThumbnailNode:destinationFilePath:].
 */
- (void)cancelGetThumbnailNode:(MEGANode *)node;

/**
 * @brief Set the thumbnail of a MEGANode.
 *
 * The associated request type with this request is MEGARequestTypeSetAttrFile.
 * Valid data in the MEGARequest object received on callbacks:
 * - [MEGARequest nodeHandle] - Returns the handle of the node
 * - [MEGARequest file] - Returns the source path
 * - [MEGARequest paramType] - Returns MEGAAttributeTypeThumbnail
 *
 * @param node MEGANode to set the thumbnail.
 * @param sourceFilePath Source path of the file that will be set as thumbnail.
 * @param delegate Delegate to track this request.
 */
- (void)setThumbnailNode:(MEGANode *)node sourceFilePath:(NSString *)sourceFilePath delegate:(id<MEGARequestDelegate>)delegate;

/**
 * @brief Set the thumbnail of a MEGANode.
 *
 * The associated request type with this request is MEGARequestTypeSetAttrFile.
 * Valid data in the MEGARequest object received on callbacks:
 * - [MEGARequest nodeHandle] - Returns the handle of the node
 * - [MEGARequest file] - Returns the source path
 * - [MEGARequest paramType] - Returns MEGAAttributeTypeThumbnail
 *
 * @param node MEGANode to set the thumbnail.
 * @param sourceFilePath Source path of the file that will be set as thumbnail.
 */
- (void)setThumbnailNode:(MEGANode *)node sourceFilePath:(NSString *)sourceFilePath;

/**
 * @brief Get the preview of a node.
 *
 * If the node doesn't have a preview the request fails with the MEGAErrorTypeApiENoent
 * error code
 *
 * The associated request type with this request is MEGARequestTypeGetAttrFile.
 * Valid data in the MEGARequest object received on callbacks:
 * - [MEGARequest nodeHandle] - Returns the handle of the node
 * - [MEGARequest file] - Returns the destination path
 * - [MEGARequest paramType] - Returns MEGAAttributeTypePreview
 *
 * @param node Node to get the preview.
 * @param destinationFilePath Destination path for the preview.
 * If this path is a local folder, it must end with a '\' or '/' character and (Base64-encoded handle + "0.jpg")
 * will be used as the file name inside that folder. If the path doesn't finish with
 * one of these characters, the file will be downloaded to a file in that path.
 *
 * @param delegate Delegate to track this request.
 */
- (void)getPreviewNode:(MEGANode *)node destinationFilePath:(NSString *)destinationFilePath delegate:(id<MEGARequestDelegate>)delegate;

/**
 * @brief Get the preview of a node.
 *
 * If the node doesn't have a preview the request fails with the MEGAErrorTypeApiENoent
 * error code.
 *
 * The associated request type with this request is MEGARequestTypeGetAttrFile.
 * Valid data in the MEGARequest object received on callbacks:
 * - [MEGARequest nodeHandle] - Returns the handle of the node
 * - [MEGARequest file] - Returns the destination path
 * - [MEGARequest paramType] - Returns MEGAAttributeTypePreview
 *
 * @param node Node to get the preview.
 * @param destinationFilePath Destination path for the preview.
 * If this path is a local folder, it must end with a '\' or '/' character and (Base64-encoded handle + "0.jpg")
 * will be used as the file name inside that folder. If the path doesn't finish with
 * one of these characters, the file will be downloaded to a file in that path.
 */
- (void)getPreviewNode:(MEGANode *)node destinationFilePath:(NSString *)destinationFilePath;

/**
 * @brief Cancel the retrieval of a preview.
 *
 * The associated request type with this request is MEGARequestTypeGetAttrFile.
 * Valid data in the MEGARequest object received on callbacks:
 * - [MEGARequest nodeHandle] - Returns the handle of the node
 * - [MEGARequest paramType] - Returns MEGAAttributeTypePreview
 *
 * @param node Node to cancel the retrieval of the preview.
 * @param delegate Delegate to track this request.
 *
 * @see [MEGASdk getPreviewNode:destinationFilePath:].
 */
- (void)cancelGetPreviewNode:(MEGANode *)node delegate:(id<MEGARequestDelegate>)delegate;

/**
 * @brief Cancel the retrieval of a preview.
 *
 * The associated request type with this request is MEGARequestTypeGetAttrFile.
 * Valid data in the MEGARequest object received on callbacks:
 * - [MEGARequest nodeHandle] - Returns the handle of the node
 * - [MEGARequest paramType] - Returns MEGAAttributeTypePreview
 *
 * @param node Node to cancel the retrieval of the preview.
 *
 * @see [MEGASdk getPreviewNode:destinationFilePath:].
 */
- (void)cancelGetPreviewNode:(MEGANode *)node;

/**
 * @brief Set the preview of a node.
 *
 * The associated request type with this request is MEGARequestTypeSetAttrFile.
 * Valid data in the MEGARequest object received on callbacks:
 * - [MEGARequest nodeHandle] - Returns the handle of the node
 * - [MEGARequest file] - Returns the source path
 * - [MEGARequest paramType] - Returns MEGAAttributeTypePreview
 *
 * @param node Node to set the preview.
 * @param sourceFilePath Source path of the file that will be set as preview.
 * @param delegate Delegate to track this request.
 */
- (void)setPreviewNode:(MEGANode *)node sourceFilePath:(NSString *)sourceFilePath delegate:(id<MEGARequestDelegate>)delegate;

/**
 * @brief Set the preview of a MEGANode.
 *
 * The associated request type with this request is MEGARequestTypeSetAttrFile.
 * Valid data in the MEGARequest object received on callbacks:
 * - [MEGARequest nodeHandle] - Returns the handle of the node
 * - [MEGARequest file] - Returns the source path
 * - [MEGARequest paramType] - Returns MEGAAttributeTypePreview
 *
 * @param node Node to set the preview.
 * @param sourceFilePath Source path of the file that will be set as preview.
 */
- (void)setPreviewNode:(MEGANode *)node sourceFilePath:(NSString *)sourceFilePath;

/**
 * @brief Get the avatar of a MEGAUser.
 *
 * The associated request type with this request is MEGARequestTypeGetAttrUser.
 * Valid data in the MEGARequest object received on callbacks:
 * - [MEGARequest file] - Returns the destination path
 * - [MEGARequest email] - Returns the email of the user
 *
 * @param user MEGAUser to get the avatar.
 * @param destinationFilePath Destination path for the avatar. It has to be a path to a file, not to a folder.
 * If this path is a local folder, it must end with a '\' or '/' character and (email + "0.jpg")
 * will be used as the file name inside that folder. If the path doesn't finish with
 * one of these characters, the file will be downloaded to a file in that path.
 *
 * @param delegate Delegate to track this request.
 */
- (void)getAvatarUser:(MEGAUser *)user destinationFilePath:(NSString *)destinationFilePath delegate:(id<MEGARequestDelegate>)delegate;

/**
 * @brief Get the avatar of a MEGAUser.
 *
 * The associated request type with this request is MEGARequestTypeGetAttrUser.
 * Valid data in the MEGARequest object received on callbacks:
 * - [MEGARequest file] - Returns the destination path
 * - [MEGARequest email] - Returns the email of the user
 *
 * @param user MEGAUser to get the avatar.
 * @param destinationFilePath Destination path for the avatar. It has to be a path to a file, not to a folder.
 * If this path is a local folder, it must end with a '\' or '/' character and (email + "0.jpg")
 * will be used as the file name inside that folder. If the path doesn't finish with
 * one of these characters, the file will be downloaded to a file in that path.
 *
 */
- (void)getAvatarUser:(MEGAUser *)user destinationFilePath:(NSString *)destinationFilePath;

/**
 * @brief Get the avatar of any user in MEGA
 *
 * The associated request type with this request is MEGARequestTypeGetAttrUser
 * Valid data in the MEGARequest object received on callbacks:
 * - [MEGARequest file] - Returns the destination path
 * - [MEGARequest email] - Returns the email or the handle of the user (the provided one as parameter)
 *
 * @param emailOrHandle Email or user handle (Base64 encoded) to get the avatar. If this parameter is
 * set to nil, the avatar is obtained for the active account
 * @param destinationFilePath Destination path for the avatar. It has to be a path to a file, not to a folder.
 * If this path is a local folder, it must end with a '\' or '/' character and (email + "0.jpg")
 * will be used as the file name inside that folder. If the path doesn't finish with
 * one of these characters, the file will be downloaded to a file in that path.
 *
 * @param delegate MEGARequestDelegate to track this request.
 */
- (void)getAvatarUserWithEmailOrHandle:(NSString *)emailOrHandle destinationFilePath:(NSString *)destinationFilePath delegate:(id<MEGARequestDelegate>)delegate;

/**
 * @brief Get the avatar of any user in MEGA
 *
 * The associated request type with this request is MEGARequestTypeGetAttrUser
 * Valid data in the MEGARequest object received on callbacks:
 * - [MEGARequest file] - Returns the destination path
 * - [MEGARequest email] - Returns the email or the handle of the user (the provided one as parameter)
 *
 * @param emailOrHandle Email or user handle (Base64 encoded) to get the avatar. If this parameter is
 * set to nil, the avatar is obtained for the active account
 * @param destinationFilePath Destination path for the avatar. It has to be a path to a file, not to a folder.
 * If this path is a local folder, it must end with a '\' or '/' character and (email + "0.jpg")
 * will be used as the file name inside that folder. If the path doesn't finish with
 * one of these characters, the file will be downloaded to a file in that path.
 *
 */
- (void)getAvatarUserWithEmailOrHandle:(NSString *)emailOrHandle destinationFilePath:(NSString *)destinationFilePath;

/**
 * @brief Get the default color for the avatar.
 *
 * This color should be used only when the user doesn't have an avatar.
 *
 * @param user MEGAUser to get the color of the avatar. If this parameter is set to nil, the color
 * is obtained for the active account.
 * @return The RGB color as a string with 3 components in hex: #RGB. Ie. "#FF6A19"
 * If the user is not found, this function always returns the same color.
 */
+ (NSString *)avatarColorForUser:(MEGAUser *)user;

/**
 * @brief Get the default color for the avatar.
 *
 * This color should be used only when the user doesn't have an avatar.
 *
 * @param base64UserHandle User handle (Base64 encoded) to get the avatar. If this parameter is
 * set to nil, the avatar is obtained for the active account.
 * @return The RGB color as a string with 3 components in hex: #RGB. Ie. "#FF6A19"
 * If the user is not found, this function always returns the same color.
 */
+ (NSString *)avatarColorForBase64UserHandle:(NSString *)base64UserHandle;

/**
 * @brief Set the avatar of the MEGA account.
 *
 * The associated request type with this request is MEGARequestTypeSetAttrFile.
 * Valid data in the MEGARequest object received on callbacks:
 * - [MEGARequest file] - Returns the source path
 *
 * @param sourceFilePath Source path of the file that will be set as avatar.
 * @param delegate Delegate to track this request.
 */
- (void)setAvatarUserWithSourceFilePath:(NSString *)sourceFilePath delegate:(id<MEGARequestDelegate>)delegate;

/**
 * @brief Set the avatar of the MEGA account.
 *
 * The associated request type with this request is MEGARequestTypeSetAttrFile.
 * Valid data in the MEGARequest object received on callbacks:
 * - [MEGARequest file] - Returns the source path
 *
 * @param sourceFilePath Source path of the file that will be set as avatar.
 */
- (void)setAvatarUserWithSourceFilePath:(NSString *)sourceFilePath;

/**
 * @brief Get an attribute of a MEGAUser.
 *
 * User attributes can be private or public. Private attributes are accessible only by
 * your own user, while public ones are retrievable by any of your contacts.
 *
 * The associated request type with this request is MEGARequestTypeGetAttrUser
 * Valid data in the MEGARequest object received on callbacks:
 * - [MEGARequest paramType] - Returns the attribute type
 *
 * Valid data in the MEGARequest object received in onRequestFinish when the error code
 * is MEGAErrorTypeApiOk:
 * - [MEGARequest text] - Returns the value of the attribute
 *
 * @param user MEGAUser to get the attribute. If this parameter is set to nil, the attribute
 * is obtained for the active account
 * @param type Attribute type
 *
 * Valid values are:
 *
 * MEGAUserAttributeFirstname = 1
 * Get the firstname of the user (public)
 * MEGAUserAttributeLastname = 2
 * Get the lastname of the user (public)
 * MEGAUserAttributeAuthRing = 3
 * Get the authentication ring of the user (private)
 * MEGAUserAttributeLastInteraction = 4
 * Get the last interaction of the contacts of the user (private)
 * MEGAUserAttributeED25519PublicKey = 5
 * Get the public key Ed25519 of the user (public)
 * MEGAUserAttributeCU25519PublicKey = 6
 * Get the public key Cu25519 of the user (public)
 * MEGAUserAttributeKeyring = 7
 * Get the key ring of the user: private keys for Cu25519 and Ed25519 (private)
 * MEGAUserAttributeSigRsaPublicKey = 8
 * Get the signature of RSA public key of the user (public)
 * MEGAUserAttributeSigCU255PublicKey = 9
 * Get the signature of Cu25519 public key of the user (public)
 * MEGAUserAttributeLanguage = 14
 * Get the preferred language of the user (private, non-encrypted)
 * MEGAUserAttributePwdReminder = 15
 * Get the password-reminder-dialog information (private, non-encrypted)
 * MEGAUserAttributeDisableVersions = 16
 * Get whether user has versions disabled or enabled (private, non-encrypted)
 * MEGAUserAttributeRichPreviews = 18
 * Get whether user generates rich-link messages or not (private)
 * MEGAUserAttributeRubbishTime = 19
 * Get number of days for rubbish-bin cleaning scheduler (private, non-encrypted)
 * MEGAUserAttributeStorageState = 21
 * Get the state of the storage (private non-encrypted)
 * MEGAUserAttributeGeolocation = 22
 * Get whether the user has enabled send geolocation messages (private)
 *
 */
- (void)getUserAttributeForUser:(MEGAUser *)user type:(MEGAUserAttribute)type;

/**
 * @brief Get an attribute of a MEGAUser.
 *
 * The associated request type with this request is MEGARequestTypeGetAttrUser
 * Valid data in the MEGARequest object received on callbacks:
 * - [MEGARequest paramType] - Returns the attribute type
 *
 * Valid data in the MEGARequest object received in onRequestFinish when the error code
 * is MEGAErrorTypeApiOk:
 * - [MEGARequest text] - Returns the value of the attribute
 *
 * @param user MEGAUser to get the attribute. If this parameter is set to nil, the attribute
 * is obtained for the active account
 * @param type Attribute type
 *
 * Valid values are:
 *
 * MEGAUserAttributeFirstname = 1
 * Get the firstname of the user (public)
 * MEGAUserAttributeLastname = 2
 * Get the lastname of the user (public)
 * MEGAUserAttributeAuthRing = 3
 * Get the authentication ring of the user (private)
 * MEGAUserAttributeLastInteraction = 4
 * Get the last interaction of the contacts of the user (private)
 * MEGAUserAttributeED25519PublicKey = 5
 * Get the public key Ed25519 of the user (public)
 * MEGAUserAttributeCU25519PublicKey = 6
 * Get the public key Cu25519 of the user (public)
 * MEGAUserAttributeKeyring = 7
 * Get the key ring of the user: private keys for Cu25519 and Ed25519 (private)
 * MEGAUserAttributeSigRsaPublicKey = 8
 * Get the signature of RSA public key of the user (public)
 * MEGAUserAttributeSigCU255PublicKey = 9
 * Get the signature of Cu25519 public key of the user (public)
 * MEGAUserAttributeLanguage = 14
 * Get the preferred language of the user (private, non-encrypted)
 * MEGAUserAttributePwdReminder = 15
 * Get the password-reminder-dialog information (private, non-encrypted)
 * MEGAUserAttributeDisableVersions = 16
 * Get whether user has versions disabled or enabled (private, non-encrypted)
 * MEGAUserAttributeRichPreviews = 18
 * Get whether user generates rich-link messages or not (private)
 * MEGAUserAttributeRubbishTime = 19
 * Get number of days for rubbish-bin cleaning scheduler (private, non-encrypted)
 * MEGAUserAttributeStorageState = 21
 * Get the state of the storage (private non-encrypted)
 * MEGAUserAttributeGeolocation = 22
 * Get whether the user has enabled send geolocation messages (private)
 *
 * @param delegate MEGARequestDelegate to track this request
 */
- (void)getUserAttributeForUser:(MEGAUser *)user type:(MEGAUserAttribute)type delegate:(id<MEGARequestDelegate>)delegate;

/**
 * @brief Get an attribute of any user in MEGA.
 *
 * User attributes can be private or public. Private attributes are accessible only by
 * your own user, while public ones are retrievable by any of your contacts.
 *
 * The associated request type with this request is MEGARequestTypeGetAttrUser
 * Valid data in the MEGARequest object received on callbacks:
 * - [MEGARequest paramType] - Returns the attribute type
 * - [MEGARequest email] - Returns the email or the handle of the user (the provided one as parameter)
 *
 * Valid data in the MEGARequest object received in onRequestFinish when the error code
 * is MEGAErrorTypeApiOk:
 * - [MEGARequest text] - Returns the value for public attributes
 *
 * @param emailOrHandle Email or user handle (Base64 encoded) to get the attribute.
 * @param type Attribute type
 *
 * Valid values are:
 *
 * MEGAUserAttributeFirstname = 1
 * Get the firstname of the user (public)
 * MEGAUserAttributeLastname = 2
 * Get the lastname of the user (public)
 * MEGAUserAttributeAuthRing = 3
 * Get the authentication ring of the user (private)
 * MEGAUserAttributeLastInteraction = 4
 * Get the last interaction of the contacts of the user (private)
 * MEGAUserAttributeED25519PublicKey = 5
 * Get the public key Ed25519 of the user (public)
 * MEGAUserAttributeCU25519PublicKey = 6
 * Get the public key Cu25519 of the user (public)
 * MEGAUserAttributeKeyring = 7
 * Get the key ring of the user: private keys for Cu25519 and Ed25519 (private)
 * MEGAUserAttributeSigRsaPublicKey = 8
 * Get the signature of RSA public key of the user (public)
 * MEGAUserAttributeSigCU255PublicKey = 9
 * Get the signature of Cu25519 public key of the user (public)
 * MEGAUserAttributeLanguage = 14
 * Get the preferred language of the user (private, non-encrypted)
 * MEGAUserAttributePwdReminder = 15
 * Get the password-reminder-dialog information (private, non-encrypted)
 * MEGAUserAttributeDisableVersions = 16
 * Get whether user has versions disabled or enabled (private, non-encrypted)
 * MEGAUserAttributeRichPreviews = 18
 * Get whether user generates rich-link messages or not (private)
 * MEGAUserAttributeRubbishTime = 19
 * Get number of days for rubbish-bin cleaning scheduler (private, non-encrypted)
 * MEGAUserAttributeStorageState = 21
 * Get the state of the storage (private non-encrypted)
 * MEGAUserAttributeGeolocation = 22
 * Get whether the user has enabled send geolocation messages (private)
 *
 */
- (void)getUserAttributeForEmailOrHandle:(NSString *)emailOrHandle type:(MEGAUserAttribute)type;

/**
 * @brief Get an attribute of any user in MEGA.
 *
 * User attributes can be private or public. Private attributes are accessible only by
 * your own user, while public ones are retrievable by any of your contacts.
 *
 * The associated request type with this request is MEGARequestTypeGetAttrUser
 * Valid data in the MEGARequest object received on callbacks:
 * - [MEGARequest paramType] - Returns the attribute type
 * - [MEGARequest email] - Returns the email or the handle of the user (the provided one as parameter)
 *
 * Valid data in the MEGARequest object received in onRequestFinish when the error code
 * is MEGAErrorTypeApiOk:
 * - [MEGARequest text] - Returns the value for public attributes
 *
 * @param emailOrHandle Email or user handle (Base64 encoded) to get the attribute.
 * @param type Attribute type
 *
 * Valid values are:
 *
 * MEGAUserAttributeFirstname = 1
 * Get the firstname of the user (public)
 * MEGAUserAttributeLastname = 2
 * Get the lastname of the user (public)
 * MEGAUserAttributeAuthRing = 3
 * Get the authentication ring of the user (private)
 * MEGAUserAttributeLastInteraction = 4
 * Get the last interaction of the contacts of the user (private)
 * MEGAUserAttributeED25519PublicKey = 5
 * Get the public key Ed25519 of the user (public)
 * MEGAUserAttributeCU25519PublicKey = 6
 * Get the public key Cu25519 of the user (public)
 * MEGAUserAttributeKeyring = 7
 * Get the key ring of the user: private keys for Cu25519 and Ed25519 (private)
 * MEGAUserAttributeSigRsaPublicKey = 8
 * Get the signature of RSA public key of the user (public)
 * MEGAUserAttributeSigCU255PublicKey = 9
 * Get the signature of Cu25519 public key of the user (public)
 * MEGAUserAttributeLanguage = 14
 * Get the preferred language of the user (private, non-encrypted)
 * MEGAUserAttributePwdReminder = 15
 * Get the password-reminder-dialog information (private, non-encrypted)
 * MEGAUserAttributeDisableVersions = 16
 * Get whether user has versions disabled or enabled (private, non-encrypted)
 * MEGAUserAttributeRichPreviews = 18
 * Get whether user generates rich-link messages or not (private)
 * MEGAUserAttributeRubbishTime = 19
 * Get number of days for rubbish-bin cleaning scheduler (private, non-encrypted)
 * MEGAUserAttributeStorageState = 21
 * Get the state of the storage (private non-encrypted)
 * MEGAUserAttributeGeolocation = 22
 * Get whether the user has enabled send geolocation messages (private)
 *
 * @param delegate MEGARequestDelegate to track this request
 */
- (void)getUserAttributeForEmailOrHandle:(NSString *)emailOrHandle type:(MEGAUserAttribute)type delegate:(id<MEGARequestDelegate>)delegate;

/**
 * @brief Get an attribute of the current account.
 *
 * User attributes can be private or public. Private attributes are accessible only by
 * your own user, while public ones are retrievable by any of your contacts.
 *
 * The associated request type with this request is MEGARequestTypeGetAttrUser
 * Valid data in the MEGARequest object received on callbacks:
 * - [MEGARequest paramType] - Returns the attribute type
 *
 * Valid data in the MEGARequest object received in onRequestFinish when the error code
 * is MEGAErrorTypeApiOk:
 * - [MEGARequest text] - Returns the value of the attribute
 *
 * @param type Attribute type
 *
 * Valid values are:
 *
 * MEGAUserAttributeFirstname = 1
 * Get the firstname of the user (public)
 * MEGAUserAttributeLastname = 2
 * Get the lastname of the user (public)
 * MEGAUserAttributeAuthRing = 3
 * Get the authentication ring of the user (private)
 * MEGAUserAttributeLastInteraction = 4
 * Get the last interaction of the contacts of the user (private)
 * MEGAUserAttributeED25519PublicKey = 5
 * Get the public key Ed25519 of the user (public)
 * MEGAUserAttributeCU25519PublicKey = 6
 * Get the public key Cu25519 of the user (public)
 * MEGAUserAttributeKeyring = 7
 * Get the key ring of the user: private keys for Cu25519 and Ed25519 (private)
 * MEGAUserAttributeSigRsaPublicKey = 8
 * Get the signature of RSA public key of the user (public)
 * MEGAUserAttributeSigCU255PublicKey = 9
 * Get the signature of Cu25519 public key of the user (public)
 * MEGAUserAttributeLanguage = 14
 * Get the preferred language of the user (private, non-encrypted)
 * MEGAUserAttributePwdReminder = 15
 * Get the password-reminder-dialog information (private, non-encrypted)
 * MEGAUserAttributeDisableVersions = 16
 * Get whether user has versions disabled or enabled (private, non-encrypted)
 * MEGAUserAttributeRichPreviews = 18
 * Get whether user generates rich-link messages or not (private)
 * MEGAUserAttributeRubbishTime = 19
 * Get number of days for rubbish-bin cleaning scheduler (private, non-encrypted)
 * MEGAUserAttributeStorageState = 21
 * Get the state of the storage (private non-encrypted)
 * MEGAUserAttributeGeolocation = 22
 * Get whether the user has enabled send geolocation messages (private)
 *
 */
- (void)getUserAttributeType:(MEGAUserAttribute)type;

/**
 * @brief Get an attribute of the current account.
 *
 * User attributes can be private or public. Private attributes are accessible only by
 * your own user, while public ones are retrievable by any of your contacts.
 *
 * The associated request type with this request is MEGARequestTypeGetAttrUser
 * Valid data in the MEGARequest object received on callbacks:
 * - [MEGARequest paramType] - Returns the attribute type
 *
 * Valid data in the MEGARequest object received in onRequestFinish when the error code
 * is MEGAErrorTypeApiOk:
 * - [MEGARequest text] - Returns the value of the attribute
 *
 * @param type Attribute type
 *
 * Valid values are:
 *
 * MEGAUserAttributeFirstname = 1
 * Get the firstname of the user (public)
 * MEGAUserAttributeLastname = 2
 * Get the lastname of the user (public)
 * MEGAUserAttributeAuthRing = 3
 * Get the authentication ring of the user (private)
 * MEGAUserAttributeLastInteraction = 4
 * Get the last interaction of the contacts of the user (private)
 * MEGAUserAttributeED25519PublicKey = 5
 * Get the public key Ed25519 of the user (public)
 * MEGAUserAttributeCU25519PublicKey = 6
 * Get the public key Cu25519 of the user (public)
 * MEGAUserAttributeKeyring = 7
 * Get the key ring of the user: private keys for Cu25519 and Ed25519 (private)
 * MEGAUserAttributeSigRsaPublicKey = 8
 * Get the signature of RSA public key of the user (public)
 * MEGAUserAttributeSigCU255PublicKey = 9
 * Get the signature of Cu25519 public key of the user (public)
 * MEGAUserAttributeLanguage = 14
 * Get the preferred language of the user (private, non-encrypted)
 * MEGAUserAttributePwdReminder = 15
 * Get the password-reminder-dialog information (private, non-encrypted)
 * MEGAUserAttributeDisableVersions = 16
 * Get whether user has versions disabled or enabled (private, non-encrypted)
 * MEGAUserAttributeRichPreviews = 18
 * Get whether user generates rich-link messages or not (private)
 * MEGAUserAttributeRubbishTime = 19
 * Get number of days for rubbish-bin cleaning scheduler (private, non-encrypted)
 * MEGAUserAttributeStorageState = 21
 * Get the state of the storage (private non-encrypted)
 * MEGAUserAttributeGeolocation = 22
 * Get whether the user has enabled send geolocation messages (private)
 *
 * @param delegate MEGARequestDelegate to track this request
 */
- (void)getUserAttributeType:(MEGAUserAttribute)type delegate:(id<MEGARequestDelegate>)delegate;

/**
 * @brief Set an attribute of the current user.
 *
 * The associated request type with this request is MEGARequestTypeSetAttrUser
 * Valid data in the MEGARequest object received on callbacks:
 * - [MEGARequest paramType] - Returns the attribute type
 * - [MEGARequest text] - Return the new value for the attibute
 *
 * @param type Attribute type
 *
 * Valid values are:
 *
 * MEGAUserAttributeFirstname = 1
 * Set the firstname of the user
 * MEGAUserAttributeLastname = 2
 * Set the lastname of the user
 * MEGAUserAttributeRubbishTime = 19
 * Set the number of days for rubbish-bin cleaning scheduler (private, non-encrypted)
 *
 * If the MEGA account is a sub-user business account, and the value of the parameter
 * type is equal to MEGAUserAttributeFirstname or MEGAUserAttributeLastname
 * be called with the error code MEGAErrorTypeApiEMasterOnly.
 *
 * @param value New attribute value
 */
- (void)setUserAttributeType:(MEGAUserAttribute)type value:(NSString *)value;

/**
 * @brief Set an attribute of the current user.
 *
 * The associated request type with this request is MEGARequestTypeSetAttrUser
 * Valid data in the MEGARequest object received on callbacks:
 * - [MEGARequest paramType] - Returns the attribute type
 * - [MEGARequest text] - Return the new value for the attibute
 *
 * @param type Attribute type
 *
 * Valid values are:
 *
 * MEGAUserAttributeFirstname = 1
 * Set the firstname of the user
 * MEGAUserAttributeLastname = 2
 * Set the lastname of the user
 * MEGAUserAttributeRubbishTime = 19
 * Set the number of days for rubbish-bin cleaning scheduler (private, non-encrypted)
 *
 * If the MEGA account is a sub-user business account, and the value of the parameter
 * type is equal to MEGAUserAttributeFirstname or MEGAUserAttributeLastname
 * be called with the error code MEGAErrorTypeApiEMasterOnly.
 *
 * @param value New attribute value
 * @param delegate MEGARequestDelegate to track this request
 */
- (void)setUserAttributeType:(MEGAUserAttribute)type value:(NSString *)value delegate:(id<MEGARequestDelegate>)delegate;

#pragma mark - Account management Requests

/**
 * @brief Get details about the MEGA account.
 *
 * The associated request type with this request is MEGARequestTypeAccountDetails.
 *
 * Valid data in the MEGARequest object received in onRequestFinish when the error code
 * is MEGAErrorTypeApiOk:
 * - [MEGARequest megaAccountDetails] - Details of the MEGA account
 *
 * @param delegate Delegate to track this request.
 */
- (void)getAccountDetailsWithDelegate:(id<MEGARequestDelegate>)delegate;

/**
 * @brief Get details about the MEGA account.
 *
 * The associated request type with this request is MEGARequestTypeAccountDetails.
 *
 * Valid data in the MEGARequest object received in onRequestFinish when the error code
 * is MEGAErrorTypeApiOk:
 * - [MEGARequest megaAccountDetails] - Details of the MEGA account.
 *
 */
- (void)getAccountDetails;

/**
 * @brief Check if the available bandwidth quota is enough to transfer an amount of bytes
 *
 * The associated request type with this request is MEGARequestTypeQueryTransferQuota
 *
 * Valid data in the MEGARequest object received on callbacks:
 * - [MEGARequest number] - Returns the amount of bytes to be transferred
 *
 * Valid data in the MEGARequest object received in onRequestFinish when the error code
 * is MEGAErrorTypeApiOk:
 * - [MEGARequest flag] - YES if it is expected to get an overquota error, otherwise NO
 *
 * @param size Amount of bytes to be transferred
 * @param delegate MEGARequestDelegate to track this request
 */
- (void)queryTransferQuotaWithSize:(long long)size delegate:(id<MEGARequestDelegate>)delegate;

/**
 * @brief Check if the available bandwidth quota is enough to transfer an amount of bytes
 *
 * The associated request type with this request is MEGARequestTypeQueryTransferQuota
 *
 * Valid data in the MEGARequest object received on callbacks:
 * - [MEGARequest number] - Returns the amount of bytes to be transferred
 *
 * Valid data in the MEGARequest object received in onRequestFinish when the error code
 * is MEGAErrorTypeApiOk:
 * - [MEGARequest flag] - YES if it is expected to get an overquota error, otherwise NO
 *
 * @param size Amount of bytes to be transferred
 */
- (void)queryTransferQuotaWithSize:(long long)size;

/**
 * @brief Get the available pricing plans to upgrade a MEGA account.
 *
 * You can get a payment URL for any of the pricing plans provided by this function
 * using [MEGASdk getPaymentIdForProductHandle:].
 *
 * The associated request type with this request is MEGARequestTypeGetPricing.
 *
 * Valid data in the MEGARequest object received in onRequestFinish when the error code
 * is MEGAErrorTypeApiOk:
 * - [MEGARequest pricing] - MEGAPricing object with all pricing plans
 *
 * @param delegate Delegate to track this request.
 *
 * @see [MEGASdk getPaymentIdForProductHandle:].
 */
- (void)getPricingWithDelegate:(id<MEGARequestDelegate>)delegate;

/**
 * @brief Get the available getPricing plans to upgrade a MEGA account.
 *
 * You can get a payment URL for any of the getPricing plans provided by this function
 * using [MEGASdk getPaymentIdForProductHandle:].
 *
 * The associated request type with this request is MEGARequestTypeGetPricing.
 *
 * Valid data in the MEGARequest object received in onRequestFinish when the error code
 * is MEGAErrorTypeApiOk:
 * - [MEGARequest pricing] - MEGAPricing object with all pricing plans
 *
 * @see [MEGASdk getPaymentIdForProductHandle:].
 */
- (void)getPricing;

/**
 * @brief Get the payment URL for an upgrade.
 *
 * The associated request type with this request is MEGARequestTypeGetPaymentId.
 * Valid data in the MEGARequest object received on callbacks:
 * - [MEGARequest nodeHandle] - Returns the handle of the product
 *
 * Valid data in the MEGARequest object received in onRequestFinish when the error code
 * is MEGAErrorTypeApiOk:
 * - [MEGARequest link] - Payment link
 *
 * @param productHandle Handle of the product (see [MEGASdk getPricing]).
 * @param delegate Delegate to track this request.
 *
 * @see [MEGASdk getPricing].
 */
- (void)getPaymentIdForProductHandle:(uint64_t)productHandle delegate:(id<MEGARequestDelegate>)delegate;

/**
 * @brief Get the payment URL for an upgrade.
 *
 * The associated request type with this request is MEGARequestTypeGetPaymentId.
 * Valid data in the MEGARequest object received on callbacks:
 * - [MEGARequest nodeHandle] - Returns the handle of the product
 *
 * Valid data in the MEGARequest object received in onRequestFinish when the error code
 * is MEGAErrorTypeApiOk:
 * - [MEGARequest link] - Payment link
 *
 * @param productHandle Handle of the product (see [MEGASdk getPricing]).
 *
 * @see [MEGASdk getPricing].
 */
- (void)getPaymentIdForProductHandle:(uint64_t)productHandle;

/**
 * @brief Submit a purchase receipt for verification
 *
 * The associated request type with this request is MEGARequestTypeSubmitPurchaseReceipt.
 *
 * @param gateway Payment gateway
 * Currently supported payment gateways are:
 * - MEGAPaymentMethodItunes = 2
 * - MEGAPaymentMethodGoogleWallet = 3
 *
 * @param receipt Purchase receipt
 * @param delegate Delegate to track this request
 */
- (void)submitPurchase:(MEGAPaymentMethod)gateway receipt:(NSString *)receipt delegate:(id<MEGARequestDelegate>)delegate;

/**
 * @brief Submit a purchase receipt for verification
 * @param gateway Payment gateway
 * Currently supported payment gateways are:
 * - MEGAPaymentMethodItunes = 2
 * - MEGAPaymentMethodGoogleWallet = 3
 *
 * @param receipt Purchase receipt
 */
- (void)submitPurchase:(MEGAPaymentMethod)gateway receipt:(NSString *)receipt;

/**
 * @brief Submit a purchase receipt for verification
 *
 * The associated request type with this request is MEGARequestTypeSubmitPurchaseReceipt
 *
 * @param gateway Payment gateway
 * Currently supported payment gateways are:
 * Currently supported payment gateways are:
 * - MEGAPaymentMethodItunes = 2
 *
 * @param receipt Purchase receipt
 * @param lastPublicHandle Last public node handle accessed by the user in the last 24h
 * @param delegate Delegate to track this request
 */
- (void)submitPurchase:(MEGAPaymentMethod)gateway receipt:(NSString *)receipt lastPublicHandle:(uint64_t)lastPublicHandle delegate:(id<MEGARequestDelegate>)delegate;

/**
 * @brief Submit a purchase receipt for verification
 *
 * The associated request type with this request is MEGARequestTypeSubmitPurchaseReceipt
 *
 * @param gateway Payment gateway
 * Currently supported payment gateways are:
 * Currently supported payment gateways are:
 * - MEGAPaymentMethodItunes = 2
 *
 * @param receipt Purchase receipt
 * @param lastPublicHandle Last public node handle accessed by the user in the last 24h
 */
- (void)submitPurchase:(MEGAPaymentMethod)gateway receipt:(NSString *)receipt lastPublicHandle:(uint64_t)lastPublicHandle;

/**
 * @brief Change the password of the MEGA account.
 *
 * The associated request type with this request is MEGARequestTypeChangePassword.
 * Valid data in the MEGARequest object received on callbacks:
 * - [MEGARequest password] - Returns the old password
 * - [MEGARequest newPassword] - Returns the new password
 *
 * @param oldPassword Old password (optional, it can be nil to not check the old password).
 * @param newPassword New password.
 * @param delegate Delegate to track this request.
 */
- (void)changePassword:(NSString *)oldPassword newPassword:(NSString *)newPassword delegate:(id<MEGARequestDelegate>)delegate;

/**
 * @brief Change the password of the MEGA account.
 *
 * The associated request type with this request is MEGARequestTypeChangePassword.
 * Valid data in the MEGARequest object received on callbacks:
 * - [MEGARequest password] - Returns the old password
 * - [MEGARequest newPassword] - Returns the new password
 *
 * @param oldPassword Old password (optional, it can be nil to not check the old password).
 * @param newPassword New password.
 */
- (void)changePassword:(NSString *)oldPassword newPassword:(NSString *)newPassword;

/**
 * @brief Notify the user has exported the master key
 *
 * This function should be called when the user exports the master key by
 * clicking on "Copy" or "Save file" options.
 *
 * As result, the user attribute MEGAUserAttributePwdReminder will be updated
 * to remember the user has a backup of his/her master key. In consequence,
 * MEGA will not ask the user to remind the password for the account.
 *
 * The associated request type with this request is MEGARequestTypeSetAttrUser
 * Valid data in the MEGARequest object received on callbacks:
 * - [MEGARequest paramType] - Returns the attribute type MEGAUserAttributePwdReminder
 * - [MEGARequest: text] - Returns the new value for the attribute
 *
 * @param delegate MEGARequestDelegate to track this request
 */
- (void)masterKeyExportedWithDelegate:(id<MEGARequestDelegate>)delegate;

/**
 * @brief Notify the user has exported the master key
 *
 * This function should be called when the user exports the master key by
 * clicking on "Copy" or "Save file" options.
 *
 * As result, the user attribute MEGAUserAttributePwdReminder will be updated
 * to remember the user has a backup of his/her master key. In consequence,
 * MEGA will not ask the user to remind the password for the account.
 *
 * The associated request type with this request is MEGARequestTypeSetAttrUser
 * Valid data in the MEGARequest object received on callbacks:
 * - [MEGARequest paramType] - Returns the attribute type MEGAUserAttributePwdReminder
 * - [MEGARequest text] - Returns the new value for the attribute
 */
- (void)masterKeyExported;

/**
 * @brief Notify the user has successfully checked his password
 *
 * This function should be called when the user demonstrates that he remembers
 * the password to access the account
 *
 * As result, the user attribute MEGAUserAttributePwdReminder will be updated
 * to remember this event. In consequence, MEGA will not continue asking the user
 * to remind the password for the account in a short time.
 *
 * The associated request type with this request is MEGARequestTypeSetAttrUser
 * Valid data in the MEGARequest object received on callbacks:
 * - [MEGARequest paramType] - Returns the attribute type MEGAUserAttributePwdReminder
 * - [MEGARequest text] - Returns the new value for the attribute
 *
 * @param delegate MEGARequestDelegate to track this request
 */
- (void)passwordReminderDialogSucceededWithDelegate:(id<MEGARequestDelegate>)delegate;

/**
 * @brief Notify the user has successfully checked his password
 *
 * This function should be called when the user demonstrates that he remembers
 * the password to access the account
 *
 * As result, the user attribute MEGAUserAttributePwdReminder will be updated
 * to remember this event. In consequence, MEGA will not continue asking the user
 * to remind the password for the account in a short time.
 *
 * The associated request type with this request is MEGARequestTypeSetAttrUser
 * Valid data in the MEGARequest object received on callbacks:
 * - [MEGARequest paramType] - Returns the attribute type MEGAUserAttributePwdReminder
 * - [MEGARequest text] - Returns the new value for the attribute
 */
- (void)passwordReminderDialogSucceeded;

/**
 * @brief Notify the user has successfully skipped the password check
 *
 * This function should be called when the user skips the verification of
 * the password to access the account
 *
 * As result, the user attribute MEGAUserAttributePwdReminder will be updated
 * to remember this event. In consequence, MEGA will not continue asking the user
 * to remind the password for the account in a short time.
 *
 * The associated request type with this request is MEGARequestTypeSetAttrUser
 * Valid data in the MEGARequest object received on callbacks:
 * - [MEGARequest paramType] - Returns the attribute type MEGAUserAttributePwdReminder
 * - [MEGARequest text] - Returns the new value for the attribute
 *
 * @param delegate MEGARequestDelegate to track this request
 */
- (void)passwordReminderDialogSkippedWithDelegate:(id<MEGARequestDelegate>)delegate;

/**
 * @brief Notify the user has successfully skipped the password check
 *
 * This function should be called when the user skips the verification of
 * the password to access the account
 *
 * As result, the user attribute MEGAUserAttributePwdReminder will be updated
 * to remember this event. In consequence, MEGA will not continue asking the user
 * to remind the password for the account in a short time.
 *
 * The associated request type with this request is MEGARequestTypeSetAttrUser
 * Valid data in the MEGARequest object received on callbacks:
 * - [MEGARequest paramType] - Returns the attribute type MEGAUserAttributePwdReminder
 * - [MEGARequest text] - Returns the new value for the attribute
 */
- (void)passwordReminderDialogSkipped;

/**
 * @brief Notify the user wants to totally disable the password check
 *
 * This function should be called when the user rejects to verify that he remembers
 * the password to access the account and doesn't want to see the reminder again.
 *
 * As result, the user attribute MEGAUserAttributePwdReminder will be updated
 * to remember this event. In consequence, MEGA will not ask the user
 * to remind the password for the account again.
 *
 * The associated request type with this request is MEGARequestTypeSetAttrUser
 * Valid data in the MEGARequest object received on callbacks:
 * - [MEGARequest paramType] - Returns the attribute type MEGAUserAttributePwdReminder
 * - [MEGARequest text] - Returns the new value for the attribute
 *
 * @param delegate MEGARequestDelegate to track this request
 */
- (void)passwordReminderDialogBlockedWithDelegate:(id<MEGARequestDelegate>)delegate;

/**
 * @brief Notify the user wants to totally disable the password check
 *
 * This function should be called when the user rejects to verify that he remembers
 * the password to access the account and doesn't want to see the reminder again.
 *
 * As result, the user attribute MEGAUserAttributePwdReminder will be updated
 * to remember this event. In consequence, MEGA will not ask the user
 * to remind the password for the account again.
 *
 * The associated request type with this request is MEGARequestTypeSetAttrUser
 * Valid data in the MEGARequest object received on callbacks:
 * - [MEGARequest paramType] - Returns the attribute type MEGAUserAttributePwdReminder
 * - [MEGARequest text] - Returns the new value for the attribute
 */
- (void)passwordReminderDialogBlocked;

/**
 * @brief Check if the app should show the password reminder dialog to the user
 *
 * The associated request type with this request is MEGARequestTypeGetAttrUser
 * Valid data in the MEGARequest object received on callbacks:
 * - [MEGARequest paramType] - Returns the attribute type MEGAUserAttributePwdReminder
 *
 * Valid data in the MEGARequest object received in onRequestFinish when the error code
 * is MEGAErrorTypeApiOk:
 * - [MEGARequest flag] - Returns YES if the password reminder dialog should be shown
 *
 * If the corresponding user attribute is not set yet, the request will fail with the
 * error code MEGAErrorTypeApiENoent but the value of [MEGARequest flag] will still
 * be valid.
 *
 * @param atLogout YES if the check is being done just before a logout
 * @param delegate MEGARequestDelegate to track this request
 */
- (void)shouldShowPasswordReminderDialogAtLogout:(BOOL)atLogout delegate:(id<MEGARequestDelegate>)delegate;

/**
 * @brief Check if the app should show the password reminder dialog to the user
 *
 * The associated request type with this request is MEGARequestTypeGetAttrUser
 * Valid data in the MEGARequest object received on callbacks:
 * - [MEGARequest paramType] - Returns the attribute type MEGAUserAttributePwdReminder
 *
 * Valid data in the MEGARequest object received in onRequestFinish when the error code
 * is MEGAErrorTypeApiOk:
 * - [MEGARequest flag] - Returns YES if the password reminder dialog should be shown
 *
 * If the corresponding user attribute is not set yet, the request will fail with the
 * error code MEGAErrorTypeApiENoent but the value of  [MEGARequest flag] will still
 * be valid.
 *
 * @param atLogout YES if the check is being done just before a logout
 */
- (void)shouldShowPasswordReminderDialogAtLogout:(BOOL)atLogout;

/**
 * @brief Check if the master key has been exported
 *
 * The associated request type with this request is MEGARequestTypeGetAttrUser
 * Valid data in the MEGARequest object received on callbacks:
 * - [MEGARequest paramType] - Returns the attribute type MEGAUserAttributePwdReminder
 *
 * Valid data in the MEGARequest object received in onRequestFinish when the error code
 * is MEGAErrorTypeApiOk:
 * - [MEGARequest access] - Returns YES if the master key has been exported
 *
 * If the corresponding user attribute is not set yet, the request will fail with the
 * error code MEGAErrorTypeApiENoent.
 *
 * @param delegate MEGARequestDelegate to track this request
 */
- (void)isMasterKeyExportedWithDelegate:(id<MEGARequestDelegate>)delegate;

/**
 * @brief Check if the master key has been exported
 *
 * The associated request type with this request is MEGARequestTypeGetAttrUser
 * Valid data in the MEGARequest object received on callbacks:
 * - [MEGARequest paramType] - Returns the attribute type MEGAUserAttributePwdReminder
 *
 * Valid data in the MEGARequest object received in onRequestFinish when the error code
 * is MEGAErrorTypeApiOk:
 * - [MEGARequest access] - Returns YES if the master key has been exported
 *
 * If the corresponding user attribute is not set yet, the request will fail with the
 * error code MEGAErrorTypeApiENoent.
 *
 */
- (void)isMasterKeyExported;

/**
 * @brief Enable or disable the generation of rich previews
 *
 * The associated request type with this request is MEGARequestTypeSetAttrUser
 * Valid data in the MEGARequest object received on callbacks:
 * - [MEGARequest paramType] - Returns the attribute type MEGAUserAttributeRichPreviews
 *
 * @param enable YES to enable the generation of rich previews
 * @param delegate MEGARequestDelegate to track this request
 */
- (void)enableRichPreviews:(BOOL)enable delegate:(id<MEGARequestDelegate>)delegate;

/**
 * @brief Enable or disable the generation of rich previews
 *
 * The associated request type with this request is MEGARequestTypeSetAttrUser
 * Valid data in the MEGARequest object received on callbacks:
 * - [MEGARequest paramType] - Returns the attribute type MEGAUserAttributeRichPreviews
 *
 * @param enable YES to enable the generation of rich previews
 */
- (void)enableRichPreviews:(BOOL)enable;

/**
 * @brief Check if rich previews are automatically generated
 *
 * The associated request type with this request is MEGARequestTypeGetAttrUser
 * Valid data in the MEGARequest object received on callbacks:
 * - [MEGARequest paramType] - Returns the attribute type MEGAUserAttributeRichPreviews
 * - [MEGARequest numDetails] - Returns zero
 *
 * Valid data in the MEGARequest object received in onRequestFinish when the error code
 * is MEGAErrorTypeApiOk:
 * - [MEGARequest flag] - Returns YES if generation of rich previews is enabled
 *
 * If the corresponding user attribute is not set yet, the request will fail with the
 * error code MEGAErrorTypeApiENoent, but the value of [MEGARequest flag] will still be valid (NO).
 *
 * @param delegate MEGARequestDelegate to track this request
 */
- (void)isRichPreviewsEnabledWithDelegate:(id<MEGARequestDelegate>)delegate;

/**
 * @brief Check if rich previews are automatically generated
 *
 * The associated request type with this request is MEGARequestTypeGetAttrUser
 * Valid data in the MEGARequest object received on callbacks:
 * - [MEGARequest paramType] - Returns the attribute type MEGAUserAttributeRichPreviews
 * - [MEGARequest numDetails] - Returns zero
 *
 * Valid data in the MEGARequest object received in onRequestFinish when the error code
 * is MEGAErrorTypeApiOk:
 * - [MEGARequest flag] - Returns YES if generation of rich previews is enabled
 *
 * If the corresponding user attribute is not set yet, the request will fail with the
 * error code MEGAErrorTypeApiENoent, but the value of [MEGARequest flag] will still be valid (NO).
 *
 */
- (void)isRichPreviewsEnabled;

/**
 * @brief Check if the app should show the rich link warning dialog to the user
 *
 * The associated request type with this request is MEGARequestTypeGetAttrUser
 * Valid data in the MEGARequest object received on callbacks:
 * - [MEGARequest paramType] - Returns the attribute type MEGAUserAttributeRichPreviews
 * - [MEGARequest numDetails] - Returns one
 *
 * Valid data in the MEGARequest object received in onRequestFinish when the error code
 * is MEGAErrorTypeApiOk:
 * - [MEGARequest flag] - Returns YES if it is necessary to show the rich link warning
 * - [MEGARequest number] - Returns the number of times that user has indicated that doesn't want
 * modify the message with a rich link. If number is bigger than three, the extra option "Never"
 * must be added to the warning dialog.
 *
 * If the corresponding user attribute is not set yet, the request will fail with the
 * error code MEGAErrorTypeApiENoent, but the value of [MEGARequest flag] will still be valid (YES).
 *
 * @param delegate MEGARequestDelegate to track this request
 */
- (void)shouldShowRichLinkWarningWithDelegate:(id<MEGARequestDelegate>)delegate;

/**
 * @brief Check if the app should show the rich link warning dialog to the user
 *
 * The associated request type with this request is MEGARequestTypeGetAttrUser
 * Valid data in the MEGARequest object received on callbacks:
 * - [MEGARequest paramType] - Returns the attribute type MEGAUserAttributeRichPreviews
 * - [MEGARequest numDetails] - Returns one
 *
 * Valid data in the MEGARequest object received in onRequestFinish when the error code
 * is MEGAErrorTypeApiOk:
 * - [MEGARequest flag] - Returns YES if it is necessary to show the rich link warning
 * - [MEGARequest number] - Returns the number of times that user has indicated that doesn't want
 * modify the message with a rich link. If number is bigger than three, the extra option "Never"
 * must be added to the warning dialog.
 *
 * If the corresponding user attribute is not set yet, the request will fail with the
 * error code MEGAErrorTypeApiENoent, but the value of [MEGARequest flag] will still be valid (YES).
 *
 */
- (void)shouldShowRichLinkWarning;

/**
 * @brief Set the number of times "Not now" option has been selected in the rich link warning dialog
 *
 * The associated request type with this request is MEGARequestTypeSetAttrUser
 * Valid data in the MEGARequest object received on callbacks:
 * - [MEGARequest paramType] - Returns the attribute type MEGAUserAttributeRichPreviews
 *
 * @param value Number of times "Not now" option has been selected
 * @param delegate MEGARequestDelegate to track this request
 */
- (void)setRichLinkWarningCounterValue:(NSUInteger)value delegate:(id<MEGARequestDelegate>)delegate;

/**
 * @brief Set the number of times "Not now" option has been selected in the rich link warning dialog
 *
 * The associated request type with this request is MEGARequestTypeSetAttrUser
 * Valid data in the MEGARequest object received on callbacks:
 * - [MEGARequest paramType] - Returns the attribute type MEGAUserAttributeRichPreviews
 *
 * @param value Number of times "Not now" option has been selected
 */
- (void)setRichLinkWarningCounterValue:(NSUInteger)value;

/**
 * @brief Enable the sending of geolocation messages
 *
 * The associated request type with this request is MEGARequestTypeSetAttrUser
 * Valid data in the MEGARequest object received on callbacks:
 * - [MEGARequest paramType] - Returns the attribute type MEGAUserAttributeGeolocation
 *
 * @param delegate MEGARequestDelegate to track this request
 */
- (void)enableGeolocationWithDelegate:(id<MEGARequestDelegate>)delegate;

/**
 * @brief Enable the sending of geolocation messages
 *
 * The associated request type with this request is MEGARequestTypeSetAttrUser
 * Valid data in the MEGARequest object received on callbacks:
 * - [MEGARequest paramType] - Returns the attribute type MEGAUserAttributeGeolocation
 */
- (void)enableGeolocation;

/**
 * @brief Check if the sending of geolocation messages is enabled
 *
 * The associated request type with this request is MEGARequestTypeSetAttrUser
 * Valid data in the MEGARequest object received on callbacks:
 * - [MEGARequest paramType] - Returns the attribute type MEGAUserAttributeGeolocation
 *
 * Sending a Geolocation message is enabled if the MEGARequest object, received in onRequestFinish,
 * has error code MEGAErrorTypeApiOk. In other cases, send geolocation messages is not enabled and
 * the application has to answer before send a message of this type.
 *
 * @param delegate MEGARequestDelegate to track this request
 */
- (void)isGeolocationEnabledWithDelegate:(id<MEGARequestDelegate>)delegate;

/**
 * @brief Check if the sending of geolocation messages is enabled
 *
 * The associated request type with this request is MEGARequestTypeSetAttrUser
 * Valid data in the MEGARequest object received on callbacks:
 * - [MEGARequest paramType] - Returns the attribute type MEGAUserAttributeGeolocation
 *
 * Sending a Geolocation message is enabled if the MEGARequest object, received in onRequestFinish,
 * has error code MEGAErrorTypeApiOk. In other cases, send geolocation messages is not enabled and
 * the application has to answer before send a message of this type.
 */
- (void)isGeolocationEnabled;

/**
 * @brief Set My Chat Files target folder.
 *
 * The associated request type with this request is MEGARequestTypeSetAttrUser
 * Valid data in the MEGARequest object received on callbacks:
 * - [MEGARequest paramType] - Returns the attribute type MEGAUserAttributeMyChatFilesFolder
 *
 * @param handle Handle of the node to be used as target folder
 * @param delegate MEGARequestDelegate to track this request
 */
- (void)setMyChatFilesFolderWithHandle:(uint64_t)handle delegate:(id<MEGARequestDelegate>)delegate;

/**
 * @brief Set My Chat Files target folder.
 *
 * The associated request type with this request is MEGARequestTypeSetAttrUser
 * Valid data in the MEGARequest object received on callbacks:
 * - [MEGARequest paramType] - Returns the attribute type MEGAUserAttributeMyChatFilesFolder
 *
 * @param handle Handle of the node to be used as target folder
 */
- (void)setMyChatFilesFolderWithHandle:(uint64_t)handle;

/**
 * @brief Gets My chat files target folder.
 *
 * The associated request type with this request is MEGARequestTypeGetAttrUser
 * Valid data in the MEGARequest object received on callbacks:
 * - [MEGARequest paramType] - Returns the attribute type MEGAUserAttributeMyChatFilesFolder
 *
 * Valid data in the MEGARequest object received in onRequestFinish when the error code
 * is MEGAErrorTypeApiOk:
 * - [MEGARequest nodeHandle] - Returns the handle of the node where My Chat Files are stored
 *
 * @param delegate MEGARequestDelegate to track this request
 */
- (void)getMyChatFilesFolderWithDelegate:(id<MEGARequestDelegate>)delegate;

/**
 * @brief Gets My chat files target folder.
 *
 * The associated request type with this request is MEGARequestTypeGetAttrUser
 * Valid data in the MEGARequest object received on callbacks:
 * - [MEGARequest paramType] - Returns the attribute type MEGAUserAttributeMyChatFilesFolder
 *
 * Valid data in the MEGARequest object received in onRequestFinish when the error code
 * is MEGAErrorTypeApiOk:
 * - [MEGARequest nodeHandle] - Returns the handle of the node where My Chat Files are stored
 */
- (void)getMyChatFilesFolder;

/**
 * @brief Set Camera Uploads target folder.
 *
 * The associated request type with this request is MEGARequestTypeSetAttrUser
 * Valid data in the MEGARequest object received on callbacks:
 * - [MEGARequest paramType] - Returns the attribute type MEGAUserAttributeCameraUploadsFolder
 *
 * @param handle Handle of the node to be used as target folder
 * @param delegate MEGARequestDelegate to track this request
 */
- (void)setCameraUploadsFolderWithHandle:(uint64_t)handle delegate:(id<MEGARequestDelegate>)delegate;

/**
 * @brief Set Camera Uploads target folder.
 *
 * The associated request type with this request is MEGARequestTypeSetAttrUser
 * Valid data in the MEGARequest object received on callbacks:
 * - [MEGARequest paramType] - Returns the attribute type MEGAUserAttributeCameraUploadsFolder
 *
 * @param handle Handle of the node to be used as target folder
 */
- (void)setCameraUploadsFolderWithHandle:(uint64_t)handle;

/**
 * @brief Gets Camera Uploads target folder.
 *
 * The associated request type with this request is MEGARequestTypeGetAttrUser
 * Valid data in the MEGARequest object received on callbacks:
 * - [MEGARequest paramType] - Returns the attribute type MEGAUserAttributeCameraUploadsFolder
 *
 * Valid data in the MEGARequest object received in onRequestFinish when the error code
 * is MEGAErrorTypeApiOk:
 * - [MEGARequest nodeHandle] - Returns the handle of the node where Camera Uploads files are stored
 *
 * @param delegate MEGARequestDelegate to track this request
 */
- (void)getCameraUploadsFolderWithDelegate:(id<MEGARequestDelegate>)delegate;

/**
 * @brief Gets Camera Uploads target folder.
 *
 * The associated request type with this request is MEGARequestTypeGetAttrUser
 * Valid data in the MEGARequest object received on callbacks:
 * - [MEGARequest paramType] - Returns the attribute type MEGAUserAttributeCameraUploadsFolder
 *
 * Valid data in the MEGARequest object received in onRequestFinish when the error code
 * is MEGAErrorTypeApiOk:
 * - [MEGARequest nodeHandle] - Returns the handle of the node where Camera Uploads files are stored
 */
- (void)getCameraUploadsFolder;

/**
 * @brief Get the number of days for rubbish-bin cleaning scheduler
 *
 * The associated request type with this request is MEGARequestTypeGetAttrUser
 * Valid data in the MEGARequest object received on callbacks:
 * - [MEGARequest paramType] - Returns the attribute type MEGAUserAttributeRubbishTime
 *
 * Valid data in the MEGARequest object received in onRequestFinish when the error code
 * is MEGAErrorTypeApiOk:
 * - [MEGARequest number] - Returns the days for rubbish-bin cleaning scheduler.
 * Zero means that the rubbish-bin cleaning scheduler is disabled (only if the account is PRO)
 * Any negative value means that the configured value is invalid.
 *
 * @param delegate MEGARequestDelegate to track this request
 */
- (void)getRubbishBinAutopurgePeriodWithDelegate:(id<MEGARequestDelegate>)delegate;

/**
 * @brief Get the number of days for rubbish-bin cleaning scheduler
 *
 * The associated request type with this request is MEGARequestTypeGetAttrUser
 * Valid data in the MEGARequest object received on callbacks:
 * - [MEGARequest paramType] - Returns the attribute type MEGAUserAttributeRubbishTime
 *
 * Valid data in the MEGARequest object received in onRequestFinish when the error code
 * is MEGAErrorTypeApiOk:
 * - [MEGARequest number] - Returns the days for rubbish-bin cleaning scheduler.
 * Zero means that the rubbish-bin cleaning scheduler is disabled (only if the account is PRO)
 * Any negative value means that the configured value is invalid.
 *
 */
- (void)getRubbishBinAutopurgePeriod;

/**
 * @brief Set the number of days for rubbish-bin cleaning scheduler
 *
 * The associated request type with this request is MEGARequestTypeSetAttrUser
 * Valid data in the MEGARequest object received on callbacks:
 * - [MEGARequest paramType] - Returns the attribute type MEGAUserAttributeRubbishTime
 * - [MEGARequest number] - Returns the days for rubbish-bin cleaning scheduler passed as parameter
 *
 * @param days Number of days for rubbish-bin cleaning scheduler. It must be >= 0.
 * The value zero disables the rubbish-bin cleaning scheduler (only for PRO accounts).
 *
 * @param delegate MEGARequestDelegate to track this request
 */
- (void)setRubbishBinAutopurgePeriodInDays:(NSInteger)days delegate:(id<MEGARequestDelegate>)delegate;

/**
 * @brief Set the number of days for rubbish-bin cleaning scheduler
 *
 * The associated request type with this request is MEGARequestTypeSetAttrUser
 * Valid data in the MEGARequest object received on callbacks:
 * - [MEGARequest paramType] - Returns the attribute type MEGAUserAttributeRubbishTime
 * - [MEGARequest number] - Returns the days for rubbish-bin cleaning scheduler passed as parameter
 *
 * @param days Number of days for rubbish-bin cleaning scheduler. It must be >= 0.
 * The value zero disables the rubbish-bin cleaning scheduler (only for PRO accounts).
 *
 */
- (void)setRubbishBinAutopurgePeriodInDays:(NSInteger)days;

/**
 * @brief Use HTTPS communications only
 *
 * The default behavior is to use HTTP for transfers and the persistent connection
 * to wait for external events. Those communications don't require HTTPS because
 * all transfer data is already end-to-end encrypted and no data is transmitted
 * over the connection to wait for events (it's just closed when there are new events).
 *
 * This feature should only be enabled if there are problems to contact MEGA servers
 * through HTTP because otherwise it doesn't have any benefit and will cause a
 * higher CPU usage.
 *
 * See [MEGASdk usingHttpsOnly]
 *
 * @param httpsOnly YES to use HTTPS communications only
 * @param delegate MEGARequestDelegate to track this request.
 */
- (void)useHttpsOnly:(BOOL)httpsOnly delegate:(id<MEGARequestDelegate>)delegate;

/**
 * @brief Use HTTPS communications only
 *
 * The default behavior is to use HTTP for transfers and the persistent connection
 * to wait for external events. Those communications don't require HTTPS because
 * all transfer data is already end-to-end encrypted and no data is transmitted
 * over the connection to wait for events (it's just closed when there are new events).
 *
 * This feature should only be enabled if there are problems to contact MEGA servers
 * through HTTP because otherwise it doesn't have any benefit and will cause a
 * higher CPU usage.
 *
 * See [MEGASdk usingHttpsOnly]
 *
 * @param httpsOnly YES to use HTTPS communications only
 */
- (void)useHttpsOnly:(BOOL)httpsOnly;

/**
 * @brief Check if the SDK is using HTTPS communications only
 *
 * The default behavior is to use HTTP for transfers and the persistent connection
 * to wait for external events. Those communications don't require HTTPS because
 * all transfer data is already end-to-end encrypted and no data is transmitted
 * over the connection to wait for events (it's just closed when there are new events).
 *
 * See [MEGASdk useHttpsOnly:]
 *
 * @return YES if the SDK is using HTTPS communications only. Otherwise NO.
 */
- (BOOL)usingHttpsOnly;

/**
 * @brief Invite another person to be your MEGA contact
 *
 * The user doesn't need to be registered on MEGA. If the email isn't associated with
 * a MEGA account, an invitation email will be sent with the text in the "message" parameter.
 *
 * The associated request type with this request is MEGARequestTypeInviteContact
 * Valid data in the MEGARequest object received on callbacks:
 * - [MEGARequest email] - Returns the email of the contact
 * - [MEGARequest text] - Returns the text of the invitation
 * - [MEGARequest number] - Returns the action
 *
 * Sending a reminder within a two week period since you started or your last reminder will
 * fail the API returning the error code MEGAErrorTypeApiEAccess.
 *
 * @param email Email of the new contact
 * @param message Message for the user (can be nil)
 * @param action Action for this contact request. Valid values are:
 * - MEGAInviteActionAdd = 0
 * - MEGAInviteActionDelete = 1
 * - MEGAInviteActionRemind = 2
 *
 * @param delegate MEGARequestDelegate to track this request
 */
- (void)inviteContactWithEmail:(NSString *)email message:(NSString *)message action:(MEGAInviteAction)action delegate:(id<MEGARequestDelegate>)delegate;

/**
 * @brief Invite another person to be your MEGA contact
 *
 * The user doesn't need to be registered on MEGA. If the email isn't associated with
 * a MEGA account, an invitation email will be sent with the text in the "message" parameter.
 *
 * The associated request type with this request is MEGARequestTypeInviteContact
 * Valid data in the MEGARequest object received on callbacks:
 * - [MEGARequest email] - Returns the email of the contact
 * - [MEGARequest text] - Returns the text of the invitation
 * - [MEGARequest number] - Returns the action
 *
 * Sending a reminder within a two week period since you started or your last reminder will
 * fail the API returning the error code MEGAErrorTypeApiEAccess.
 *
 * @param email Email of the new contact
 * @param message Message for the user (can be nil)
 * @param action Action for this contact request. Valid values are:
 * - MEGAInviteActionAdd = 0
 * - MEGAInviteActionDelete = 1
 * - MEGAInviteActionRemind = 2
 *
 */
- (void)inviteContactWithEmail:(NSString *)email message:(NSString *)message action:(MEGAInviteAction)action;

/**
 * @brief Invite another person to be your MEGA contact using a contact link handle
 *
 * The associated request type with this request is MEGARequestTypeInviteContact
 * Valid data in the MEGARequest object received on callbacks:
 * - [MEGARequest email] - Returns the email of the contact
 * - [MEGARequest text] - Returns the text of the invitation
 * - [MEGARequest number] - Returns the action
 * - [MEGARequest nodeHandle] - Returns the contact link handle
 *
 * Sending a reminder within a two week period since you started or your last reminder will
 * fail the API returning the error code MEGAErrorTypeApiEAccess.
 *
 * @param email Email of the new contact
 * @param message Message for the user (can be nil)
 * @param action Action for this contact request. Valid values are:
 * - MEGAInviteActionAdd = 0
 * - MEGAInviteActionDelete = 1
 * - MEGAInviteActionRemind = 2
 *
 * @param handle Contact link handle of the other account. This parameter is considered only if the
 * \c action is MEGAInviteActionAdd. Otherwise, it's ignored and it has no effect.
 * @param delegate MEGARequestDelegate to track this request
 */
- (void)inviteContactWithEmail:(NSString *)email message:(NSString *)message action:(MEGAInviteAction)action handle:(uint64_t)handle delegate:(id<MEGARequestDelegate>)delegate;

/**
 * @brief Invite another person to be your MEGA contact using a contact link handle
 *
 * The associated request type with this request is MEGARequestTypeInviteContact
 * Valid data in the MEGARequest object received on callbacks:
 * - [MEGARequest email] - Returns the email of the contact
 * - [MEGARequest text] - Returns the text of the invitation
 * - [MEGARequest number] - Returns the action
 * - [MEGARequest nodeHandle] - Returns the contact link handle
 *
 * Sending a reminder within a two week period since you started or your last reminder will
 * fail the API returning the error code MEGAErrorTypeApiEAccess.
 *
 * @param email Email of the new contact
 * @param message Message for the user (can be nil)
 * @param action Action for this contact request. Valid values are:
 * - MEGAInviteActionAdd = 0
 * - MEGAInviteActionDelete = 1
 * - MEGAInviteActionRemind = 2
 *
 * @param handle Contact link handle of the other account. This parameter is considered only if the
 * \c action is MEGAInviteActionAdd. Otherwise, it's ignored and it has no effect.
 */
- (void)inviteContactWithEmail:(NSString *)email message:(NSString *)message action:(MEGAInviteAction)action handle:(uint64_t)handle;

/**
 * @brief Reply to a contact request
 * @param request Contact request. You can get your pending contact requests using [MEGASdk incomingContactRequests]
 * @param action Action for this contact request. Valid values are:
 * - MEGAReplyActionAccept = 0
 * - MEGAReplyActionDeny = 1
 * - MEGAReplyActionIgnore = 2
 *
 * The associated request type with this request is MEGARequestTypeReplyContactRequest
 * Valid data in the MEGARequest object received on callbacks:
 * - [MEGARequest nodeHandle] - Returns the handle of the contact request
 * - [MEGARequest number] - Returns the action
 *
 * @param delegate MEGARequestDelegate to track this request
 */
- (void)replyContactRequest:(MEGAContactRequest *)request action:(MEGAReplyAction)action delegate:(id<MEGARequestDelegate>)delegate;

/**
 * @brief Reply to a contact request
 * @param request Contact request. You can get your pending contact requests using [MEGASdk incomingContactRequests]
 * @param action Action for this contact request. Valid values are:
 * - MEGAReplyActionAccept = 0
 * - MEGAReplyActionDeny = 1
 * - MEGAReplyActionIgnore = 2
 *
 * The associated request type with this request is MEGARequestTypeReplyContactRequest
 * Valid data in the MEGARequest object received on callbacks:
 * - [MEGARequest nodeHandle] - Returns the handle of the contact request
 * - [MEGARequest number] - Returns the action
 *
 */
- (void)replyContactRequest:(MEGAContactRequest *)request action:(MEGAReplyAction)action;

/**
 * @brief Remove a contact from the MEGA account.
 *
 * The associated request type with this request is MEGARequestTypeRemoveContact.
 * Valid data in the MEGARequest object received on callbacks:
 * - [MEGARequest email] - Returns the email of the contact
 *
 * @param user User of the contact to be removed.
 * @param delegate Delegate to track this request.
 */
- (void)removeContactUser:(MEGAUser *)user delegate:(id<MEGARequestDelegate>)delegate;

/**
 * @brief Remove a contact from the MEGA account.
 *
 * The associated request type with this request is MEGARequestTypeRemoveContact.
 * Valid data in the MEGARequest object received on callbacks:
 * - [MEGARequest email] - Returns the email of the contact
 *
 * @param user User of the contact to be removed.
 */
- (void)removeContactUser:(MEGAUser *)user;

/**
 * @brief Submit feedback about the app.
 *
 * The User-Agent is used to identify the app. It can be set in [MEGASdk initWithAppKey:userAgent:]
 *
 * The associated request type with this request is MEGARequestTypeReportEvent.
 * Valid data in the MEGARequest object received on callbacks:
 * - [MEGARequest paramType] - Returns MEGAEventTypeFeedback
 * - [MEGARequest text] - Retuns the comment about the app
 * - [MEGARequest number] - Returns the rating for the app
 *
 * @param rating Integer to rate the app. Valid values: from 1 to 5.
 * @param comment Comment about the app.
 * @param delegate Delegate to track this request.
 *
 * @deprecated This function is for internal usage of MEGA apps. This feedback
 * is sent to MEGA servers.
 *
 */
- (void)submitFeedbackWithRating:(NSInteger)rating comment:(NSString *)comment delegate:(id<MEGARequestDelegate>)delegate __attribute__((deprecated("This function is for internal usage of MEGA apps.")));

/**
 * @brief Submit feedback about the app.
 *
 * The User-Agent is used to identify the app. It can be set in [MEGASdk initWithAppKey:userAgent:]
 *
 * The associated request type with this request is MEGARequestTypeReportEvent.
 * Valid data in the MEGARequest object received on callbacks:
 * - [MEGARequest paramType] - Returns MEGAEventTypeFeedback
 * - [MEGARequest text] - Retuns the comment about the app
 * - [MEGARequest number] - Returns the rating for the app
 *
 * @param rating Integer to rate the app. Valid values: from 1 to 5.
 * @param comment Comment about the app.
 *
 * @deprecated This function is for internal usage of MEGA apps. This feedback
 * is sent to MEGA servers.
 *
 */
- (void)submitFeedbackWithRating:(NSInteger)rating comment:(NSString *)comment __attribute__((deprecated("This function is for internal usage of MEGA apps.")));

/**
 * @brief Send a debug report.
 *
 * The User-Agent is used to identify the app. It can be set in [MEGASdk initWithAppKey:userAgent:]
 *
 * The associated request type with this request is MEGARequestTypeReportEvent.
 * Valid data in the MEGARequest object received on callbacks:
 * - [MEGARequest paramType] - Returns MEGAEventTypeFeedback
 * - [MEGARequest text] - Retuns the debug message
 *
 * @param text Debug message.
 * @param delegate Delegate to track this request.
 *
 * @deprecated This function is for internal usage of MEGA apps. This feedback
 * is sent to MEGA servers.
 */
- (void)reportDebugEventWithText:(NSString *)text delegate:(id<MEGARequestDelegate>)delegate __attribute__((deprecated("This function is for internal usage of MEGA apps.")));

/**
 * @brief Send a debug report.
 *
 * The User-Agent is used to identify the app. It can be set in [MEGASdk initWithAppKey:userAgent:]
 *
 * The associated request type with this request is MEGARequestTypeReportEvent.
 * Valid data in the MEGARequest object received on callbacks:
 * - [MEGARequest paramType] - Returns MEGAEventTypeFeedback
 * - [MEGARequest text] - Retuns the debug message
 *
 * @param text Debug message.
 *
 * @deprecated This function is for internal usage of MEGA apps. This feedback
 * is sent to MEGA servers.
 */

- (void)reportDebugEventWithText:(NSString *)text __attribute__((deprecated("This function is for internal usage of MEGA apps.")));

/**
 * @brief Get data about the logged account
 *
 * The associated request type with this request is MEGARequestTypeGetUserData.
 *
 * Valid data in the MEGARequest object received in onRequestFinish when the error code
 * is MEGAErrorTypeApiOk:
 * - [MEGARequest name] - Returns the name of the logged user
 * - [MEGARequest password] - Returns the public RSA key of the account, Base64-encoded
 * - [MEGARequest privateKey] - Returns the private RSA key of the account, Base64-encoded
 *
 * @param delegate MEGARequestDelegate to track this request
 */
- (void)getUserDataWithDelegate:(id<MEGARequestDelegate>)delegate;

/**
 * @brief Get data about the logged account
 *
 * The associated request type with this request is MEGARequestTypeGetUserData.
 *
 * Valid data in the MEGARequest object received in onRequestFinish when the error code
 * is MEGAErrorTypeApiOk:
 * - [MEGARequest name] - Returns the name of the logged user
 * - [MEGARequest password] - Returns the public RSA key of the account, Base64-encoded
 * - [MEGARequest privateKey] - Returns the private RSA key of the account, Base64-encoded
 *
 */
- (void)getUserData;

/**
 * @brief Get data about a contact
 *
 * The associated request type with this request is MEGARequestTypeGetUserData.
 * Valid data in the MEGARequest object received on callbacks:
 * - [MEGARequest email] - Returns the email of the contact
 *
 * Valid data in the MEGARequest object received in onRequestFinish when the error code
 * is MEGAErrorTypeApiOk:
 * - [MEGARequest text] - Returns the XMPP ID of the contact
 * - [MEGARequest password] - Returns the public RSA key of the contact, Base64-encoded
 *
 * @param user Contact to get the data
 * @param delegate MEGARequestDelegate to track this request
 */
- (void)getUserDataWithMEGAUser:(MEGAUser *)user delegate:(id<MEGARequestDelegate>)delegate;

/**
 * @brief Get data about a contact
 *
 * The associated request type with this request is MEGARequestTypeGetUserData.
 * Valid data in the MEGARequest object received on callbacks:
 * - [MEGARequest email] - Returns the email of the contact
 *
 * Valid data in the MEGARequest object received in onRequestFinish when the error code
 * is MEGAErrorTypeApiOk:
 * - [MEGARequest text] - Returns the XMPP ID of the contact
 * - [MEGARequest password] - Returns the public RSA key of the contact, Base64-encoded
 *
 * @param user Contact to get the data
 */
- (void)getUserDataWithMEGAUser:(MEGAUser *)user;

/**
 * @brief Get data about a contact
 *
 * The associated request type with this request is MEGARequestTypeGetUserData.
 * Valid data in the MEGARequest object received on callbacks:
 * - [MEGARequest email] - Returns the email or the Base64 handle of the contact
 *
 * Valid data in the MEGARequest object received in onRequestFinish when the error code
 * is MEGAErrorTypeApiOk:
 * - [MEGARequest text] - Returns the XMPP ID of the contact
 * - [MEGARequest password] - Returns the public RSA key of the contact, Base64-encoded
 *
 * @param user Email or Base64 handle of the contact
 * @param delegate MEGARequestDelegate to track this request
 */
- (void)getUserDataWithUser:(NSString *)user delegate:(id<MEGARequestDelegate>)delegate;

/**
 * @brief Get data about a contact
 *
 * The associated request type with this request is MEGARequestTypeGetUserData.
 * Valid data in the MEGARequest object received on callbacks:
 * - [MEGARequest email] - Returns the email or the Base64 handle of the contact
 *
 * Valid data in the MEGARequest object received in onRequestFinish when the error code
 * is MEGAErrorTypeApiOk:
 * - [MEGARequest text] - Returns the XMPP ID of the contact
 * - [MEGARequest password] - Returns the public RSA key of the contact, Base64-encoded
 *
 * @param user Email or Base64 handle of the contact
 */
- (void)getUserDataWithUser:(NSString *)user;

/**
 * @brief Close a MEGA session
 *
 * All clients using this session will be automatically logged out.
 *
 * You can get session information using [MEGASdk getExtendedAccountDetailsWithSessions:purchases:transactions:].
 * Then use [MEGAAccountDetails numSessions] and [MEGAAccountDetails session]
 * to get session info.
 * [MEGAAccountDetails handle] provides the handle that this function needs.
 *
 * If you use -1, all sessions except the current one will be closed
 *
 * @param sessionHandle Handle of the session. Use -1 to cancel all sessions except the current one
 * @param delegate Delegate to track this request
 */
- (void)killSession:(uint64_t)sessionHandle delegate:(id<MEGARequestDelegate>)delegate;

/**
 * @brief Close a MEGA session
 *
 * All clients using this session will be automatically logged out.
 *
 * You can get session information using [MEGASdk getExtendedAccountDetailsWithSessions:purchases:transactions:].
 * Then use [MEGAAccountDetails numSessions] and [MEGAAccountDetails session]
 * to get session info.
 * [MEGAAccountDetails handle] provides the handle that this function needs.
 *
 * If you use -1, all sessions except the current one will be closed
 *
 * @param sessionHandle Handle of the session. Use -1 to cancel all sessions except the current one
 */
- (void)killSession:(uint64_t)sessionHandle;

#pragma mark - Transfers

/**
 * @brief Get the transfer with a transfer tag
 *
 * That tag can be got using [MEGATransfer tag]
 *
 * You take the ownership of the returned value
 *
 * @param transferTag tag to check
 * @return MEGATransfer object with that tag, or nil if there isn't any
 * active transfer with it
 *
 */
- (MEGATransfer *)transferByTag:(NSInteger)transferTag;
/**
 * @brief Upload a file.
 *
 * If the status of the business account is expired, onTransferFinish will be called with the error
 * code MEGAErrorTypeApiEBusinessPastDue. In this case, apps should show a warning message similar to
 * "Your business account is overdue, please contact your administrator."
 *
 * @param localPath Local path of the file.
 * @param parent Node for the file in the MEGA account.
 * @param delegate Delegate to track this transfer.
 */
- (void)startUploadWithLocalPath:(NSString *)localPath parent:(MEGANode *)parent delegate:(id<MEGATransferDelegate>)delegate;

/**
 * @brief Upload a file.
 *
 * If the status of the business account is expired, onTransferFinish will be called with the error
 * code MEGAErrorTypeApiEBusinessPastDue. In this case, apps should show a warning message similar to
 * "Your business account is overdue, please contact your administrator."
 *
 * @param localPath Local path of the file.
 * @param parent Node for the file in the MEGA account.
 */
- (void)startUploadWithLocalPath:(NSString *)localPath parent:(MEGANode *)parent;

/**
 * @brief Upload a file with a custom name.
 *
 * If the status of the business account is expired, onTransferFinish will be called with the error
 * code MEGAErrorTypeApiEBusinessPastDue. In this case, apps should show a warning message similar to
 * "Your business account is overdue, please contact your administrator."
 *
 * @param localPath Local path of the file.
 * @param parent Parent node for the file in the MEGA account.
 * @param filename Custom file name for the file in MEGA.
 * @param delegate Delegate to track this transfer.
 */
- (void)startUploadToFileWithLocalPath:(NSString *)localPath parent:(MEGANode *)parent filename:(NSString *)filename delegate:(id<MEGATransferDelegate>)delegate;

/**
 * @brief Upload a file with a custom name.
 *
 * If the status of the business account is expired, onTransferFinish will be called with the error
 * code MEGAErrorTypeApiEBusinessPastDue. In this case, apps should show a warning message similar to
 * "Your business account is overdue, please contact your administrator."
 *
 * @param localPath Local path of the file.
 * @param parent Parent node for the file in the MEGA account.
 * @param filename Custom file name for the file in MEGA.
 */
- (void)startUploadToFileWithLocalPath:(NSString *)localPath parent:(MEGANode *)parent filename:(NSString *)filename;

/**
 * @brief Upload a file with a custom name.
 *
 * If the status of the business account is expired, onTransferFinish will be called with the error
 * code MEGAErrorTypeApiEBusinessPastDue. In this case, apps should show a warning message similar to
 * "Your business account is overdue, please contact your administrator."
 *
 * @param localPath Local path of the file.
 * @param parent Parent node for the file in the MEGA account.
 * @param appData Custom app data to save in the MEGATransfer object
 * The data in this parameter can be accessed using [MEGATransfer appData] in delegates
 * @param delegate Delegate to track this transfer.
 */
- (void)startUploadWithLocalPath:(NSString *)localPath parent:(MEGANode *)parent appData:(NSString *)appData delegate:(id<MEGATransferDelegate>)delegate;

/**
 * @brief Upload a file with a custom name.
 *
 * If the status of the business account is expired, onTransferFinish will be called with the error
 * code MEGAErrorTypeApiEBusinessPastDue. In this case, apps should show a warning message similar to
 * "Your business account is overdue, please contact your administrator."
 *
 * @param localPath Local path of the file.
 * @param parent Parent node for the file in the MEGA account.
 * @param appData Custom app data to save in the MEGATransfer object
 * The data in this parameter can be accessed using [MEGATransfer appData] in delegates
 */
- (void)startUploadWithLocalPath:(NSString *)localPath parent:(MEGANode *)parent appData:(NSString *)appData;

/**
 * @brief Upload a file or a folder, saving custom app data during the transfer
 *
 * If the status of the business account is expired, onTransferFinish will be called with the error
 * code MEGAErrorTypeApiEBusinessPastDue. In this case, apps should show a warning message similar to
 * "Your business account is overdue, please contact your administrator."
 *
 * @param localPath Local path of the file or folder
 * @param parent Parent node for the file or folder in the MEGA account
 * @param appData Custom app data to save in the MEGATransfer object
 * The data in this parameter can be accessed using [MEGATransfer appData] in callbacks
 * related to the transfer.
 * @param isSourceTemporary Pass the ownership of the file to the SDK, that will DELETE it when the upload finishes.
 * This parameter is intended to automatically delete temporary files that are only created to be uploaded.
 * Use this parameter with caution. Set it to YES only if you are sure about what are you doing.
 * @param delegate MEGATransferDelegate to track this transfer
 */
- (void)startUploadWithLocalPath:(NSString *)localPath parent:(MEGANode *)parent appData:(NSString *)appData isSourceTemporary:(BOOL)isSourceTemporary delegate:(id<MEGATransferDelegate>)delegate;

/**
 * @brief Upload a file or a folder, saving custom app data during the transfer
 *
 * If the status of the business account is expired, onTransferFinish will be called with the error
 * code MEGAErrorTypeApiEBusinessPastDue. In this case, apps should show a warning message similar to
 * "Your business account is overdue, please contact your administrator."
 *
 * @param localPath Local path of the file or folder
 * @param parent Parent node for the file or folder in the MEGA account
 * @param appData Custom app data to save in the MEGATransfer object
 * The data in this parameter can be accessed using [MEGATransfer appData] in callbacks
 * related to the transfer.
 * @param isSourceTemporary Pass the ownership of the file to the SDK, that will DELETE it when the upload finishes.
 * This parameter is intended to automatically delete temporary files that are only created to be uploaded.
 * Use this parameter with caution. Set it to YES only if you are sure about what are you doing.
 */
- (void)startUploadWithLocalPath:(NSString *)localPath parent:(MEGANode *)parent appData:(NSString *)appData isSourceTemporary:(BOOL)isSourceTemporary;

/**
 * @brief Upload a file or a folder, putting the transfer on top of the upload queue
 *
 * If the status of the business account is expired, onTransferFinish will be called with the error
 * code MEGAErrorTypeApiEBusinessPastDue. In this case, apps should show a warning message similar to
 * "Your business account is overdue, please contact your administrator."
 *
 * @param localPath Local path of the file or folder
 * @param parent Parent node for the file or folder in the MEGA account
 * @param appData Custom app data to save in the MEGATransfer object
 * The data in this parameter can be accessed using [MEGATransfer appData] in callbacks
 * related to the transfer.
 * @param isSourceTemporary Pass the ownership of the file to the SDK, that will DELETE it when the upload finishes.
 * This parameter is intended to automatically delete temporary files that are only created to be uploaded.
 * Use this parameter with caution. Set it to YES only if you are sure about what are you doing.
 * @param delegate MEGATransferDelegate to track this transfer
 */
- (void)startUploadTopPriorityWithLocalPath:(NSString *)localPath parent:(MEGANode *)parent appData:(NSString *)appData isSourceTemporary:(BOOL)isSourceTemporary delegate:(id<MEGATransferDelegate>)delegate;

/**
 * @brief Upload a file or a folder, putting the transfer on top of the upload queue
 *
 * If the status of the business account is expired, onTransferFinish will be called with the error
 * code MEGAErrorTypeApiEBusinessPastDue. In this case, apps should show a warning message similar to
 * "Your business account is overdue, please contact your administrator."
 *
 * @param localPath Local path of the file or folder
 * @param parent Parent node for the file or folder in the MEGA account
 * @param appData Custom app data to save in the MEGATransfer object
 * The data in this parameter can be accessed using [MEGATransfer appData] in callbacks
 * related to the transfer.
 * @param isSourceTemporary Pass the ownership of the file to the SDK, that will DELETE it when the upload finishes.
 * This parameter is intended to automatically delete temporary files that are only created to be uploaded.
 * Use this parameter with caution. Set it to YES only if you are sure about what are you doing.

 */
- (void)startUploadTopPriorityWithLocalPath:(NSString *)localPath parent:(MEGANode *)parent appData:(NSString *)appData isSourceTemporary:(BOOL)isSourceTemporary;

/**
 * @brief Download a file from MEGA.
 *
 * If the status of the business account is expired, onTransferFinish will be called with the error
 * code MEGAErrorTypeApiEBusinessPastDue. In this case, apps should show a warning message similar to
 * "Your business account is overdue, please contact your administrator."
 *
 * @param node MEGANode that identifies the file.
 * @param localPath Destination path for the file.
 * If this path is a local folder, it must end with a '\' or '/' character and the file name
 * in MEGA will be used to store a file inside that folder. If the path doesn't finish with
 * one of these characters, the file will be downloaded to a file in that path.
 *
 * @param delegate Delegate to track this transfer.
 */
- (void)startDownloadNode:(MEGANode *)node localPath:(NSString *)localPath delegate:(id<MEGATransferDelegate>)delegate;

/**
 * @brief Download a file from MEGA.
 *
 * If the status of the business account is expired, onTransferFinish will be called with the error
 * code MEGAErrorTypeApiEBusinessPastDue. In this case, apps should show a warning message similar to
 * "Your business account is overdue, please contact your administrator."
 *
 * @param node MEGANode that identifies the file.
 * @param localPath Destination path for the file.
 * If this path is a local folder, it must end with a '\' or '/' character and the file name
 * in MEGA will be used to store a file inside that folder. If the path doesn't finish with
 * one of these characters, the file will be downloaded to a file in that path.
 */
- (void)startDownloadNode:(MEGANode *)node localPath:(NSString *)localPath;

/**
 * @brief Download a file from MEGA.
 *
 * If the status of the business account is expired, onTransferFinish will be called with the error
 * code MEGAErrorTypeApiEBusinessPastDue. In this case, apps should show a warning message similar to
 * "Your business account is overdue, please contact your administrator."
 *
 * @param node MEGANode that identifies the file.
 * @param localPath Destination path for the file.
 * If this path is a local folder, it must end with a '\' or '/' character and the file name
 * in MEGA will be used to store a file inside that folder. If the path doesn't finish with
 * one of these characters, the file will be downloaded to a file in that path.
 * @param appData Custom app data to save in the MEGATransfer object
 * The data in this parameter can be accessed using [MEGATransfer appData] in delegates
 * related to the transfer.
 *
 * @param delegate Delegate to track this transfer.
 */
- (void)startDownloadNode:(MEGANode *)node localPath:(NSString *)localPath appData:(NSString *)appData delegate:(id<MEGATransferDelegate>)delegate;

/**
 * @brief Download a file from MEGA.
 *
 * If the status of the business account is expired, onTransferFinish will be called with the error
 * code MEGAErrorTypeApiEBusinessPastDue. In this case, apps should show a warning message similar to
 * "Your business account is overdue, please contact your administrator."
 *
 * @param node MEGANode that identifies the file.
 * @param localPath Destination path for the file.
 * If this path is a local folder, it must end with a '\' or '/' character and the file name
 * in MEGA will be used to store a file inside that folder. If the path doesn't finish with
 * one of these characters, the file will be downloaded to a file in that path.
 * @param appData Custom app data to save in the MEGATransfer object
 * The data in this parameter can be accessed using [MEGATransfer appData] in delegates
 * related to the transfer.
 *
 */
- (void)startDownloadNode:(MEGANode *)node localPath:(NSString *)localPath appData:(NSString *)appData;

/**
 * @brief Download a file or a folder from MEGA, putting the transfer on top of the download queue.
 *
 * If the status of the business account is expired, onTransferFinish will be called with the error
 * code MEGAErrorTypeApiEBusinessPastDue. In this case, apps should show a warning message similar to
 * "Your business account is overdue, please contact your administrator."
 *
 * @param node MEGANode that identifies the file.
 * @param localPath Destination path for the file.
 * If this path is a local folder, it must end with a '\' or '/' character and the file name
 * in MEGA will be used to store a file inside that folder. If the path doesn't finish with
 * one of these characters, the file will be downloaded to a file in that path.
 * @param appData Custom app data to save in the MEGATransfer object
 * The data in this parameter can be accessed using [MEGATransfer appData] in delegates
 * related to the transfer.
 *
 * @param delegate Delegate to track this transfer.
 */
- (void)startDownloadTopPriorityWithNode:(MEGANode *)node localPath:(NSString *)localPath appData:(NSString *)appData delegate:(id<MEGATransferDelegate>)delegate;

/**
 * @brief Download a file or a folder from MEGA, putting the transfer on top of the download queue.
 *
 * If the status of the business account is expired, onTransferFinish will be called with the error
 * code MEGAErrorTypeApiEBusinessPastDue. In this case, apps should show a warning message similar to
 * "Your business account is overdue, please contact your administrator."
 *
 * @param node MEGANode that identifies the file.
 * @param localPath Destination path for the file.
 * If this path is a local folder, it must end with a '\' or '/' character and the file name
 * in MEGA will be used to store a file inside that folder. If the path doesn't finish with
 * one of these characters, the file will be downloaded to a file in that path.
 * @param appData Custom app data to save in the MEGATransfer object
 * The data in this parameter can be accessed using [MEGATransfer appData] in delegates
 * related to the transfer.
 *
 */
- (void)startDownloadTopPriorityWithNode:(MEGANode *)node localPath:(NSString *)localPath appData:(NSString *)appData;

/**
 * @brief Start an streaming download for a file in MEGA
 *
 * Streaming downloads don't save the downloaded data into a local file. It is provided 
 * in the callback [MEGATransferDelegate onTransferData:transfer:]. Only the MEGATransferDelegate
 * passed to this function will receive [MEGATransferDelegate onTransferData:transfer:] callbacks.
 * MEGATransferDelegate objects registered with [MEGASdk addMEGATransferDelegate:] won't 
 * receive them for performance reasons.
 *
 * If the status of the business account is expired, onTransferFinish will be called with the error
 * code MEGAErrorTypeApiEBusinessPastDue. In this case, apps should show a warning message similar to
 * "Your business account is overdue, please contact your administrator."
 *
 * @param node MEGANode that identifies the file (public nodes aren't supported yet)
 * @param startPos First byte to download from the file
 * @param size Size of the data to download
 * @param delegate MEGATransferDelegate to track this transfer
 */
- (void)startStreamingNode:(MEGANode *)node startPos:(NSNumber *)startPos size:(NSNumber *)size delegate:(id<MEGATransferDelegate>)delegate;

/**
 * @brief Start an streaming download for a file in MEGA
 *
 * Streaming downloads don't save the downloaded data into a local file. It is provided
 * in the callback [MEGATransferDelegate onTransferData:transfer:]. Only the MEGATransferDelegate
 * passed to this function will receive [MEGATransferDelegate onTransferData:transfer:] callbacks.
 * MEGATransferDelegate objects registered with [MEGASdk addMEGATransferDelegate:] won't
 * receive them for performance reasons.
 *
 * If the status of the business account is expired, onTransferFinish will be called with the error
 * code MEGAErrorTypeApiEBusinessPastDue. In this case, apps should show a warning message similar to
 * "Your business account is overdue, please contact your administrator."
 *
 * @param node MEGANode that identifies the file (public nodes aren't supported yet)
 * @param startPos First byte to download from the file
 * @param size Size of the data to download
 */
- (void)startStreamingNode:(MEGANode *)node startPos:(NSNumber *)startPos size:(NSNumber *)size;

/**
 * @brief Cancel a transfer.
 *
 * When a transfer is cancelled, it will finish and will provide the error code
 * MEGAErrorTypeApiEIncomplete in [MEGATransferDelegate onTransferFinish:transfer:error:] and
 * [MEGADelegate onTransferFinish:transfer:error:].
 *
 * The associated request type with this request is MEGARequestTypeCancelTransfer.
 * Valid data in the MEGARequest object received on callbacks:
 * - [MEGARequest transferTag] - Returns the tag of the cancelled transfer ([MEGATransfer tag])
 *
 * @param transfer MEGATransfer object that identifies the transfer.
 * You can get this object in any MEGATransferDelegate callback or any MEGADelegate callback
 * related to transfers.
 *
 * @param delegate Delegate to track this request.
 */
- (void)cancelTransfer:(MEGATransfer *)transfer delegate:(id<MEGARequestDelegate>)delegate;

/**
 * @brief Cancel a transfer.
 *
 * When a transfer is cancelled, it will finish and will provide the error code
 * MEGAErrorTypeApiEIncomplete in [MEGATransferDelegate onTransferFinish] and
 * [MEGADelegate onTransferFinish]
 *
 * The associated request type with this request is MEGARequestTypeCancelTransfer.
 * Valid data in the MEGARequest object received on callbacks:
 * - [MEGARequest transferTag] - Returns the tag of the cancelled transfer ([MEGATransfer tag])
 *
 * @param transfer MEGATransfer object that identifies the transfer
 * You can get this object in any MEGATransferDelegate callback or any MEGADelegate callback
 * related to transfers.
 *
 */
- (void)cancelTransfer:(MEGATransfer *)transfer;

/**
 * @brief Cancel all transfers of the same type.
 *
 * The associated request type with this request is MEGARequestTypeCancelTransfers.
 * Valid data in the MEGARequest object received on callbacks:
 * - [MEGARequest paramType] - Returns the first parameter
 *
 * @param direction Type of transfers to cancel.
 * Valid values are:
 * - MEGATransferTypeDownload = 0
 * - MEGATransferTypeUpload = 1
 *
 * @param delegate Delegate to track this request.
 */
- (void)cancelTransfersForDirection:(NSInteger)direction delegate:(id<MEGARequestDelegate>)delegate;

/**
 * @brief Cancel all transfers of the same type.
 *
 * The associated request type with this request is MEGARequestTypeCancelTransfers.
 * Valid data in the MEGARequest object received on callbacks:
 * - [MEGARequest paramType] - Returns the first parameter
 *
 * @param direction Type of transfers to cancel.
 * Valid values are:
 * - MEGATransferTypeDownload = 0
 * - MEGATransferTypeUpload = 1
 *
 */
- (void)cancelTransfersForDirection:(NSInteger)direction;

/**
 * @brief Cancel the transfer with a specific tag
 *
 * When a transfer is cancelled, it will finish and will provide the error code
 * MEGAErrorTypeApiEIncomplete in [MEGATransferDelegate onTransferFinish:] and
 * [MEGADelegate onTransferFinish:]
 *
 * The associated request type with this request is MEGARequestTypeCancelTransfer
 * Valid data in the MEGARequest object received on callbacks:
 * - [MEGARequest transferTag] - Returns the tag of the cancelled transfer ([MEGATransfer tag])
 *
 * @param transferTag tag that identifies the transfer
 * You can get this tag using [MEGATransfer tag]
 *
 * @param delegate MEGARequestDelegate to track this request
 */

- (void)cancelTransferByTag:(NSInteger)transferTag delegate:(id<MEGARequestDelegate>)delegate;

/**
 * @brief Cancel the transfer with a specific tag
 *
 * When a transfer is cancelled, it will finish and will provide the error code
 * MEGAErrorTypeApiEIncomplete in [MEGATransferDelegate onTransferFinish:] and
 * [MEGADelegate onTransferFinish:]
 *
 * The associated request type with this request is MEGARequestTypeCancelTransfer
 * Valid data in the MEGARequest object received on callbacks:
 * - [MEGARequest transferTag] - Returns the tag of the cancelled transfer ([MEGATransfer tag])
 *
 * @param transferTag tag that identifies the transfer
 * You can get this tag using [MEGATransfer tag]
 *
 */

- (void)cancelTransferByTag:(NSInteger)transferTag;

/**
 * @brief Pause/resume all transfers.
 *
 * The associated request type with this request is MEGARequestTypePauseTransfers.
 * Valid data in the MEGARequest object received on callbacks:
 * - [MEGARequest flag] - Returns the first parameter
 *
 * @param pause YES to pause all transfers / NO to resume all transfers.
 * @param delegate Delegate to track this request.
 */
- (void)pauseTransfers:(BOOL)pause delegate:(id<MEGARequestDelegate>)delegate;

/**
 * @brief Pause/resume all transfers.
 *
 * The associated request type with this request is MEGARequestTypePauseTransfers.
 * Valid data in the MEGARequest object received on callbacks:
 * - [MEGARequest flag] - Returns the first parameter
 *
 * @param pause YES to pause all transfers / NO to resume all transfers.
 */
- (void)pauseTransfers:(BOOL)pause;

/**
 * @brief Pause/resume a transfer
 *
 * The associated request type with this request is MEGARequestTypePauseTransfer
 * Valid data in the MEGARequest object received on callbacks:
 * - [MEGARequest transferTag] - Returns the tag of the transfer to pause or resume
 * - [MEGARequest flag] - Returns YES if the transfer has to be pause or NO if it has to be resumed
 *
 * @param transfer Transfer to pause or resume
 * @param pause YES to pause the transfer or NO to resume it
 * @param delegate MEGARequestDelegate to track this request
 */
- (void)pauseTransfer:(MEGATransfer *)transfer pause:(BOOL)pause delegate:(id<MEGARequestDelegate>)delegate;

/**
 * @brief Pause/resume a transfer
 *
 * The associated request type with this request is MEGARequestTypePauseTransfer
 * Valid data in the MEGARequest object received on callbacks:
 * - [MEGARequest transferTag] - Returns the tag of the transfer to pause or resume
 * - [MEGARequest flag] - Returns YES if the transfer has to be pause or NO if it has to be resumed
 *
 * @param transfer Transfer to pause or resume
 * @param pause YES to pause the transfer or NO to resume it
 */
- (void)pauseTransfer:(MEGATransfer *)transfer pause:(BOOL)pause;

/**
 * @brief Pause/resume a transfer
 *
 * The associated request type with this request is MEGARequestTypePauseTransfer
 * Valid data in the MEGARequest object received on callbacks:
 * - [MEGARequest transferTag] - Returns the tag of the transfer to pause or resume
 * - [MEGARequest flag] - Returns YES if the transfer has to be pause or NO if it has to be resumed
 *
 * @param transferTag Tag of the transfer to pause or resume
 * @param pause YES to pause the transfer or NO to resume it
 * @param delegate MEGARequestDelegate to track this request
 */
- (void)pauseTransferByTag:(NSInteger)transferTag pause:(BOOL)pause delegate:(id<MEGARequestDelegate>)delegate;

/**
 * @brief Pause/resume a transfer
 *
 * The associated request type with this request is MEGARequestTypePauseTransfer
 * Valid data in the MEGARequest object received on callbacks:
 * - [MEGARequest transferTag] - Returns the tag of the transfer to pause or resume
 * - [MEGARequest flag] - Returns YES if the transfer has to be pause or NO if it has to be resumed
 *
 * @param transferTag Tag of the transfer to pause or resume
 * @param pause YES to pause the transfer or NO to resume it
 */
- (void)pauseTransferByTag:(NSInteger)transferTag pause:(BOOL)pause;

/**
 * @brief Enable the resumption of transfers
 *
 * This function enables the cache of transfers, so they can be resumed later.
 * Additionally, if a previous cache already exists (from previous executions),
 * then this function also resumes the existing cached transfers.
 *
 * @note Cached downloads expire after 10 days since the last time they were active.
 * @note Cached uploads expire after 24 hours since the last time they were active.
 * @note Cached transfers related to files that have been modified since they were
 * added to the cache are discarded, since the file has changed.
 *
 * A log in or a log out automatically disables this feature.
 *
 * When the MEGASdk object is logged in, the cache of transfers is identified
 * and protected using the session and the recovery key, so transfers won't
 * be resumable using a different session or a different account. The
 * recommended way of using this function to resume transfers for an account
 * is calling it in the callback onRequestFinish related to [MEGASdk fetchNodes]
 *
 * When the MEGASdk object is not logged in, it's still possible to use this
 * feature. However, since there isn't any available data to identify
 * and protect the cache, a default identifier and key are used. To improve
 * the protection of the transfer cache and allow the usage of this feature
 * with several non logged in instances of MEGASdk at once without clashes,
 * it's possible to set a custom identifier for the transfer cache in the
 * optional parameter of this function. If that parameter is used, the
 * encryption key for the transfer cache will be derived from it.
 *
 * @param loggedOutId Identifier for a non logged in instance of MEGASdk.
 * It doesn't have any effect if MEGASdk is logged in.
 */
- (void)enableTransferResumption:(NSString *)loggedOutId;

/**
 * @brief Enable the resumption of transfers
 *
 * This function enables the cache of transfers, so they can be resumed later.
 * Additionally, if a previous cache already exists (from previous executions),
 * then this function also resumes the existing cached transfers.
 *
 * @note Cached downloads expire after 10 days since the last time they were active.
 * @note Cached uploads expire after 24 hours since the last time they were active.
 * @note Cached transfers related to files that have been modified since they were
 * added to the cache are discarded, since the file has changed.
 *
 * A log in or a log out automatically disables this feature.
 *
 * When the MEGASdk object is logged in, the cache of transfers is identified
 * and protected using the session and the recovery key, so transfers won't
 * be resumable using a different session or a different account. The
 * recommended way of using this function to resume transfers for an account
 * is calling it in the callback onRequestFinish related to [MEGASdk fetchNodes]
 *
 * When the MEGASdk object is not logged in, it's still possible to use this
 * feature. However, since there isn't any available data to identify
 * and protect the cache, a default identifier and key are used. To improve
 * the protection of the transfer cache and allow the usage of this feature
 * with several non logged in instances of MEGASdk at once without clashes,
 * it's possible to set a custom identifier for the transfer cache in the
 * optional parameter of this function. If that parameter is used, the
 * encryption key for the transfer cache will be derived from it.
 */
- (void)enableTransferResumption;

/**
 * @brief Disable the resumption of transfers
 *
 * This function disables the resumption of transfers and also deletes
 * the transfer cache if it exists. See also [MEGASdk enableTransferResumption:].
 *
 * @param loggedOutId Identifier for a non logged in instance of MEGASdk.
 * It doesn't have any effect if MEGASdk is logged in.
 */
- (void)disableTransferResumption:(NSString *)loggedOutId;

/**
 * @brief Disable the resumption of transfers
 *
 * This function disables the resumption of transfers and also deletes
 * the transfer cache if it exists. See also [MEGASdk enableTransferResumption:].
 *
 */
- (void)disableTransferResumption;

/**
 * @brief Pause/resume all transfers in one direction (uploads or downloads)
 *
 * The associated request type with this request is MEGARequestTypePauseTransfers
 * Valid data in the MEGARequest object received on callbacks:
 * - [MEGARequest flag] - Returns the first parameter
 * - [MEGARequest number] - Returns the direction of the transfers to pause/resume
 *
 * @param pause YES to pause transfers / NO to resume transfers
 * @param direction Direction of transfers to pause/resume
 * Valid values for this parameter are:
 * - MEGATransferTypeDownload = 0
 * - MEGATransferTypeUpload = 1
 *
 * @param delegate MEGARequestDelegate to track this request
 */
- (void)pauseTransfers:(BOOL)pause forDirection:(NSInteger)direction delegate:(id<MEGARequestDelegate>)delegate;

/**
 * @brief Pause/resume all transfers in one direction (uploads or downloads)
 *
 * The associated request type with this request is MEGARequestTypePauseTransfers
 * Valid data in the MEGARequest object received on callbacks:
 * - [MEGARequest flag] - Returns the first parameter
 * - [MEGARequest number] - Returns the direction of the transfers to pause/resume
 *
 * @param pause YES to pause transfers / NO to resume transfers
 * @param direction Direction of transfers to pause/resume
 * Valid values for this parameter are:
 * - MEGATransferTypeDownload = 0
 * - MEGATransferTypeUpload = 1
 *
 */
- (void)pauseTransfers:(BOOL)pause forDirection:(NSInteger)direction;

/**
 * @brief Returns the state (paused/unpaused) of transfers
 * @param direction Direction of transfers to check
 * Valid values for this parameter are:
 * - MEGATransferTypeDownload = 0
 * - MEGATransferTypeUpload = 1
 *
 * @return YES if transfers on that direction are paused, NO otherwise
 */
- (BOOL)areTransferPausedForDirection:(NSInteger)direction;

/**
 * @brief Set the upload speed limit.
 *
 * The limit will be applied on the server side when starting a transfer. Thus the limit won't be
 * applied for already started uploads and it's applied per storage server.
 *
 * @param bpsLimit -1 to automatically select the limit, 0 for no limit, otherwise the speed limit
 * in bytes per second.
 */
- (void)setUploadLimitWithBpsLimit:(NSInteger)bpsLimit;

/**
 * @brief Request the URL suitable for uploading a media file.
 *
 * This function requests the URL needed for uploading the file. The URL will need the urlSuffix
 * from the encryptFileAtPath:startPosition:length:outputFilePath:urlSuffix:adjustsSizeOnly:
 * in MEGABackgroundMediaUpload to be appended before actually sending.
 * The result of the request is signalled by the delegate onRequestFinsish callback with MEGARequestTypeGetBackgroundUploadURL.
 * Provided the error code is MEGAErrorTypeApiOk, the URL is available from uploadURLString in the MEGABackgroundMediaUpload.
 *
 * Call this function just once (per file) to find out the URL to upload to, and upload all the pieces to the same
 * URL. If errors are encountered and the operation must be restarted from scratch, then a new URL should be requested.
 * A new URL could specify a different upload server for example.
 *
 * @param filesize The size of the file
 * @param mediaUpload A pointer to the MEGABackgroundMediaUpload object tracking this upload
 * @param delegate The MEGARequestDelegate to be called back with the result
 */
- (void)requestBackgroundUploadURLWithFileSize:(int64_t)filesize mediaUpload:(MEGABackgroundMediaUpload *)mediaUpload delegate:(id<MEGARequestDelegate>)delegate;

/**
 * @brief Create the node after completing the background upload of the file.
 *
 * Call this function after completing the background upload of all the file data
 * The node representing the file will be created in the cloud, with all the suitable
 * attributes and file attributes attached.
 * The associated request type with this request is MEGARequestTypeCompleteBackgroundUpload.
 *
 * @param mediaUpload The MEGABackgroundMediaUpload object tracking this upload.
 * @param fileName The leaf name of the file, utf-8 encoded.
 * @param parentNode The folder node under which this new file should appear.
 * @param fingerprint The fingerprint for the uploaded file.
 * To generate this, you can use the following APIs in MEGASdk:
 * - fingerprintForFilePath:
 * - fingerprintForData:modificationTime:
 * - fingerprintForFilePath:modificationTime:
 * @param originalFingerprint If the file uploaded is modified from the original,
 *        pass the fingerprint of the original file here, otherwise nil.
 * @param token The N binary bytes of the token returned from the file upload (of the last portion). N=36 currently.
 * @param delegate The MEGARequestDelegate to be called back with the result.
 */
- (void)completeBackgroundMediaUpload:(MEGABackgroundMediaUpload *)mediaUpload fileName:(NSString *)fileName parentNode:(MEGANode *)parentNode fingerprint:(NSString *)fingerprint originalFingerprint:(NSString *)originalFingerprint binaryUploadToken:(NSData *)token delegate:(id<MEGARequestDelegate>)delegate;

/**
 * @brief Call this to enable the library to attach media info attributes.
 *
 * Those attributes allows to know if a file is a video, and play it with the correct codec.
 *
 * If media info is not ready, this function returns NO and automatically retrieves the mappings for type names
 * and MEGA encodings, required to analyse media files. When media info is received, the callbacks
 * onEvent is called with the EventMediaInfoReady event type.
 *
 * @return YES if the library is ready, otherwise NO (the request for media translation data is sent to MEGA).
 */
- (BOOL)ensureMediaInfo;

/**
 * @brief confirm available memory to avoid OOM situations
 *
 * Before queueing a thumbnail or preview upload (or other memory intensive task),
 * it may be useful on some devices to check if there is plenty of memory available
 * in the memory pool used by MEGASdk (especially since some platforms may not have
 * the facility to check for themselves, and/or deallocation may need to wait on a GC)
 * and if not, delay until any current resource constraints (eg. other current operations,
 * or other RAM-hungry apps in the device), have finished. This function just
 * makes several memory allocations and then immediately releases them. If all allocations
 * succeeded, it returns YES, indicating that memory is (probably) available.
 * Of course, another app or operation may grab that memory immediately so it not a
 * guarantee. However it may help to reduce the frequency of OOM situations on phones for example.
 *
 * @param count The number of allocations to make
 * @param size The size of those memory allocations
 * @return YES if all the allocations succeeded
 */
- (BOOL)testAllocationByAllocationCount:(NSUInteger)count allocationSize:(NSUInteger)size;

#pragma mark - Filesystem inspection

/**
 * @brief Get the number of child nodes.
 *
 * If the node doesn't exist in MEGA or isn't a folder,
 * this function returns 0.
 *
 * This function doesn't search recursively, only returns the direct child nodes.
 *
 * @param parent Parent node.
 * @return Number of child nodes.
 */
- (NSInteger)numberChildrenForParent:(MEGANode *)parent;

/**
 * @brief Get the number of child files of a node.
 *
 * If the node doesn't exist in MEGA or isn't a folder,
 * this function returns 0.
 *
 * This function doesn't search recursively, only returns the direct child files.
 *
 * @param parent Parent node.
 * @return Number of child files.
 */
- (NSInteger)numberChildFilesForParent:(MEGANode *)parent;

/**
 * @brief Get the number of child folders of a node.
 *
 * If the node doesn't exist in MEGA or isn't a folder,
 * this function returns 0.
 *
 * This function doesn't search recursively, only returns the direct child folders.
 *
 * @param parent Parent node.
 * @return Number of child folders.
 */
- (NSInteger)numberChildFoldersForParent:(MEGANode *)parent;

/**
 * @brief Get all children of a MEGANode.
 *
 * If the parent node doesn't exist or it isn't a folder, this function
 * returns nil.
 *
 * @param parent Parent node.
 * @param order Order for the returned list.
 * Valid values for this parameter are:
 * - MEGASortOrderTypeNone = 0
 * Undefined order
 *
 * - MEGASortOrderTypeDefaultAsc = 1
 * Folders first in alphabetical order, then files in the same order
 *
 * - MEGASortOrderTypeDefaultDesc = 2
 * Files first in reverse alphabetical order, then folders in the same order
 *
 * - MEGASortOrderTypeSizeAsc = 3
 * Sort by size, ascending
 *
 * - MEGASortOrderTypeSizeDesc = 4
 * Sort by size, descending
 *
 * - MEGASortOrderTypeCreationAsc = 5
 * Sort by creation time in MEGA, ascending
 *
 * - MEGASortOrderTypeCreationDesc = 6
 * Sort by creation time in MEGA, descending
 *
 * - MEGASortOrderTypeModificationAsc = 7
 * Sort by modification time of the original file, ascending
 *
 * - MEGASortOrderTypeModificationDesc = 8
 * Sort by modification time of the original file, descending
 *
 * - MEGASortOrderTypeAlphabeticalAsc = 9
 * Sort in alphabetical order, ascending
 *
 * - MEGASortOrderTypeAlphabeticalDesc = 10
 * Sort in alphabetical order, descending
 *
 * @return List with all child MEGANode objects.
 */
- (MEGANodeList *)childrenForParent:(MEGANode *)parent order:(NSInteger)order;

/**
 * @brief Get all children of a MEGANode.
 *
 * If the parent node doesn't exist or it isn't a folder, this function
 * returns nil.
 *
 * @param parent Parent node. Sort in alphabetical order, descending
 *
 * @return List with all child MEGANode objects.
 */
- (MEGANodeList *)childrenForParent:(MEGANode *)parent;

/**
 * @brief Get the child node with the provided name.
 *
 * If the node doesn't exist, this function returns nil.
 *
 * @param parent Parent node.
 * @param name Name of the node.
 * @return The MEGANode that has the selected parent and name.
 */
- (MEGANode *)childNodeForParent:(MEGANode *)parent name:(NSString *)name;

/**
 * @brief Get all versions of a file
 * @param node Node to check
 * @return List with all versions of the node, including the current version
 */
- (MEGANodeList *)versionsForNode:(MEGANode *)node;

/**
 * @brief Get the number of versions of a file
 * @param node Node to check
 * @return Number of versions of the node, including the current version
 */
- (NSInteger)numberOfVersionsForNode:(MEGANode *)node;

/**
 * @brief Check if a file has previous versions
 * @param node Node to check
 * @return YES if the node has any previous version
 */
- (BOOL)hasVersionsForNode:(MEGANode *)node;

/**
 * @brief Get information about the contents of a folder
 *
 * The associated request type with this request is MEGARequestTypeFolderInfo
 * Valid data in the MEGARequest object received in onRequestFinish when the error code
 * is MEGAErrorTypeApiOk:
 * - [MEGARequest megaFolderInfo] - MEGAFolderInfo object with the information related to the folder
 *
 * @param node Folder node to inspect
 * @param delegate MEGARequestDelegate to track this request
 */
- (void)getFolderInfoForNode:(MEGANode *)node delegate:(id<MEGARequestDelegate>)delegate;

/**
 * @brief Get information about the contents of a folder
 *
 * The associated request type with this request is MEGARequestTypeFolderInfo
 * Valid data in the MEGARequest object received in onRequestFinish when the error code
 * is MEGAErrorTypeApiOk:
 * - [MEGARequest megaFolderInfo] - MEGAFolderInfo object with the information related to the folder
 *
 * @param node Folder node to inspect
 */
- (void)getFolderInfoForNode:(MEGANode *)node;

/**
 * @brief Get file and folder children of a MEGANode separatedly
 *
 * If the parent node doesn't exist or it isn't a folder, this function
 * returns nil.
 *
 * @param parent Parent node.
 * @param order Order for the returned list.
 * Valid values for this parameter are:
 * - MEGASortOrderTypeNone = 0
 * Undefined order
 *
 * - MEGASortOrderTypeDefaultAsc = 1
 * Folders first in alphabetical order, then files in the same order
 *
 * - MEGASortOrderTypeDefaultDesc = 2
 * Files first in reverse alphabetical order, then folders in the same order
 *
 * - MEGASortOrderTypeSizeAsc = 3
 * Sort by size, ascending
 *
 * - MEGASortOrderTypeSizeDesc = 4
 * Sort by size, descending
 *
 * - MEGASortOrderTypeCreationAsc = 5
 * Sort by creation time in MEGA, ascending
 *
 * - MEGASortOrderTypeCreationDesc = 6
 * Sort by creation time in MEGA, descending
 *
 * - MEGASortOrderTypeModificationAsc = 7
 * Sort by modification time of the original file, ascending
 *
 * - MEGASortOrderTypeModificationDesc = 8
 * Sort by modification time of the original file, descending
 *
 * - MEGASortOrderTypeAlphabeticalAsc = 9
 * Sort in alphabetical order, ascending
 *
 * - MEGASortOrderTypeAlphabeticalDesc = 10
 * Sort in alphabetical order, descending
 *
 * @return Lists with files and folders child MegaNode objects
 */
- (MEGAChildrenLists *)fileFolderChildrenForParent:(MEGANode *)parent order:(NSInteger)order;

/**
 * @brief Get file and folder children of a MEGANode separatedly
 *
 * If the parent node doesn't exist or it isn't a folder, this function
 * returns nil.
 *
 * @param parent Parent node.
 *
 * @return Lists with files and folders child MegaNode objects
 */
- (MEGAChildrenLists *)fileFolderChildrenForParent:(MEGANode *)parent;

/**
 * @brief Get the parent node of a MEGANode.
 *
 * If the node doesn't exist in the account or
 * it is a root node, this function returns nil.
 *
 * @param node MEGANode to get the parent.
 * @return The parent of the provided node.
 */
- (MEGANode *)parentNodeForNode:(MEGANode *)node;

/**
 * @brief Get the path of a MEGANode.
 *
 * If the node doesn't exist, this function returns nil.
 * You can recoved the node later using [MEGASdk nodeForPath:]
 * except if the path contains names with  '/', '\' or ':' characters.
 *
 * @param node MEGANode for which the path will be returned.
 * @return The path of the node.
 */
- (NSString *)nodePathForNode:(MEGANode *)node;

/**
 * @brief Get the MEGANode in a specific path in the MEGA account.
 *
 * The path separator character is '/'
 * The root node is /
 * The Inbox root node is //in/
 * The Rubbish root node is //bin/
 *
 * Paths with names containing '/', '\' or ':' aren't compatible
 * with this function.
 *
 * It is needed to be logged in and to have successfully completed a fetchNodes
 * request before calling this function. Otherwise, it will return nil.
 *
 * @param path Path to check.
 * @param node Base node if the path is relative.
 * @return The MEGANode object in the path, otherwise nil.
 */
- (MEGANode *)nodeForPath:(NSString *)path node:(MEGANode *)node;

/**
 * @brief Get the MEGANode in a specific path in the MEGA account.
 *
 * The path separator character is '/'
 * The root node is /
 * The Inbox root node is //in/
 * The Rubbish root node is //bin/
 *
 * Paths with names containing '/', '\' or ':' aren't compatible
 * with this function.
 *
 * It is needed to be logged in and to have successfully completed a fetchNodes
 * request before calling this function. Otherwise, it will return nil.
 *
 * @param path Path to check.
 * @return The MEGANode object in the path, otherwise nil.
 */
- (MEGANode *)nodeForPath:(NSString *)path;

/**
 * @brief Get the MEGANode that has a specific handle.
 *
 * You can get the handle of a MEGANode using [MEGANode handle]. The same handle
 * can be got in a Base64-encoded string using [MEGANode base64Handle]. Conversions
 * between these formats can be done using [MEGASdk handleForBase64Handle:] and [MEGASdk base64HandleForHandle:].
 *
 * It is needed to be logged in and to have successfully completed a fetchNodes
 * request before calling this function. Otherwise, it will return nil.
 *
 * @param handle Node handle to check.
 * @return MEGANode object with the handle, otherwise nil.
 */
- (MEGANode *)nodeForHandle:(uint64_t)handle;

/**
 * @brief Get all contacts of this MEGA account.
 *
 * @return List of MEGAUser object with all contacts of this account.
 */
- (MEGAUserList *)contacts;

/**
 * @brief Get the MEGAUser that has a specific email address.
 *
 * You can get the email of a MEGAUser using [MEGAUser email].
 *
 * @param email Email address to check.
 * @return MEGAUser that has the email address, otherwise nil.
 */
- (MEGAUser *)contactForEmail:(NSString *)email;

/**
 * @brief Get all MEGAUserAlerts for the logged in user
 *
 * You take the ownership of the returned value
 *
 * @return List of MEGAUserAlert objects
 */
- (MEGAUserAlertList *)userAlertList;

/**
 * @brief Get a list with all inbound sharings from one MEGAUser.
 *
 * @param user MEGAUser sharing folders with this account.
 * @return List of MEGANode objects that this user is sharing with this account.
 */
- (MEGANodeList *)inSharesForUser:(MEGAUser *)user;

/**
 * @brief Get a list with all inboud sharings.
 *
 * @return List of MEGANode objects that other users are sharing with this account.
 */
- (MEGANodeList *)inShares;

/**
 * @brief Get a list with all active inboud sharings
 *
 * @return List of MegaShare objects that other users are sharing with this account
 */
- (MEGAShareList *)inSharesList;

/**
 * @brief Get the user relative to an incoming share
 *
 * This function will return nil if the node is not found or doesn't represent
 * the root of an incoming share.
 *
 * @param node Incoming share
 * @return MEGAUser relative to the incoming share
 */
- (MEGAUser *)userFromInShareNode:(MEGANode *)node;

/**
 * @brief Check if a MEGANode is being shared.
 *
 * For nodes that are being shared, you can get a a list of MEGAShare
 * objects using [MEGASdk outSharesForNode:].
 *
 * @param node Node to check.
 * @return YES is the MEGANode is being shared, otherwise NO.
 *
 * @deprecated This function is intended for debugging and internal purposes and will be probably removed in future updates.
 * Use [MEGANode isShared] instead.
 */
- (BOOL)isSharedNode:(MEGANode *)node __attribute__((deprecated("This function is intended for debugging and internal purposes and will be probably removed in future updates. Use [MEGANode isShared] instead.")));

/**
 * @brief Get a list with all active outbound sharings
 *
 * @return List of MegaShare objects
 */
- (MEGAShareList *)outShares;

/**
 * @brief Get a list with the active outbound sharings for a MEGANode.
 *
 * If the node doesn't exist in the account, this function returns an empty list.
 *
 * @param node MEGANode to check.
 * @return List of MEGAShare objects.
 */
- (MEGAShareList *)outSharesForNode:(MEGANode *)node;

/**
 * @brief Get a list with all public links
 *
 * @return List of MEGANode objects that are shared with everyone via public link
 */
- (MEGANodeList *)publicLinks;

/**
 * @brief Get a list with all incoming contact requests
 *
 * @return List of MEGAContactRequest objects
 */
- (MEGAContactRequestList *)incomingContactRequests;

/**
 * @brief Get a list with all outgoing contact requests
 *
 * @return List of MEGAContactRequest objects
 */
- (MEGAContactRequestList *)outgoingContactRequests;

/**
 * @brief Get a Base64-encoded fingerprint for a local file.
 *
 * The fingerprint is created taking into account the modification time of the file
 * and file contents. This fingerprint can be used to get a corresponding node in MEGA
 * using [MEGASdk nodeForFingerprint:].
 *
 * If the file can't be found or can't be opened, this function returns nil.
 *
 * @param filePath Local file path.
 * @return Base64-encoded fingerprint for the file.
 */
- (NSString *)fingerprintForFilePath:(NSString *)filePath;

/**
 * @brief Get a Base64-encoded fingerprint from a NSData and a modification time
 *
 * If the input stream is nil, has a negative size or can't be read, this function returns nil
 *
 * @param data NSData that provides the data to create the fingerprint
 * @param modificationTime Modification time that will be taken into account for the creation of the fingerprint
 * @return Base64-encoded fingerprint
 */
- (NSString *)fingerprintForData:(NSData *)data modificationTime:(NSDate *)modificationTime;

/**
 * @brief Get a Base64-encoded fingerprint from a local file and a modification time
 *
 * If the file can't be found or can't be opened, this function returns nil.
 *
 * @param filePath Local file path.
 * @param modificationTime Modification time that will be taken into account for the creation of the fingerprint
 * @return Base64-encoded fingerprint
 */
- (NSString *)fingerprintForFilePath:(NSString *)filePath modificationTime:(NSDate *)modificationTime;

/**
 * @brief Get a Base64-encoded fingerprint for a node.
 *
 * If the node doesn't exist or doesn't have a fingerprint, this function returns nil.
 *
 * @param node Node for which we want to get the fingerprint.
 * @return Base64-encoded fingerprint for the file.
 *
 * @deprecated Use [MEGANode fingerprint] instead of this function
 */
- (NSString *)fingerprintForNode:(MEGANode *)node __attribute__((deprecated("Use [MEGANode fingerprint] instead of this function.")));

/**
 * @brief Returns a node with the provided fingerprint.
 *
 * If there isn't any node in the account with that fingerprint, this function returns nil.
 *
 * @param fingerprint Fingerprint to check.
 * @return MEGANode object with the provided fingerprint.
 */
- (MEGANode *)nodeForFingerprint:(NSString *)fingerprint;

/**
 * @brief Returns a node with the provided fingerprint.
 *
 * If there isn't any node in the account with that fingerprint, this function returns nil.
 *
 * @param fingerprint Fingerprint to check.
 * @param parent Preferred parent node
 * @return MEGANode object with the provided fingerprint.
 */
- (MEGANode *)nodeForFingerprint:(NSString *)fingerprint parent:(MEGANode *)parent;

/**
 * @brief Returns nodes that have an original fingerprint equal to the supplied value
 *
 * Search the node tree and return a list of nodes that have an original fingerprint, which
 * matches the supplied originalfingerprint.
 *
 * @param fingerprint Original fingerprint to check
 * @return List of nodes with the same original fingerprint
 */
- (MEGANodeList *)nodesForOriginalFingerprint:(NSString *)fingerprint;

/**
 * @brief Check if the account already has a node with the provided fingerprint.
 *
 * A fingerprint for a local file can be generated using [MEGASdk fingerprintForFilePath:].
 *
 * @param fingerprint Fingerprint to check.
 * @return YES if the account contains a node with the same fingerprint.
 */
- (BOOL)hasFingerprint:(NSString *)fingerprint;

/**
 * @brief Get the CRC of a file
 *
 * The CRC of a file is a hash of its contents.
 * If you need a more realiable method to check files, use fingerprint functions
 * ([MEGASdk fingerprintForFilePath:], [MEGASdk nodeForFingerprint:]) that also takes into
 * account the size and the modification time of the file to create the fingerprint.
 *
 * @param filePath Local file path
 * @return Base64-encoded CRC of the file
 */
- (NSString *)CRCForFilePath:(NSString *)filePath;

/**
 * @brief Get the CRC of a node
 *
 * The CRC of a node is a hash of its contents.
 * If you need a more realiable method to check files, use fingerprint functions
 * ([MEGASdk fingerprintForFilePath:], [MEGASdk nodeForFingerprint:]) that also takes into
 * account the size and the modification time of the node to create the fingerprint.
 *
 * @param node MEGANode for which we want to get the CRC
 * @return Base64-encoded CRC of the node
 */
- (NSString *)CRCForNode:(MEGANode *)node;

/**
 * @brief Get the CRC from a fingerPrint
 *
 * @param fingerprint fingerPrint from which we want to get the CRC
 * @return Base64-encoded CRC from the fingerPrint
 */
- (NSString *)CRCForFingerprint:(NSString *)fingerprint;
/**
 * @brief Returns a node with the provided CRC
 *
 * If there isn't any node in the selected folder with that CRC, this function returns nil.
 * If there are several nodes with the same CRC, anyone can be returned.
 *
 * @param crc CRC to check
 * @param parent Parent MEGANode to scan. It must be a folder.
 * @return node with the selected CRC in the selected folder, or nil
 * if it's not found.
 */

- (MEGANode *)nodeByCRC:(NSString *)crc parent:(MEGANode *)parent;

/**
 * @brief Get the access level of a MEGANode.
 * @param node MEGANode to check.
 * @return Access level of the node.
 * Valid values are:
 * - MEGAShareTypeAccessOwner
 * - MEGAShareTypeAccessFull
 * - MEGAShareTypeAccessReadWrite
 * - MEGAShareTypeAccessRead
 * - MEGAShareTypeAccessUnknown
 */
- (MEGAShareType)accessLevelForNode:(MEGANode *)node;

/**
 * @brief Check if a node has an access level.
 *
 * @param node Node to check.
 * @param level Access level to check.
 * Valid values for this parameter are:
 * - MEGAShareTypeAccessOwner
 * - MEGAShareTypeAccessFull
 * - MEGAShareTypeAccessReadWrite
 * - MEGAShareTypeAccessRead
 *
 * @return MEGAError object with the result.
 * Valid values for the error code are:
 * - MEGAErrorTypeApiOk - The node has the required access level
 * - MEGAErrorTypeApiEAccess - The node doesn't have the required access level
 * - MEGAErrorTypeApiENoent - The node doesn't exist in the account
 * - MEGAErrorTypeApiEArgs - Invalid parameters
 */
- (MEGAError *)checkAccessForNode:(MEGANode *)node level:(MEGAShareType)level;

/**
 * @brief Check if a node can be moved to a target node.
 * @param node Node to check.
 * @param target Target for the move operation.
 * @return MEGAError object with the result:
 * Valid values for the error code are:
 * - MEGAErrorTypeApiOk - The node can be moved to the target
 * - MEGAErrorTypeApiEAccess - The node can't be moved because of permissions problems
 * - MEGAErrorTypeApiECircular - The node can't be moved because that would create a circular linkage
 * - MEGAErrorTypeApiENoent - The node or the target doesn't exist in the account
 * - MEGAErrorTypeApiEArgs - Invalid parameters
 */
- (MEGAError *)checkMoveForNode:(MEGANode *)node target:(MEGANode *)target;

/**
 * @brief Check if a node is in the Rubbish bin tree
 *
 * @param node Node to check
 * @return YES if the node is in the Rubbish bin
 */
- (BOOL)isNodeInRubbish:(MEGANode *)node;

/**
 * @brief Search nodes containing a search string in their name.
 *
 * The search is case-insensitive.
 *
 * @param node The parent node of the tree to explore.
 * @param searchString Search string. The search is case-insensitive.
 * @param recursive YES if you want to seach recursively in the node tree.
 * NO if you want to seach in the children of the node only
 *
 * @return List of nodes that contain the desired string in their name.
 */
- (MEGANodeList *)nodeListSearchForNode:(MEGANode *)node searchString:(NSString *)searchString recursive:(BOOL)recursive;

/**
 * @brief Search nodes containing a search string in their name.
 *
 * The search is case-insensitive.
 *
 * @param node The parent node of the tree to explore.
 * @param searchString Search string. The search is case-insensitive.
 *
 * @return List of nodes that contain the desired string in their name.
 */
- (MEGANodeList *)nodeListSearchForNode:(MEGANode *)node searchString:(NSString *)searchString;

/**
 * @brief Return an array of buckets, each bucket containing a list of recently added/modified nodes
 *
 * Each bucket contains files that were added/modified in a set, by a single user.
 * This function, that takes no parameters, uses the defaults for the MEGA apps
 * which are (currently) within the last 30 days, and max 10000 nodes.
 *
 * @return Array of buckets containing nodes that were added/modifed as a set
 */
- (NSMutableArray *)recentActions;

/**
 * @brief Return an array of buckets, each bucket containing a list of recently added/modified nodes
 *
 * Each bucket contains files that were added/modified in a set, by a single user.
 *
 * @param days Age of actions since added/modified nodes will be considered (in days).
 * @param maxNodes Maximum amount of nodes to be considered.
 *
 * @return Array of buckets containing nodes that were added/modifed as a set
 */
- (NSMutableArray *)recentActionsSinceDays:(NSInteger)days maxNodes:(NSInteger)maxNodes;

/**
 * @brief Process a node tree using a MEGATreeProcessorDelegate implementation
 * @param node The parent node of the tree to explore
 * @param recursive YES if you want to recursively process the whole node tree.
 * @param delegate MEGATreeProcessorDelegate that will receive callbacks for every node in the tree
 * NO if you want to process the children of the node only
 *
 * @return YES if all nodes were processed. NO otherwise (the operation can be
 * cancelled by [MEGATreeProcessorDelegate processMEGANode:])
 */
- (BOOL)processMEGANodeTree:(MEGANode *)node recursive:(BOOL)recursive delegate:(id<MEGATreeProcessorDelegate>)delegate;

/**
 * @brief Returns a MEGANode that can be downloaded with any instance of MEGASdk
 *
 * This function only allows to authorize file nodes.
 *
 * You can use [MEGASdk startDownloadNode:localPath:] with the resulting node with any instance
 * of MEGASdk, even if it's logged into another account, a public folder, or not
 * logged in.
 *
 * If the first parameter is a public node or an already authorized node, this
 * function returns a copy of the node, because it can be already downloaded
 * with any MEGASdk instance.
 *
 * If the node in the first parameter belongs to the account or public folder
 * in which the current MEGASdk object is logged in, this funtion returns an
 * authorized node.
 *
 * If the first parameter is nil or a node that is not a public node, is not
 * already authorized and doesn't belong to the current MEGASdk, this function
 * returns nil.
 *
 * @param node MEGANode to authorize
 * @return Authorized node, or nil if the node can't be authorized or is not a file
 */
- (MEGANode *)authorizeNode:(MEGANode *)node;

#ifdef ENABLE_CHAT

/**
 * @brief Returns a MegaNode that can be downloaded/copied with a chat-authorization
 *
 * During preview of chat-links, you need to call this method to authorize the MegaNode
 * from a node-attachment message, so the API allows to access to it. The parameter to
 * authorize the access can be retrieved from [MEGAChatRoom authorizationToken] when
 * the chatroom in in preview mode.
 *
 * You can use [MEGASdk startDownload] and/or [MEGASdk copyNode] with the resulting
 * node with any instance of MEGASdk, even if it's logged into another account,
 * a public folder, or not logged in.
 *
 * @param node MEGANode to authorize
 * @param cauth Authorization token (public handle of the chatroom in B64url encoding)
 * @return Authorized node, or nil if the node can't be authorized
 */
- (MEGANode *)authorizeChatNode:(MEGANode *)node cauth:(NSString *)cauth;

#endif

/**
 * @brief Get the size of a node tree.
 *
 * If the MEGANode is a file, this function returns the size of the file.
 * If it's a folder, this fuction returns the sum of the sizes of all nodes
 * in the node tree.
 *
 * @param node Parent node.
 * @return Size of the node tree.
 */
- (NSNumber *)sizeForNode:(MEGANode *)node;

/**
 * @brief Make a name suitable for a file name in the local filesystem
 *
 * This function escapes (%xx) forbidden characters in the local filesystem if needed.
 * You can revert this operation using [MEGASdk unescapeFsIncompatible:]
 *
 * The input string must be UTF8 encoded. The returned value will be UTF8 too.
 *
 * You take the ownership of the returned value
 *
 * @param name Name to convert (UTF8)
 * @return Converted name (UTF8)
 */
- (NSString *)escapeFsIncompatible:(NSString *)name;

/**
 * @brief Unescape a file name escaped with [MEGASdk escapeFsIncompatible:]
 *
 * The input string must be UTF8 encoded. The returned value will be UTF8 too.
 *
 * @param localName Escaped name to convert (UTF8)
 * @return Converted name (UTF8)
 */
- (NSString *)unescapeFsIncompatible:(NSString *)localName;

/**
 * @brief Change the API URL
 *
 * This function allows to change the API URL.
 * It's only useful for testing or debugging purposes.
 *
 * @param apiURL New API URL
 * @param disablepkp YES to disable public key pinning for this URL
 */
- (void)changeApiUrl:(NSString *)apiURL disablepkp:(BOOL)disablepkp;

/**
 * @brief Set the language code used by the app
 * @param languageCode Language code used by the app
 *
 * @return YES if the language code is known for the SDK, otherwise NO
 */
-(BOOL)setLanguageCode:(NSString *)languageCode;

/**
 * @brief Set the preferred language of the user
 *
 * Valid data in the MEGARequest object received in onRequestFinish:
 * - [MEGARequest text] - Return the language code
 *
 * If the language code is unknown for the SDK, the error code will be MEGAErrorTypeApiENoent
 *
 * This attribute is automatically created by the server. Apps only need
 * to set the new value when the user changes the language.
 *
 * @param languageCode code to be set
 * @param delegate MEGARequestDelegate to track this request
 */
- (void)setLanguangePreferenceCode:(NSString *)languageCode delegate:(id<MEGARequestDelegate>)delegate;

/**
 * @brief Set the preferred language of the user
 *
 * Valid data in the MEGARequest object received in onRequestFinish:
 * - [MEGARequest text] - Return the language code
 *
 * If the language code is unknown for the SDK, the error code will be MEGAErrorTypeApiENoent
 *
 * This attribute is automatically created by the server. Apps only need
 * to set the new value when the user changes the language.
 *
 * @param languageCode code to be set
 */
- (void)setLanguangePreferenceCode:(NSString *)languageCode;

/**
 * @brief Get the preferred language of the user
 *
 * Valid data in the MEGARequest object received in onRequestFinish when the error code
 * is MEGAErrorTypeApiOk:
 * - [MEGARequest text] - Return the language code
 *
 * @param delegate MEGARequestDelegate to track this request
 */
- (void)getLanguagePreferenceWithDelegate:(id<MEGARequestDelegate>)delegate;

/**
 * @brief Get the preferred language of the user
 *
 * Valid data in the MEGARequest object received in onRequestFinish when the error code
 * is MEGAErrorTypeApiOk:
 * - [MEGARequest text] - Return the language code
 *
 */
- (void)getLanguagePreference;

/**
 * @brief Enable or disable file versioning
 *
 * The associated request type with this request is MEGARequestTypeSetAttrUser
 *
 * Valid data in the MEGARequest object received on callbacks:
 * - [MEGARequest paramType] - Returns the value MEGAUserAttributeDisableVersions
 *
 * Valid data in the MEGARequest object received in onRequestFinish:
 * - [MEGARequest text] - "1" for disable, "0" for enable
 *
 * @param disable YES to disable file versioning. NO to enable it
 * @param delegate MEGARequestDelegate to track this request
 */
- (void)setFileVersionsOption:(BOOL)disable delegate:(id<MEGARequestDelegate>)delegate;

/**
 * @brief Enable or disable file versioning
 *
 * The associated request type with this request is MEGARequestTypeSetAttrUser
 *
 * Valid data in the MEGARequest object received on callbacks:
 * - [MEGARequest paramType] - Returns the value MEGAUserAttributeDisableVersions
 *
 * Valid data in the MEGARequest object received in onRequestFinish:
 * - [MEGARequest text] - "1" for disable, "0" for enable
 *
 * @param disable YES to disable file versioning. NO to enable it
 */
- (void)setFileVersionsOption:(BOOL)disable;

/**
 * @brief Check if file versioning is enabled or disabled
 *
 * If the option has never been set, the error code will be MEGAErrorTypeApiENoent.
 *
 * The associated request type with this request is MEGARequestTypeGetAttrUser
 *
 * Valid data in the MEGARequest object received on callbacks:
 * - [MEGARequest paramType] - Returns the value MEGAUserAttributeDisableVersions
 *
 * Valid data in the MEGARequest object received in onRequestFinish when the error code
 * is MEGAErrorTypeApiOk:
 * - [MEGARequest text] - "1" for disable, "0" for enable
 * - [MEGARequest flag] - YES if disabled, NO if enabled
 *
 * @param delegate MEGARequestDelegate to track this request
 */
- (void)getFileVersionsOptionWithDelegate:(id<MEGARequestDelegate>)delegate;

/**
 * @brief Check if file versioning is enabled or disabled
 *
 * If the option has never been set, the error code will be MEGAErrorTypeApiENoent.
 *
 * The associated request type with this request is MEGARequestTypeGetAttrUser
 *
 * Valid data in the MEGARequest object received on callbacks:
 * - [MEGARequest paramType] - Returns the value MEGAUserAttributeDisableVersions
 *
 * Valid data in the MEGARequest object received in onRequestFinish when the error code
 * is MEGAErrorTypeApiOk:
 * - [MEGARequest text] - "1" for disable, "0" for enable
 * - [MEGARequest flag] - YES if disabled, NO if enabled
 */
- (void)getFileVersionsOption;

/**
 * @brief Enable or disable the automatic approval of incoming contact requests using a contact link
 *
 * The associated request type with this request is MEGARequestTypeSetAttrUser
 *
 * Valid data in the MEGARequest object received on callbacks:
 * - [MEGARequest paramType] - Returns the value MEGAUserAttributeContactLinkVerification
 *
 * Valid data in the MEGARequest object received in onRequestFinish:
 * - [MEGARequest text] - "0" for disable, "1" for enable
 *
 * @param disable YES to disable the automatic approval of incoming contact requests using a contact link
 * @param delegate MEGARequestDelegate to track this request
 */
- (void)setContactLinksOptionDisable:(BOOL)disable delegate:(id<MEGARequestDelegate>)delegate;

/**
 * @brief Enable or disable the automatic approval of incoming contact requests using a contact link
 *
 * The associated request type with this request is MEGARequestTypeSetAttrUser
 *
 * Valid data in the MEGARequest object received on callbacks:
 * - [MEGARequest paramType] - Returns the value MEGAUserAttributeContactLinkVerification
 *
 * Valid data in the MEGARequest object received in onRequestFinish:
 * - [MEGARequest text] - "0" for disable, "1" for enable
 *
 * @param disable YES to disable the automatic approval of incoming contact requests using a contact link
 */
- (void)setContactLinksOptionDisable:(BOOL)disable;

/**
 * @brief Check if the automatic approval of incoming contact requests using contact links is enabled or disabled
 *
 * If the option has never been set, the error code will be MEGAErrorTypeApiENoent.
 *
 * The associated request type with this request is MEGARequestTypeGetAttrUser
 *
 * Valid data in the MEGARequest object received on callbacks:
 * - [MEGARequest paramType] - Returns the value MEGAUserAttributeContactLinkVerification
 *
 * Valid data in the MEGARequest object received in onRequestFinish when the error code
 * is MEGAErrorTypeApiOk:
 * - [MEGARequest text] - "0" for disable, "1" for enable
 * - [MEGARequest flag] - NO if disabled, YES if enabled
 *
 * @param delegate MEGARequestDelegate to track this request
 */
- (void)getContactLinksOptionWithDelegate:(id<MEGARequestDelegate>)delegate;

/**
 * @brief Check if the automatic approval of incoming contact requests using contact links is enabled or disabled
 *
 * If the option has never been set, the error code will be MEGAErrorTypeApiENoent.
 *
 * The associated request type with this request is MEGARequestTypeGetAttrUser
 *
 * Valid data in the MEGARequest object received on callbacks:
 * - [MEGARequest paramType] - Returns the value MEGAUserAttributeContactLinkVerification
 *
 * Valid data in the MEGARequest object received in onRequestFinish when the error code
 * is MEGAErrorTypeApiOk:
 * - [MEGARequest text] - "0" for disable, "1" for enable
 * - [MEGARequest flag] - NO if disabled, YES if enabled
 */
- (void)getContactLinksOption;

/**
 * @brief Keep retrying when public key pinning fails
 *
 * By default, when the check of the MEGA public key fails, it causes an automatic
 * logout. Pass NO to this function to disable that automatic logout and
 * keep the SDK retrying the request.
 *
 * Even if the automatic logout is disabled, a request of the type MEGARequestTypeLogout
 * will be automatically created and callbacks (onRequestStart, onRequestFinish) will
 * be sent. However, logout won't be really executed and in onRequestFinish the error code
 * for the request will be MEGAErrorTypeApiEIncomplete
 *
 * @param enable YES to keep retrying failed requests due to a fail checking the MEGA public key
 * or NO to perform an automatic logout in that case
 */
- (void)retrySSLErrors:(BOOL)enable;

/**
 * @brief Enable / disable the public key pinning
 *
 * Public key pinning is enabled by default for all sensible communications.
 * It is strongly discouraged to disable this feature.
 *
 * @param enable YES to keep public key pinning enabled, NO to disable it
 */
- (void)setPublicKeyPinning:(BOOL)enable;

/**
 * @brief Create a thumbnail for an image
 * @param imagePath Image path
 * @param destinationPath Destination path for the thumbnail (including the file name)
 * @return YES if the thumbnail was successfully created, otherwise NO.
 */
- (BOOL)createThumbnail:(NSString *)imagePath destinatioPath:(NSString *)destinationPath;

/**
 * @brief Create a preview for an image
 * @param imagePath Image path
 * @param destinationPath Destination path for the thumbnail (including the file name)
 * @return YES if the preview was successfully created, otherwise NO.
 */
- (BOOL)createPreview:(NSString *)imagePath destinatioPath:(NSString *)destinationPath;

/**
 * @brief Create an avatar for an image
 * @param imagePath Image path
 * @param destinationPath Destination path for the avatar (including the file name)
 * @return YES if the avatar was successfully created, otherwise NO.
 */
- (BOOL)createAvatar:(NSString *)imagePath destinationPath:(NSString *)destinationPath;

#ifdef HAVE_LIBUV

#pragma mark - HTTP Proxy Server

/**
 * @brief Start an HTTP proxy server in specified port
 *
 * If this function returns YES, that means that the server is
 * ready to accept connections. The initialization is synchronous.
 *
 * The server will serve files using this URL format:
 * http://[::1]/<NodeHandle>/<NodeName>
 *
 * The node name must be URL encoded and must match with the node handle.
 * You can generate a correct link for a MEGANode using [MEGASdk httpServerGetLocalLink]
 *
 * If the node handle belongs to a folder node, a web with the list of files
 * inside the folder is returned.
 *
 * It's important to know that the HTTP proxy server has several configuration options
 * that can restrict the nodes that will be served and the connections that will be accepted.
 *
 * These are the default options:
 * - The restricted mode of the server is set to HTTPServerAllowCreatedLocalLinks
 * (see [MEGASdk httServerSetRestrictedMode])
 *
 * - Folder nodes are NOT allowed to be served (see [MEGASdk httpServerEnableFolderServer])
 * - File nodes are allowed to be served (see [MEGASdk httpServerEnableFileServer])
 * - Subtitles support is disabled (see [MEGASdk httpServerEnableSubtitlesSupport])
 *
 * The HTTP server will only stream a node if it's allowed by all configuration options.
 *
 * @param localOnly YES to listen on ::1 only, NO to listen on all network interfaces
 * @param port Port in which the server must accept connections
 * @return YES is the server is ready, NO if the initialization failed
 */
- (BOOL)httpServerStart:(BOOL)localOnly port:(NSInteger)port;

/**
 * @brief Stop the HTTP proxy server
 *
 * When this function returns, the server is already shutdown.
 * If the HTTP proxy server isn't running, this functions does nothing
 */
- (void)httpServerStop;

/**
 * @brief Check if the HTTP proxy server is running
 * @return 0 if the server is not running. Otherwise the port in which it's listening to
 */
- (NSInteger)httpServerIsRunning;

/**
 * @brief Check if the HTTP proxy server is listening on all network interfaces
 * @return YES if the HTTP proxy server is listening on 127.0.0.1 only, or it's not started.
 * If it's started and listening on all network interfaces, this function returns NO
 */
- (BOOL)httpServerIsLocalOnly;

/**
 * @brief Allow/forbid to serve files
 *
 * By default, files are served (when the server is running)
 *
 * Even if files are allowed to be served by this function, restrictions related to
 * other configuration options ([MEGASdk httpServerSetRestrictedMode]) are still applied.
 *
 * @param enable YES to allow to server files, NO to forbid it
 */
- (void)httpServerEnableFileServer:(BOOL)enable;

/**
 * @brief Check if it's allowed to serve files
 *
 * This function can return YES even if the HTTP proxy server is not running
 *
 * Even if files are allowed to be served by this function, restrictions related to
 * other configuration options ([MEGASdk httpServerSetRestrictedMode]) are still applied.
 *
 * @return YES if it's allowed to serve files, otherwise NO
 */
- (BOOL)httpServerIsFileServerEnabled;

/**
 * @brief Allow/forbid to serve folders
 *
 * By default, folders are NOT served
 *
 * Even if folders are allowed to be served by this function, restrictions related to
 * other configuration options ([MEGASdk httpServerSetRestrictedMode]) are still applied.
 *
 * @param enable YES to allow to server folders, NO to forbid it
 */
- (void)httpServerEnableFolderServer:(BOOL)enable;

/**
 * @brief Check if it's allowed to serve folders
 *
 * This function can return YES even if the HTTP proxy server is not running
 *
 * Even if folders are allowed to be served by this function, restrictions related to
 * other configuration options ([MEGASdk httpServerSetRestrictedMode]) are still applied.
 *
 * @return YES if it's allowed to serve folders, otherwise NO
 */
- (BOOL)httpServerIsFolderServerEnabled;

/**
 * @brief Enable/disable the restricted mode of the HTTP server
 *
 * This function allows to restrict the nodes that are allowed to be served.
 * For not allowed links, the server will return "407 Forbidden".
 *
 * Possible values are:
 * - HTTPServerDenyAll = -1
 * All nodes are forbidden
 *
 * - HTTPServerAllowAll = 0
 * All nodes are allowed to be served
 *
 * - HTTPServerAllowCreatedLocalLinks = 1 (default)
 * Only links created with [MEGASdk httpServerGetLocalLink] are allowed to be served
 *
 * - HTTPServerAllowLastLocalLink = 2
 * Only the last link created with [MEGASdk httpServerGetLocalLink] is allowed to be served
 *
 * If a different value from the list above is passed to this function, it won't have any effect and the previous
 * state of this option will be preserved.
 *
 * The default value of this property is HTTPServerAllowCreatedLocalLinks
 *
 * The state of this option is preserved even if the HTTP server is restarted, but the
 * the HTTP proxy server only remembers the generated links since the last call to
 * [MEGASdk httpServerStart]
 *
 * Even if nodes are allowed to be served by this function, restrictions related to
 * other configuration options ([MEGASdk httpServerEnableFileServer],
 * [MEGASdk httpServerEnableFolderServer]) are still applied.
 *
 * @param mode Required state for the restricted mode of the HTTP proxy server
 */
- (void)httpServerSetRestrictedMode:(NSInteger)mode;

/**
 * @brief Check if the HTTP proxy server is working in restricted mode
 *
 * Possible return values are:
 * - HTTPServerDenyAll = -1
 * All nodes are forbidden
 *
 * - HTTPServerAllowAll = 0
 * All nodes are allowed to be served
 *
 * - HTTPServerAllowCreatedLocalLinks = 1 (default)
 * Only links created with [MEGASdk httpServerGetLocalLink] are allowed to be served
 *
 * - HTTPServerAllowLastLocalLink = 2
 * Only the last link created with [MEGASdk httpServerGetLocalLink] is allowed to be served
 *
 * The default value of this property is HTTPServerAllowCreatedLocalLinks
 *
 * See [MEGASdk httpServerEnableRestrictedMode] and [MEGASdk httpServerStart]
 *
 * Even if nodes are allowed to be served by this function, restrictions related to
 * other configuration options ([MEGASdk httpServerEnableFileServer],
 * [MEGASdk httpServerEnableFolderServer]) are still applied.
 *
 * @return State of the restricted mode of the HTTP proxy server
 */
- (NSInteger)httpServerGetRestrictedMode;

/**
 * @brief Enable/disable the support for subtitles
 *
 * Subtitles support allows to stream some special links that otherwise wouldn't be valid.
 * For example, let's suppose that the server is streaming this video:
 * http://120.0.0.1:4443/<Base64Handle>/MyHolidays.avi
 *
 * Some media players scan HTTP servers looking for subtitle files and request links like these ones:
 * http://120.0.0.1:4443/<Base64Handle>/MyHolidays.txt
 * http://120.0.0.1:4443/<Base64Handle>/MyHolidays.srt
 *
 * Even if a file with that name is in the same folder of the MEGA account, the node wouldn't be served because
 * the node handle wouldn't match.
 *
 * When this feature is enabled, the HTTP proxy server will check if there are files with that name
 * in the same folder as the node corresponding to the handle in the link.
 *
 * If a matching file is found, the name is exactly the same as the the node with the specified handle
 * (except the extension), the node with that handle is allowed to be streamed and this feature is enabled
 * the HTTP proxy server will serve that file.
 *
 * This feature is disabled by default.
 *
 * @param enable YES to enable subtitles support, NO to disable it
 */
- (void)httpServerEnableSubtitlesSupport:(BOOL)enable;

/**
 * @brief Check if the support for subtitles is enabled
 *
 * See [MEGASdk httpServerEnableSubtitlesSupport].
 *
 * This feature is disabled by default.
 *
 * @return YES of the support for subtibles is enables, otherwise NO
 */
- (BOOL)httpServerIsSubtitlesSupportEnabled;

/**
 * @brief Add a delegate to receive information about the HTTP proxy server
 *
 * This is the valid data that will be provided on callbacks:
 * - [MEGATransfer type] - It will be MEGATransferTypeLocalHTTPDownload
 * - [MEGATransfer path] - URL requested to the HTTP proxy server
 * - [MEGATransfer fileName] - Name of the requested file (if any, otherwise nil)
 * - [MEGATransfer nodeHandle] - Handle of the requested file (if any, otherwise nil)
 * - [MEGATransfer totalBytes] - Total bytes of the response (response headers + file, if required)
 * - [MEGATransfer startPos] - Start position (for range requests only, otherwise -1)
 * - [MEGATransfer endPos] - End position (for range requests only, otherwise -1)
 *
 * On the onTransferFinish error, the error code associated to the MEGAError can be:
 * - MEGAErrorTypeApiEIncomplete - If the whole response wasn't sent
 * (it's normal to get this error code sometimes because media players close connections when they have
 * the data that they need)
 *
 * - MEGAErrorTypeApiERead - If the connection with MEGA storage servers failed
 * - MEGAErrorTypeApiEAgain - If the download speed is too slow for streaming
 * - A number > 0 means an HTTP error code returned to the client
 *
 * @param delegate Delegate to receive information about the HTTP proxy server
 */
- (void)httpServerAddDelegate:(id<MEGATransferDelegate>)delegate;

/**
 * @brief Stop the reception of callbacks related to the HTTP proxy server on this delegate
 * @param delegate Delegate that won't continue receiving information
 */
- (void)httpServerRemoveDelegate:(id<MEGATransferDelegate>)delegate;

/**
 * @brief Returns a URL to a node in the local HTTP proxy server
 *
 * The HTTP proxy server must be running before using this function, otherwise
 * it will return nil.
 *
 * You take the ownership of the returned value
 *
 * @param node Node to generate the local HTTP link
 * @return URL to the node in the local HTTP proxy server, otherwise nil
 */
- (NSURL *)httpServerGetLocalLink:(MEGANode *)node;

/**
 * @brief Set the maximum buffer size for the internal buffer
 *
 * The HTTP proxy server has an internal buffer to store the data received from MEGA
 * while it's being sent to clients. When the buffer is full, the connection with
 * the MEGA storage server is closed, when the buffer has few data, the connection
 * with the MEGA storage server is started again.
 *
 * Even with very fast connections, due to the possible latency starting new connections,
 * if this buffer is small the streaming can have problems due to the overhead caused by
 * the excessive number of POST requests.
 *
 * It's recommended to set this buffer at least to 1MB
 *
 * For connections that request less data than the buffer size, the HTTP proxy server
 * will only allocate the required memory to complete the request to minimize the
 * memory usage.
 *
 * The new value will be taken into account since the next request received by
 * the HTTP proxy server, not for ongoing requests. It's possible and effective
 * to call this function even before the server has been started, and the value
 * will be still active even if the server is stopped and started again.
 *
 * @param bufferSize Maximum buffer size (in bytes) or a number <= 0 to use the
 * internal default value
 */
- (void)httpServerSetMaxBufferSize:(NSInteger)bufferSize;
/**
 * @brief Get the maximum size of the internal buffer size
 *
 * See [MEGASdk httpServerSetMaxBufferSize]
 *
 * @return Maximum size of the internal buffer size (in bytes)
 */
- (NSInteger)httpServerGetMaxBufferSize;

/**
 * @brief Set the maximum size of packets sent to clients
 *
 * For each connection, the HTTP proxy server only sends one write to the underlying
 * socket at once. This parameter allows to set the size of that write.
 *
 * A small value could cause a lot of writes and would lower the performance.
 *
 * A big value could send too much data to the output buffer of the socket. That could
 * keep the internal buffer full of data that hasn't been sent to the client yet,
 * preventing the retrieval of additional data from the MEGA storage server. In that
 * circumstances, the client could read a lot of data at once and the HTTP server
 * could not have enough time to get more data fast enough.
 *
 * It's recommended to set this value to at least 8192 and no more than the 25% of
 * the maximum buffer size ([MEGASdk httpServerSetMaxBufferSize]).
 *
 * The new value will be takein into account since the next request received by
 * the HTTP proxy server, not for ongoing requests. It's possible and effective
 * to call this function even before the server has been started, and the value
 * will be still active even if the server is stopped and started again.
 *
 * @param outputSize Maximun size of data packets sent to clients (in bytes) or
 * a number <= 0 to use the internal default value
 */
- (void)httpServerSetMaxOutputSize:(NSInteger)outputSize;
/**
 * @brief Get the maximum size of the packets sent to clients
 *
 * See [MEGASdk httpServerSetMaxOutputSize]
 *
 * @return Maximum size of the packets sent to clients (in bytes)
 */
- (NSInteger)httpServerGetMaxOutputSize;

#endif

/**
 * @brief Get the MIME type associated with the extension
 *
 * @param extension File extension (with or without a leading dot)
 * @return MIME type associated with the extension
 */
+ (NSString *)mimeTypeByExtension:(NSString *)extension;

/**
 * @brief Register a device token for iOS push notifications
 *
 * This function attach a device token to the current session, which is intended to get push notifications.
 *
 * The associated request type with this request is MEGARequestTypeRegisterPushNotification
 * Valid data in the MEGARequest object received on delegate:
 * - [MEGARequest text] - Returns the device token provided.
 *
 * @param deviceToken NSString representing the device token to be registered.
 * @param delegate MEGARequestDelegate to track this request
 */
- (void)registeriOSdeviceToken:(NSString *)deviceToken delegate:(id<MEGARequestDelegate>)delegate;


/**
 * @brief Register a device token for iOS push notifications
 *
 * This function attach a device token to the current session, which is intended to get push notifications.
 *
 * The associated request type with this request is MEGARequestTypeRegisterPushNotification
 * Valid data in the MEGARequest object received on delegate:
 * - [MEGARequest text] - Returns the device token provided.
 *
 * @param deviceToken NSString representing the device token to be registered.
 */
- (void)registeriOSdeviceToken:(NSString *)deviceToken;

/**
 * @brief Register a device token for iOS VoIP push notifications
 *
 * This function attach a device token to the current session, which is intended to get push notifications.
 *
 * The associated request type with this request is MEGARequestTypeRegisterPushNotification
 * Valid data in the MEGARequest object received on delegate:
 * - [MEGARequest text] - Returns the device token provided.
 *
 * @param deviceToken NSString representing the device token to be registered.
 * @param delegate MEGARequestDelegate to track this request
 */
- (void)registeriOSVoIPdeviceToken:(NSString *)deviceToken delegate:(id<MEGARequestDelegate>)delegate;


/**
 * @brief Register a device token for iOS VoIP push notifications
 *
 * This function attach a device token to the current session, which is intended to get push notifications.
 *
 * The associated request type with this request is MEGARequestTypeRegisterPushNotification
 * Valid data in the MEGARequest object received on delegate:
 * - [MEGARequest text] - Returns the device token provided.
 *
 * @param deviceToken NSString representing the device token to be registered.
 */
- (void)registeriOSVoIPdeviceToken:(NSString *)deviceToken;

/**
 * @brief Get the MEGA Achievements of the account logged in
 *
 * The associated request type with this request is MEGARequestTypeGetAchievements
 * Valid data in the MEGARequest object received on callbacks:
 * - [MEGARequest flag] - Always NO
 *
 * Valid data in the MEGARequest object received in onRequestFinish when the error code
 * is MEGAErrorTypeApiOk:
 * - [MEGARequest megaAchievementsDetails] - Details of the MEGA Achievements of this account
 *
 * @param delegate MEGARequestDelegate to track this request
 */
- (void)getAccountAchievementsWithDelegate:(id<MEGARequestDelegate>)delegate;


/**
 * @brief Get the MEGA Achievements of the account logged in
 *
 * The associated request type with this request is MEGARequestTypeGetAchievements
 * Valid data in the MEGARequest object received on callbacks:
 * - [MEGARequest flag] - Always NO
 *
 * Valid data in the MEGARequest object received in onRequestFinish when the error code
 * is MEGAErrorTypeApiOk:
 * - [MEGARequest megaAchievementsDetails] - Details of the MEGA Achievements of this account
 *
 */
- (void)getAccountAchievements;

/**
 * @brief Get the list of existing MEGA Achievements
 *
 * Similar to [MEGASdk getAccountAchievements], this method returns only the base storage and
 * the details for the different achievement classes, related to the
 * account that is logged in.
 * This function can be used to give an indication of what is available for advertising
 * for unregistered users, despite it can be used with a logged in account with no difference.
 *
 * @note: if the IP address is not achievement enabled (it belongs to a country where MEGA
 * Achievements are not enabled), the request will fail with MEGAErrorTypeApiEAccess.
 *
 * The associated request type with this request is MEGARequestTypeGetAchievements
 * Valid data in the MEGARequest object received on callbacks:
 * - [MEGARequest flag] - Always YES
 *
 * Valid data in the MEGARequest object received in onRequestFinish when the error code
 * is MEGAErrorTypeApiOk:
 * - [MEGARequestm megaAchievementsDetails] - Details of the list of existing MEGA Achievements
 *
 * @param delegate MEGARequestDelegate to track this request
 */
- (void)getMegaAchievementsWithDelegate:(id<MEGARequestDelegate>)delegate;

/**
 * @brief Get the list of existing MEGA Achievements
 *
 * Similar to [MEGASdk getAccountAchievements], this method returns only the base storage and
 * the details for the different achievement classes, related to the
 * account that is logged in.
 * This function can be used to give an indication of what is available for advertising
 * for unregistered users, despite it can be used with a logged in account with no difference.
 *
 * @note: if the IP address is not achievement enabled (it belongs to a country where MEGA
 * Achievements are not enabled), the request will fail with MEGAErrorTypeApiEAccess.
 *
 * If the IP address is not achievement enabled, the request will fail with MEGAErrorTypeApiEAccess.
 *
 * The associated request type with this request is MEGARequestTypeGetAchievements
 * Valid data in the MEGARequest object received on callbacks:
 * - [MEGARequest flag] - Always YES
 *
 * Valid data in the MEGARequest object received in onRequestFinish when the error code
 * is MEGAErrorTypeApiOk:
 * - [MEGARequestm megaAchievementsDetails] - Details of the list of existing MEGA Achievements
 *
 */
- (void)getMegaAchievements;

/**
 * @brief Retrieve basic information about a folder link
 *
 * This function retrieves basic information from a folder link, like the number of files / folders
 * and the name of the folder. For folder links containing a lot of files/folders,
 * this function is more efficient than a fetchnodes.
 *
 * Valid data in the MegaRequest object received on all callbacks:
 * - [MEGARequest link] - Returns the public link to the folder
 *
 * Valid data in the MegaRequest object received in onRequestFinish when the error code
 * is MEGAErrorTypeApiOk:
 * - [MEGARequest megaFolderInfo] - Returns information about the contents of the folder
 * - [MEGARequest nodeHandle] - Returns the public handle of the folder
 * - [MEGARequest parentHandle] - Returns the handle of the owner of the folder
 * - [MEGARequest text] - Returns the name of the folder.
 * If there's no name, it returns the special status string "CRYPTO_ERROR".
 * If the length of the name is zero, it returns the special status string "BLANK".
 *
 * On the onRequestFinish error, the error code associated to the MegaError can be:
 * - MEGAErrorTypeApiEArgs - If the link is not a valid folder link
 * - MEGAErrorTypeApiEKey - If the public link does not contain the key or it is invalid
 *
 * @param folderLink Public link to a folder in MEGA
 * @param delegate MEGARequestDelegate to track this request
 */
- (void)getPublicLinkInformationWithFolderLink:(NSString *)folderLink delegate:(id<MEGARequestDelegate>)delegate;

/**
 * @brief Retrieve basic information about a folder link
 *
 * This function retrieves basic information from a folder link, like the number of files / folders
 * and the name of the folder. For folder links containing a lot of files/folders,
 * this function is more efficient than a fetchnodes.
 *
 * Valid data in the MegaRequest object received on all callbacks:
 * - [MEGARequest link] - Returns the public link to the folder
 *
 * Valid data in the MegaRequest object received in onRequestFinish when the error code
 * is MEGAErrorTypeApiOk:
 * - [MEGARequest megaFolderInfo] - Returns information about the contents of the folder
 * - [MEGARequest nodeHandle] - Returns the public handle of the folder
 * - [MEGARequest parentHandle] - Returns the handle of the owner of the folder
 * - [MEGARequest text] - Returns the name of the folder.
 * If there's no name, it returns the special status string "CRYPTO_ERROR".
 * If the length of the name is zero, it returns the special status string "BLANK".
 *
 * On the onRequestFinish error, the error code associated to the MegaError can be:
 * - MEGAErrorTypeApiEArgs - If the link is not a valid folder link
 * - MEGAErrorTypeApiEKey - If the public link does not contain the key or it is invalid
 *
 * @param folderLink Public link to a folder in MEGA
 */
- (void)getPublicLinkInformationWithFolderLink:(NSString *)folderLink;

#pragma mark - SMS

/**
 * @brief Check if the opt-in or account ublocking SMS is allowed.
 *
 * The result indicated whether the sendSMSVerificationCode() function can be used.
 *
 * @return SMSState enum to indicate the SMS state for the current account.
 */
- (SMSState)smsAllowedState;

/**
 * @brief Requests the currently available country calling codes
 *
 * The response value is stored as a dictionary of mapping from two-letter country code
 * to a list of calling codes. For instance:
 * {
 *   "AD": ["376"],
 *   "AE": ["971", "13"],
 * }
 *
 * Valid data in the delegate object received in onRequestFinish when the error code
 * is MEGAErrorTypeApiOk
 *
 * @param delegate MEGARequestDelegate to track this request
 */
- (void)getCountryCallingCodesWithDelegate:(id<MEGARequestDelegate>)delegate;

/*
 * @brief Requests the user contacts registered in MEGA and verificated through SMS.
 *
 * The associated request type with this request is MegaRequest::TYPE_GET_REGISTERED_CONTACTS
 * Valid data in the MegaRequest object received in onRequestFinish when the error code
 * is MegaError::API_OK:
 * - [MegaRequest getMegaStringTable]
 *
 * @param contacts An NSArray containing user contacts (NSDictionary "phoneNumber":"userName").
 * @param listener MegaRequestListener to track this request
 */
- (void)getRegisteredContacts:(NSArray<NSDictionary *> *)contacts delegate:(id<MEGARequestDelegate>)delegate;

#pragma mark - Debug log messages

/**
 * @brief Set the active log level
 *
 * This function sets the log level of the logging system. If you set a log delegate using
 * [MEGASdk setLoggerObject:], you will receive logs with the same or a lower level than
 * the one passed to this function.
 *
 * @param logLevel Active log level.
 *
 * These are the valid values for this parameter:
 * - MEGALogLevelFatal = 0
 * - MEGALogLevelError = 1
 * - MEGALogLevelWarning = 2
 * - MEGALogLevelInfo = 3
 * - MEGALogLevelDebug = 4
 * - MEGALogLevelMax = 5
 */
+ (void)setLogLevel:(MEGALogLevel)logLevel;

/**
 * @brief Enable log to console
 *
 * By default, log to console is NO.
 *
 * @param enable YES to show messages in console, NO to skip them.
 */
+ (void)setLogToConsole:(BOOL)enable;

/**
 * @brief Send a log to the logging system
 *
 * This log will be received by the active logger object ([MEGASdk setLogObject]) if
 * the log level is the same or lower than the active log level ([MEGASdk setLogLevel])
 *
 * The third and the fouth parameget are optional. You may want to use  __FILE__ and __LINE__
 * to complete them.
 *
 * @param logLevel Log level for this message
 * @param message Message for the logging system
 * @param filename Origin of the log message
 * @param line Line of code where this message was generated
 */
+ (void)logWithLevel:(MEGALogLevel)logLevel message:(NSString *)message filename:(NSString *)filename line:(NSInteger)line;

/**
 * @brief Send a log to the logging system
 *
 * This log will be received by the active logger object ([MEGASdk setLogObject]) if
 * the log level is the same or lower than the active log level ([MEGASdk setLogLevel])
 *
 * The third and the fouth parameget are optional. You may want to use  __FILE__ and __LINE__
 * to complete them.
 *
 * @param logLevel Log level for this message
 * @param message Message for the logging system
 * @param filename Origin of the log message
 */
+ (void)logWithLevel:(MEGALogLevel)logLevel message:(NSString *)message filename:(NSString *)filename;

/**
 * @brief Send a log to the logging system
 *
 * This log will be received by the active logger object ([MEGASdk setLogObject]) if
 * the log level is the same or lower than the active log level ([MEGASdk setLogLevel])
 *
 * The third and the fouth parameget are optional. You may want to use  __FILE__ and __LINE__
 * to complete them.
 *
 * @param logLevel Log level for this message
 * @param message Message for the logging system
 */
+ (void)logWithLevel:(MEGALogLevel)logLevel message:(NSString *)message;

@end<|MERGE_RESOLUTION|>--- conflicted
+++ resolved
@@ -165,7 +165,6 @@
     StorageStateChange = 3
 };
 
-<<<<<<< HEAD
 typedef NS_ENUM(NSInteger, SMSState) {
     SMSStateNotAllowed = 0,
     SMSStateOnlyUnblock = 1,
@@ -176,14 +175,15 @@
     AccountSuspensionTypeNone = 0, // The account is not blocked
     AccountSuspensionTypeNonCopyright = 200, // suspension for any type of suspension, but copyright suspension
     AccountSuspensionTypeCopyright = 300, // suspension only for multiple copyright violations
+    AccountSuspensionTypeBusinessDiabled = 400, // the subuser of a business account has been disabled
+    AccountSuspensionTypeBusinessRemoved = 401, // the subuser of a business account has been removed
     AccountSuspensionTypeSMSVerification = 500, // The account needs to be verified by an SMS code.
-=======
+
 typedef NS_ENUM(NSInteger, BusinessStatus) {
     BusinessStatusExpired = -1,
     BusinessStatusInactive = 0, // no business subscription
     BusinessStatusActive = 1,
     BusinessStatusGracePeriod = 2
->>>>>>> 8d9fee81
 };
 
 /**
